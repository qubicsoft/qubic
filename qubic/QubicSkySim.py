from __future__ import division

import healpy as hp
import numpy as np
import random as rd
import string
import os
import pysm
import pysm.units as u
from pysm import utils
from pylab import *
from scipy.optimize import curve_fit

import camb.correlations as cc

import qubic
from qubic import camb_interface as qc
from qubic import fibtools as ft
from qubic.utils import progress_bar

__all__ = ['sky', 'Qubic_sky']


def cov2corr(mat):
    sh = np.shape(mat)
    if sh[0]==1:
        return mat
    outmat = np.zeros_like(mat)
    for i in range(sh[0]):
        for j in range(sh[1]):
            outmat[i, j] = mat[i, j] / np.sqrt(mat[i, i] * mat[j, j])
    return outmat


def corr2cov(mat, diagvals):
    sh = np.shape(mat)
    if sh[0]==1:
        return mat
    outmat = np.zeros_like(mat)
    for i in range(sh[0]):
        for j in range(sh[1]):
            outmat[i, j] = mat[i, j] * np.sqrt(diagvals[i] * diagvals[j])
    return outmat


class sky(object):
    """
    Define a sky object as seen by an instrument.
    """

    def __init__(self, skyconfig, d, instrument, out_dir, out_prefix, lmax=None):
        """
        Parameters:
        skyconfig  : a skyconfig dictionary to pass to (as expected by) `PySM`
        d          : input dictionary, from which the following Parameters are read
        instrument : a `PySM` instrument describing the instrument
        out_dir    : default path where the sky maps will be saved
        out_prefix : default word for the output files

        For more details about `PySM` see the `PySM` documentation at the floowing link: 
        https://pysm-public.readthedocs.io/en/latest/index.html
        """
        self.skyconfig = skyconfig
        self.nside = d['nside']
        self.dictionary = d
        self.instrument = instrument
        self.output_directory = out_dir
        self.output_prefix = out_prefix
        self.input_cmb_maps = None
        self.input_cmb_spectra = None
        if lmax is None:
            self.lmax = 3 * d['nside']
        else:
            self.lmax = lmax

        iscmb = False
        preset_strings = []
        for k in skyconfig.keys():
            if k == 'cmb':
                iscmb = True
                keyword = skyconfig[k]
                if isinstance(keyword, dict):
                    # the CMB part is defined via a dictionary
                    # This can be either a set of maps, a set of CAMB spectra, or whatever
                    # In the second case it might also contain the seed (None means rerun it each time)
                    # In the third case we recompute some CAMB spectra and generate the maps
                    keys = keyword.keys()
                    if 'IQUMaps' in keys:
                        # this is the case where we have IQU maps
                        mymaps = keyword['IQUMaps']
                        self.input_cmb_maps = mymaps
                        self.input_cmb_spectra = None
                    elif 'CAMBSpectra' in keys:
                        # this is the case where we have CAMB Spectra
                        # Note that they are in l(l+1) CL/2pi so we have to change that for synfast
                        totDL = keyword['CAMBSpectra']
                        ell = keyword['ell']
                        mycls = Dl2Cl_without_monopole(ell, totDL)
                        # set the seed if needed
                        if 'seed' in keys:
                            np.random.seed(keyword['seed'])
                        mymaps = hp.synfast(mycls.T, self.nside, verbose=False, new=True)
                        self.input_cmb_maps = mymaps
                        self.input_cmb_spectra = totDL
                    else:
                        raise ValueError(
                            'Bad Dictionary given for PySM in the CMB part - see QubicSkySim.py for details')
                else:
                    # The CMB part is not defined via a dictionary but only by the seed for synfast
                    # No map nor CAMB spectra was given, so we recompute them.
                    # The assumed cosmology is the default one given in the get_CAMB_Dl() function below.
                    if keyword is not None: np.random.seed(keyword)
                    ell, totDL, unlensedCL = get_camb_Dl(lmax=self.lmax)
                    mycls = Dl2Cl_without_monopole(ell, totDL)
                    mymaps = hp.synfast(mycls.T, self.nside, verbose=False, new=True)
                    self.input_cmb_maps = mymaps
                    self.input_cmb_spectra = totDL

                # Write a tenporary file with the maps so the PySM can read them
                rndstr = random_string(10)
                hp.write_map('/tmp/' + rndstr, mymaps)
                cmbmap = pysm.CMBMap(self.nside, map_IQU='/tmp/' + rndstr)
                os.remove('/tmp/' + rndstr)
            else:
                # we add the other predefined components
                preset_strings.append(skyconfig[k])
        self.sky = pysm.Sky(nside=self.nside, preset_strings=preset_strings)
        if iscmb:
            self.sky.add_component(cmbmap)

    def get_simple_sky_map(self):
        """
        Create as many skies as the number of input frequencies. Instrumental
        effects are not considered. For this use the `get_sky_map` method.
        Return a vector of shape (number_of_input_subfrequencies, npix, 3)
        """
        npix = 12 * self.nside ** 2
        Nf = int(self.dictionary['nf_sub'])
        band = self.dictionary['filter_nu'] / 1e9
        filter_relative_bandwidth = self.dictionary['filter_relative_bandwidth']
        _, nus_edge, nus_in, _, _, Nbbands_in = qubic.compute_freq(band, Nf, filter_relative_bandwidth)

        sky = np.zeros((Nf, npix, 3))
        # ww = (np.ones(Nf+1) * u.uK_CMB).to_value(u.uK_RJ,equivalencies=u.cmb_equivalencies(nus_edge*u.GHz))
        for i in range(Nf):
            ###################### This is puzzling part here: ############################
            # See Issue on PySM Git: https://github.com/healpy/pysm/issues/49
            ###############################################################################
            # #### THIS IS WHAT WOULD MAKE SENSE BUT DOES NOT WORK ~ 5% on maps w.r.t. input
            # nfreqinteg = 5
            # nus = np.linspace(nus_edge[i], nus_edge[i + 1], nfreqinteg)
            # freqs = utils.check_freq_input(nus)
            # convert_to_uK_RJ = (np.ones(len(freqs), dtype=np.double) * u.uK_CMB).to_value(
            # u.uK_RJ, equivalencies=u.cmb_equivalencies(freqs))
            # #print('Convert_to_uK_RJ :',convert_to_uK_RJ)
            # weights = np.ones(nfreqinteg) * convert_to_uK_RJ
            ###############################################################################
            ###### Works OK but not clear why...
            ###############################################################################
            nfreqinteg = 5
            nus = np.linspace(nus_edge[i], nus_edge[i + 1], nfreqinteg)
            filter_uK_CMB = np.ones(len(nus), dtype=np.double)
            filter_uK_CMB_normalized = utils.normalize_weights(nus, filter_uK_CMB)
            weights = 1. / filter_uK_CMB_normalized
            ###############################################################################

            ### Integrate through band using filter shape defined in weights
            themaps_iqu = self.sky.get_emission(nus * u.GHz, weights=weights)
            sky[i, :, :] = np.array(themaps_iqu.to(u.uK_CMB, equivalencies=u.cmb_equivalencies(nus_in[i] * u.GHz))).T
            # ratio = np.mean(self.input_cmb_maps[0,:]/sky[i,:,0])
            # print('Ratio to initial: ',ratio)

        return sky

    # ### This is not supported yet....
    # def read_sky_map(self):
    #     """
    #     Returns the maps saved in the `output_directory` containing the `output_prefix`.
    #     """
    #     map_list = [s for s in os.listdir(self.output_directory) if self.output_prefix in s]
    #     map_list = [m for m in map_list if 'total' in m]
    #     if len(map_list) > len(self.instrument.Frequencies):
    #         map_list = np.array(
    #             [[m for m in map_list if x in m] for x in self.instrument.Channel_Names]).ravel().tolist()
    #     maps = np.zeros((len(map_list), hp.nside2npix(self.nside), 3))
    #     for i, title in enumerate(map_list):
    #         maps[i] = hp.read_map(title, field=(0, 1, 2)).T
    #     return map_list, maps

    # def get_sky_map(self):
    #     """
    #     Returns the maps saved in the `output_directory` containing the `output_prefix`. If
    #     there are no maps in the `ouput_directory` they will be created.
    #     """
    #     sky_map_list, sky_map = self.read_sky_map()
    #     if len(sky_map_list) < len(self.instrument.Frequencies):
    #         self.instrument.observe(self.sky)
    #         sky_map_list, sky_map = self.read_sky_map()
    #     return sky_map


# ### This part has been commented as it is not yet compatible with PySM3
# ### it was written by F. Incardona using PySM2
# class Planck_sky(sky):
#     """
#     Define a sky object as seen by Planck.
#     """

#     def __init__(self, skyconfig, d, output_directory="./", output_prefix="planck_sky", band=143):
#         self.band = band
#         self.planck_central_nus = np.array([30, 44, 70, 100, 143, 217, 353, 545, 857])
#         self.planck_relative_bandwidths = np.array([0.2, 0.2, 0.2, 0.33, 0.33, 0.33, 0.33, 0.33, 0.33])
#         self.planck_beams = np.array([33, 24, 14, 9.2, 7.1, 5.5, 5, 5, 5])
#         self.planck_Isensitivities_pixel = np.array([2, 2.7, 4.7, 2, 2.2, 4.8, 14.7, 147, 6700])
#         self.planck_Psensitivities_pixel = np.array([2.8, 3.9, 6.7, np.NaN, 4.2, 9.8, 29.8, np.NaN, np.NaN])
#         self.planck_channels = self.create_planck_bandwidth()
#         self.planck_channels_names = ['33_GHz', '44_GHz', '70_GHz', '100_GHz', '143_GHz', '217_GHz', '353_GHz',
#                                       '545_GHz', '857_GHz']

#         if band is not None:
#             idx = np.argwhere(self.planck_central_nus == band)[0][0]
#             instrument = pysm.Instrument(
#                 {'nside': d['nside'], 'frequencies': self.planck_central_nus[idx:idx + 1],  # GHz
#                  'use_smoothing': True, 'beams': self.planck_beams[idx:idx + 1],  # arcmin
#                  'add_noise': True,  # If True `sens_I` and `sens_Q` are required
#                  'noise_seed': 0,  # Not used if `add_noise` is False
#                  'sens_I': self.get_planck_sensitivity("I")[idx:idx + 1],  # Not used if `add_noise` is False
#                  'sens_P': self.get_planck_sensitivity("P")[idx:idx + 1],  # Not used if `add_noise` is False
#                  'use_bandpass': True,  # If True pass banpasses  with the key `channels`
#                  'channel_names': self.planck_channels_names[idx:idx + 1],
#                  'channels': self.planck_channels[idx:idx + 1], 'output_units': 'uK_RJ',
#                  'output_directory': output_directory, 'output_prefix': output_prefix, 'pixel_indices': None})
#         else:
#             instrument = {'nside': d['nside'], 'frequencies': self.planck_central_nus,  # GHz
#                                           'use_smoothing': True, 'beams': self.planck_beams,  # arcmin
#                                           'add_noise': True,  # If True `sens_I` and `sens_Q` are required
#                                           'noise_seed': 0,  # Not used if `add_noise` is False
#                                           'sens_I': self.get_planck_sensitivity("I"),
#                                           # Not used if `add_noise` is False
#                                           'sens_P': self.get_planck_sensitivity("P"),
#                                           # Not used if `add_noise` is False
#                                           'use_bandpass': True,  # If True pass banpasses  with the key `channels`
#                                           'channel_names': self.planck_channels_names, 'channels': self.planck_channels,
#                                           'output_units': 'uK_RJ', 'output_directory': output_directory,
#                                           'output_prefix': output_prefix, 'pixel_indices': None}

#         sky.__init__(self, skyconfig, d, instrument, output_directory, output_prefix)

#     def create_planck_bandwidth(self, length=100):
#         """
#         Returns a list of bandwidths and respectively weights correponding to the ideal Planck bandwidths.
#         `planck_central_nus` must be an array containing the central frequency of the channel while the
#         `planck_relative_bandwidth` parameter must be an array containig the relative bandwidths for 
#         each Planck channel. `length` is the length of the output array; default is 100.
#         """
#         halfband = self.planck_relative_bandwidths * self.planck_central_nus / 2
#         bandwidths = np.zeros((len(self.planck_relative_bandwidths), length))
#         v = []
#         for i, hb in enumerate(halfband):
#             bandwidths[i] = np.linspace(self.planck_central_nus[i] - hb, self.planck_central_nus[i] + hb, num=length)
#             v.append((bandwidths[i], np.ones_like(bandwidths[i])))
#         return v

#     def get_planck_sensitivity(self, kind):
#         """
#         Convert the sensitiviy per pixel to sensitivity per arcmin.
#         """
#         if kind == "I":
#             return self.planck_Isensitivities_pixel * self.planck_beams ** 2
#         return self.planck_Psensitivities_pixel * self.planck_beams ** 2


class Qubic_sky(sky):
    """
    Define a sky object as seen by Qubic
    """

    def __init__(self, skyconfig, d, output_directory="./", output_prefix="qubic_sky"):
        _, nus_edge_in, central_nus, deltas, _, _ = qubic.compute_freq(d['filter_nu'] / 1e9, d['nf_sub'],
                                                                       # Multiband instrument model
                                                                       d['filter_relative_bandwidth'])
        self.qubic_central_nus = central_nus
        self.qubic_resolution_nus = 61.347409 / self.qubic_central_nus
        self.qubic_channels_names = ["{:.3s}".format(str(i)) + "_GHz" for i in self.qubic_central_nus]

        instrument = {'nside': d['nside'], 'frequencies': central_nus,  # GHz
                      'use_smoothing': False, 'beams': np.ones_like(central_nus),  # arcmin
                      'add_noise': False,  # If True `sens_I` and `sens_Q` are required
                      'noise_seed': 0.,  # Not used if `add_noise` is False
                      'sens_I': np.ones_like(central_nus),  # Not used if `add_noise` is False
                      'sens_P': np.ones_like(central_nus),  # Not used if `add_noise` is False
                      'use_bandpass': False,  # If True pass banpasses  with the key `channels`
                      'channel_names': self.qubic_channels_names,  # np.ones_like(central_nus),
                      'channels': np.ones_like(central_nus), 'output_units': 'uK_RJ',
                      'output_directory': output_directory, 'output_prefix': output_prefix,
                      'pixel_indices': None}

        sky.__init__(self, skyconfig, d, instrument, output_directory, output_prefix)

    def get_fullsky_convolved_maps(self, FWHMdeg=None, verbose=None):
        """
        This returns full sky maps at each subfrequency convolved by the beam of  the  isntrument at
        each frequency or with another beam if FWHMdeg is provided.
        when FWHMdeg is 0, the maps are not convolved.

        Parameters
        ----------
        FWHMdeg
        verbose

        Returns
        -------

        """

        # First get the full sky maps
        fullmaps = self.get_simple_sky_map()
        Nf = self.dictionary['nf_sub']

        # Now convolve them to the FWHM at each sub-frequency or to a common beam if forcebeam is None
        fwhms = np.zeros(Nf)
        if FWHMdeg is not None:
            fwhms += FWHMdeg
        else:
            fwhms = self.dictionary['synthbeam_peak150_fwhm'] * 150. / self.qubic_central_nus
        for i in range(Nf):
            if fwhms[i] != 0:
                fullmaps[i, :, :] = hp.sphtfunc.smoothing(fullmaps[i, :, :].T, fwhm=np.deg2rad(fwhms[i]),
                                                          verbose=verbose).T
            self.instrument['beams'][i] = fwhms[i]

        return fullmaps

    def get_partial_sky_maps_withnoise(self, coverage, sigma_sec,
                                       Nyears=3, verbose=False, FWHMdeg=None, seed=None,
                                       effective_variance_invcov=None):
        """
        This returns maps in the same way as with get_simple_sky_map but cut according to the coverage
        and with noise added according to this coverage and the RMS in muK.sqrt(sec) given by sigma_sec
        The default integration time is three years but can be modified with optional variable Nyears
        Note that the maps are convolved with the instrument beam by default, or with FWHMdeg (can be an array)
        if provided.
        If seed is provided, it will be used for the noise realization. If not it will be a new realization at
        each call.
        The optional effective_variance_invcov keyword is a modification law to be applied to the coverage in order to obtain
        more realistic noise profile. It is a law for effective RMS as a function of inverse coverage and is 2D array
        with the first one being (nx samples) inverse coverage and the second being the corresponding effective variance to be
        used through interpolation when generating the noise.
        Parameters
        ----------
        coverage
        sigma_sec
        Nyears
        verbose
        FWHMdeg
        seed
        effective_variance_invcov

        Returns
        -------

        """

        # First get the convolved maps
        maps = self.get_fullsky_convolved_maps(FWHMdeg=FWHMdeg, verbose=verbose)

        # Restrict maps to observed pixels
        seenpix = coverage > 0
        maps[:, ~seenpix, :] = 0

        # Now pure noise maps
        self.noisemaps = np.zeros_like(maps)
        for i in range(self.dictionary['nf_sub']):
            self.noisemaps[i, :, :] += self.create_noise_maps(sigma_sec, coverage,
                                                              Nyears=Nyears, verbose=verbose, seed=seed,
                                                              effective_variance_invcov=effective_variance_invcov)

        return maps + self.noisemaps


<<<<<<< HEAD

    def create_noise_maps(self, sigma_sec, coverage, covcut =0.1, nsub=1, 
=======
    def create_noise_maps(self, sigma_sec_in, coverage, covcut =0.1, nsub=1, 
>>>>>>> 75b6078a
                            Nyears=3, verbose=False, seed=None, 
                            effective_variance_invcov=None, 
                            clnoise=None,
                            sub_bands_cov = None):

        """
        This returns a realization of noise maps for I, Q and U with no correlation between them, according to a
        noise RMS map built according to the coverage specified as an attribute to the class
        The optional effective_variance_invcov keyword is a modification law to be applied to the coverage in order to obtain
        more realistic noise profile. It is a law for effective RMS as a function of inverse coverage and is 2D array
        with the first one being (nx samples) inverse coverage and the second being the corresponding effective variance to be
        used through interpolation when generating the noise.
        The clnoise option is used to apply a convolution to the noise to obtain spatially correlated noise. This cl should be 
        calculated from the c(theta) of the noise that can be measured using the function ctheta_parts() below. The transformation
        of this C9theta) into Cl has to be done using wrappers on camb function found in camb_interface.py of the QUBIC software:
        the functions to back and forth from ctheta to cl are: cl_2_ctheta and ctheta_2_cell. The simulation of the noise itself
        calls a function of camb_interface called simulate_correlated_map().
        Parameters
        ----------
        sigma_sec
        coverage
        Nyears
        verbose
        seed
        effective_variance_invcov

        Returns
        -------

        """
        # Seen pixels
        seenpix = (coverage / np.max(coverage)) > covcut
        npix = seenpix.sum()

        # Sigma_sec for each Stokes: by default they are the same unless there is non trivial covariance
        if sub_bands_cov is None:
            fact_I = np.ones(nsub)
            fact_Q = np.ones(nsub)
            fact_U = np.ones(nsub)
        else:
            fact_I = 1./np.sqrt(np.diag(sub_bands_cov[0]/sub_bands_cov[0][0,0]))
            fact_Q = 1./np.sqrt(np.diag(sub_bands_cov[1]/sub_bands_cov[1][0,0]))
            fact_U = 1./np.sqrt(np.diag(sub_bands_cov[2]/sub_bands_cov[2][0,0]))

        all_sigma_sec_I = fact_I * sigma_sec
        all_sigma_sec_Q = fact_Q * sigma_sec
        all_sigma_sec_U = fact_U * sigma_sec


<<<<<<< HEAD
        thnoiseI = np.zeros((nsub, len(seenpix)))
        thnoiseQ = np.zeros((nsub, len(seenpix)))
        thnoiseU = np.zeros((nsub, len(seenpix)))
=======
        thnoise = np.zeros((nsub, len(seenpix)))

>>>>>>> 75b6078a
        for isub in range(nsub):
            # The theoretical noise in I for the coverage
            ideal_noise_I = self.theoretical_noise_maps(all_sigma_sec_I[isub], coverage, Nyears=Nyears, verbose=verbose)
            ideal_noise_Q = self.theoretical_noise_maps(all_sigma_sec_Q[isub], coverage, Nyears=Nyears, verbose=verbose)
            ideal_noise_U = self.theoretical_noise_maps(all_sigma_sec_U[isub], coverage, Nyears=Nyears, verbose=verbose)
            sh = np.shape(ideal_noise_I)
            if effective_variance_invcov is None:
<<<<<<< HEAD
                thnoiseI[isub,:] = ideal_noise_I
                thnoiseQ[isub,:] = ideal_noise_Q
                thnoiseU[isub,:] = ideal_noise_U
=======
                thnoise[isub, :] = ideal_noise
>>>>>>> 75b6078a
            else:
                if isinstance(effective_variance_invcov, list):
                    my_effective_variance_invcov = effective_variance_invcov[isub]
                else:
                    my_effective_variance_invcov = effective_variance_invcov
<<<<<<< HEAD
                sh = np.shape(my_effective_variance_invcov)
                if sh[0] == 2:
                    ### We have the same correction for I, Q and U
                    correction = np.interp(np.max(coverage[seenpix])/coverage[seenpix], 
                        my_effective_variance_invcov[0,:], my_effective_variance_invcov[1,:])
                    thnoiseI[isub,seenpix] = ideal_noise_I[seenpix] * np.sqrt(correction)
                    thnoiseQ[isub,seenpix] = ideal_noise_Q[seenpix] * np.sqrt(correction)
                    thnoiseU[isub,seenpix] = ideal_noise_U[seenpix] * np.sqrt(correction)
                else:
                    ### We have distinct correction for I and QU
                    correctionI = np.interp(np.max(coverage[seenpix])/coverage[seenpix], 
                        my_effective_variance_invcov[0,:], my_effective_variance_invcov[1,:])
                    correctionQU = np.interp(np.max(coverage[seenpix])/coverage[seenpix], 
                        my_effective_variance_invcov[0,:], my_effective_variance_invcov[2,:])
                    thnoiseI[isub,seenpix] = ideal_noise_I[seenpix] * np.sqrt(correctionI)
                    thnoiseQ[isub,seenpix] = ideal_noise_Q[seenpix] * np.sqrt(correctionQU)
                    thnoiseU[isub,seenpix] = ideal_noise_U[seenpix] * np.sqrt(correctionQU)

=======
                correction = np.interp(np.max(coverage[seenpix]) / coverage[seenpix],
                                       my_effective_variance_invcov[0, :], my_effective_variance_invcov[1, :])
                thnoise[isub, seenpix] = ideal_noise[seenpix] * np.sqrt(correction)
>>>>>>> 75b6078a

        noise_maps = np.zeros((nsub, len(coverage), 3))
        if seed is not None:
            np.random.seed(seed)

        ### Simulate variance 1 maps for each sub-band independently
        for isub in range(nsub):
            if clnoise is None:
                ### With no sspatial correlation
                if verbose:
                    if isub == 0:
                        print('Simulating noise maps with no spatial correlation')
                IrndFull = np.random.randn(12 * self.nside ** 2)
                QrndFull = np.random.randn(12 * self.nside ** 2) * np.sqrt(2)
                UrndFull = np.random.randn(12 * self.nside ** 2) * np.sqrt(2)
            else:
                ### With spatial correlations given by cl which is the Legendre transform of the targetted C(theta)
                ### NB: here one should not expect the variance of the obtained maps to make complete sense because
                ### of ell space truncation. They have however the correct Cl spectrum in the relevant ell range 
                ### (up to lmax = 2*nside)
                if verbose:
                    if isub == 0:
                        print('Simulating noise maps with spatial correlation')
                IrndFull = qc.simulate_correlated_map(self.nside, 1., clin=clnoise, verbose=False)
                QrndFull = qc.simulate_correlated_map(self.nside, 1., clin=clnoise, verbose=False) * np.sqrt(2)
                UrndFull = qc.simulate_correlated_map(self.nside, 1., clin=clnoise, verbose=False) * np.sqrt(2)
            ### put them into the whole sub-bandss array
            noise_maps[isub, seenpix, 0] = IrndFull[seenpix]
            noise_maps[isub, seenpix, 1] = QrndFull[seenpix]
            noise_maps[isub, seenpix, 2] = UrndFull[seenpix]

        ### If there is non-diagonal noise covariance between sub-bands (spectro-imaging case)
        if nsub > 1:
            if sub_bands_cov is not None:
                if verbose:
                    print('Simulating noise maps sub-bands covariance')
                ### We get the eigenvalues and eigenvectors of the sub-band covariance matrix divided by its 0,0 element
                ### The reason for this si that the overall  noise is given by the input parameter sigma_sec which we do not
                ### want to override

                wI, vI = np.linalg.eig(sub_bands_cov[0]/sub_bands_cov[0][0,0])
                wQ, vQ = np.linalg.eig(sub_bands_cov[1]/sub_bands_cov[1][0,0])
                wU, vU = np.linalg.eig(sub_bands_cov[2]/sub_bands_cov[2][0,0])

                ### Multiply the maps by the sqrt(eigenvalues)
                for isub in range(nsub):
                    noise_maps[isub, seenpix, 0] *= np.sqrt(wI[isub])
                    noise_maps[isub, seenpix, 1] *= np.sqrt(wQ[isub])
                    noise_maps[isub, seenpix, 2] *= np.sqrt(wU[isub])
                ### Apply the rotation to each Stokes Parameter separately

                noise_maps[:, seenpix, 0] = np.dot(vI, noise_maps[:,seenpix, 0])
                noise_maps[:, seenpix, 1] = np.dot(vQ, noise_maps[:,seenpix, 1])
                noise_maps[:, seenpix, 2] = np.dot(vU, noise_maps[:,seenpix, 2])

        # Now normalize the maps with the coverage behaviour and the sqrt(2) for Q and U
<<<<<<< HEAD
        noise_maps[:, seenpix, 0] *= thnoiseI[:,seenpix]
        noise_maps[:, seenpix, 1] *= thnoiseQ[:,seenpix]
        noise_maps[:, seenpix, 2] *= thnoiseU[:,seenpix]
=======
        noise_maps[:, seenpix, 0] *= thnoise[:, seenpix]
        noise_maps[:, seenpix, 1] *= thnoise[:, seenpix]
        noise_maps[:, seenpix, 2] *= thnoise[:, seenpix]
>>>>>>> 75b6078a

        if nsub == 1:
            return noise_maps[0, :, :]
        else:
            return noise_maps

    def theoretical_noise_maps(self, sigma_sec, coverage, Nyears=3, verbose=False):
        """
        This returns a map of the RMS noise (not an actual realization, just the expected RMS - No covariance)

        Parameters
        ----------
        sigma_sec
        coverage
        Nyears
        verbose

        Returns
        -------

        """
        # ###### Noise normalization
        # We assume we have integrated for a time Ttot in seconds with a sigma per root sec sigma_sec
        Ttot = Nyears * 365 * 24 * 3600  # in seconds
        if verbose:
            print('Total time is {} seconds'.format(Ttot))
        # Oberved pixels
        thepix = coverage > 0
        # Normalized coverage (sum=1)
        covnorm = coverage / np.sum(coverage)
        if verbose:
            print('Normalized coverage sum: {}'.format(np.sum(covnorm)))

        # Time per pixel
        Tpix = np.zeros_like(covnorm)
        Tpix[thepix] = Ttot * covnorm[thepix]
        if verbose:
            print('Sum Tpix: {} s  ; Ttot = {} s'.format(np.sum(Tpix), Ttot))

        # RMS per pixel
        Sigpix = np.zeros_like(covnorm)
        Sigpix[thepix] = sigma_sec / np.sqrt(Tpix[thepix])
        if verbose:
            print('Total noise (with no averages in pixels): {}'.format(np.sum((Sigpix * Tpix) ** 2)))
        return Sigpix


def get_camb_Dl(lmax=2500, H0=67.5, ombh2=0.022, omch2=0.122, mnu=0.06, omk=0, tau=0.06, As=2e-9, ns=0.965, r=0.):
    return qc.get_camb_Dl(lmax=2500, H0=67.5, ombh2=0.022, omch2=0.122, mnu=0.06, omk=0, tau=0.06, As=2e-9, ns=0.965,
                          r=0.)


def Dl2Cl_without_monopole(ls, totDL):
    return qc.Dl2Cl_without_monopole(ls, totDL)


def random_string(nchars):
    lst = [rd.choice(string.ascii_letters + string.digits) for n in range(nchars)]
    str = "".join(lst)
    return (str)

<<<<<<< HEAD
def get_noise_invcov_profile(maps, cov, covcut=0.1, nbins=100, fit=True, label='', 
    norm=False, allstokes=False, fitlim=None, doplot=False,QUsep=False):
    seenpix = cov > (covcut*np.max(cov))
    covnorm = cov / np.max(cov)
   
    xx, yyI, dx, dyI, _ = ft.profile(np.sqrt(1./covnorm[seenpix]), maps[seenpix,0], nbins=nbins, plot=False)
    xx, yyQ, dx, dyQ, _ = ft.profile(np.sqrt(1./covnorm[seenpix]), maps[seenpix,1], nbins=nbins, plot=False)
    xx, yyU, dx, dyU, _ = ft.profile(np.sqrt(1./covnorm[seenpix]), maps[seenpix,2], nbins=nbins, plot=False)
    avg = np.sqrt((dyI**2+dyQ**2/2+dyU**2/2)/3)
    avgQU = np.sqrt((dyQ**2/2+dyU**2/2)/2)
=======

def get_noise_invcov_profile(maps, cov, covcut=0.1, nbins=100, fit=True, label='',
                             norm=False, allstokes=False, fitlim=None, doplot=False):
    seenpix = cov > (covcut * np.max(cov))
    covnorm = cov / np.max(cov)

    xx, yyI, dx, dyI, _ = ft.profile(np.sqrt(1. / covnorm[seenpix]), maps[seenpix, 0], nbins=nbins, plot=False)
    xx, yyQ, dx, dyQ, _ = ft.profile(np.sqrt(1. / covnorm[seenpix]), maps[seenpix, 1], nbins=nbins, plot=False)
    xx, yyU, dx, dyU, _ = ft.profile(np.sqrt(1. / covnorm[seenpix]), maps[seenpix, 2], nbins=nbins, plot=False)
    avg = np.sqrt((dyI ** 2 + dyQ ** 2 / 2 + dyU ** 2 / 2) / 3)
>>>>>>> 75b6078a
    if norm:
        fact = xx[0] / avg[0]
    else:
        fact = 1.
<<<<<<< HEAD
    myY = (avg/xx) * fact
    myYI = (dyI/xx) * fact
    myYQU = (avgQU/xx) * fact

    if doplot:
        if QUsep is False:
            p=plot(xx**2,myY, 'o', label=label+' IQU')
            if allstokes:
                plot(xx**2, myYI, label=label+' I', alpha=0.3)
                plot(xx**2, myYQU, label=label+' Average Q, U /sqrt(2)', alpha=0.3)
        else:
            pi = plot(xx**2,myYI, 'o', label=label+' I')
            pqu = plot(xx**2,myYQU, 'o', label=label+' QU')
=======
    myY = (avg / xx) * fact

    if doplot:
        p = plot(xx ** 2, myY, 'o', label=label)
        if allstokes:
            plot(xx ** 2, dyI / xx * fact, label=label + ' I', alpha=0.3)
            plot(xx ** 2, dyQ / xx * fact / np.sqrt(2), label=label + ' Q/sqrt(2)', alpha=0.3)
            plot(xx ** 2, dyU / xx * fact / np.sqrt(2), label=label + ' U/sqrt(2)', alpha=0.3)
        legend()
>>>>>>> 75b6078a

    if fit:
        mymodel = lambda x, a, b, c, d, e: (a + b * x + c * np.exp(-d * (x - e)))  # /(a+b+c*np.exp(-d*(1-e)))
        ok = isfinite(myY)
        if fitlim is not None:
            print('Clipping fit from {} to {}'.format(fitlim[0], fitlim[1]))
            ok = ok & (xx >= fitlim[0]) & (xx <= fitlim[1])
<<<<<<< HEAD
        if QUsep is False:
            myfit = curve_fit(mymodel, xx[ok]**2, myY[ok], p0=[np.min(myY[ok]),0.4, 0,2,1.5],maxfev=100000, ftol=1e-7)
        else:
            mymodel = lambda x, a, b, c, d, e, f, g: (a + b*x + f*x**2 + g*x**3 + c*np.exp(-d*(x-e)))#/(a+b+c*np.exp(-d*(1-e)))
            myfitI = curve_fit(mymodel, xx[ok]**2, myYI[ok], p0=[np.min(myY[ok]),0.4, 0,2,1.5, 0., 0.],maxfev=100000, ftol=1e-7)
            myfitQU = curve_fit(mymodel, xx[ok]**2, myYQU[ok], p0=[np.min(myY[ok]),0.4, 0,2,1.5, 0., 0.],maxfev=100000, ftol=1e-7)
        if doplot: 
            if QUsep is False:
                plot(xx**2, mymodel(xx**2, *myfit[0]),  label=label+' Fit', color=p[0].get_color())
            else:
                plot(xx**2, mymodel(xx**2, *myfitI[0]),  label=label+' Fit I', color=pi[0].get_color())
                plot(xx**2, mymodel(xx**2, *myfitQU[0]),  label=label+' Fit QU', color=pqu[0].get_color())

            #print(myfit[0])
        invcov_samples = np.linspace(1, 15, 1000)
        if QUsep is False:
            eff_v = mymodel(invcov_samples, *myfit[0])**2
            effective_variance_invcov = np.array([invcov_samples, eff_v])
        else:
            eff_vI = mymodel(invcov_samples, *myfitI[0])**2
            eff_vQU = mymodel(invcov_samples, *myfitQU[0])**2
            effective_variance_invcov = np.array([invcov_samples, eff_vI, eff_vQU])

=======

        myfit = curve_fit(mymodel, xx[ok] ** 2, myY[ok], p0=[np.min(myY[ok]), 0.4, 0, 2, 1.5], maxfev=100000, ftol=1e-7)
        if doplot:
            plot(xx ** 2, mymodel(xx ** 2, *myfit[0]), label=label + ' Fit', color=p[0].get_color())
            # print(myfit[0])

        invcov_samples = np.linspace(1, 15, 1000)
        eff_v = mymodel(invcov_samples, *myfit[0]) ** 2
        effective_variance_invcov = np.array([invcov_samples, eff_v])
>>>>>>> 75b6078a

    if doplot:
        xlabel('1./cov normed')
        if norm:
            add_yl = ' (Normalized to 1 at 1)'
        else:
            add_yl = ''
        ylabel('RMS Ratio w.r.t linear scaling' + add_yl)

    if fit:
        return xx, myY, effective_variance_invcov
    else:
        return xx, myY, None


def get_angular_profile(maps, thmax=25, nbins=20, label='', center=np.array([316.44761929, -58.75808063]),
                        allstokes=False, fontsize=None, doplot=False):
    vec0 = hp.ang2vec(center[0], center[1], lonlat=True)
    vecpix = hp.pix2vec(256, np.arange(12 * 256 ** 2))
    angs = np.degrees(np.arccos(np.dot(vec0, vecpix)))
    rng = np.array([0, thmax])
    xx, yyI, dx, dyI, _ = ft.profile(angs, maps[:, 0], nbins=nbins, plot=False, rng=rng)
    xx, yyQ, dx, dyQ, _ = ft.profile(angs, maps[:, 1], nbins=nbins, plot=False, rng=rng)
    xx, yyU, dx, dyU, _ = ft.profile(angs, maps[:, 2], nbins=nbins, plot=False, rng=rng)
    avg = np.sqrt((dyI ** 2 + dyQ ** 2 / 2 + dyU ** 2 / 2) / 3)
    if doplot:
        plot(xx, avg, 'o', label=label)
        if allstokes:
            plot(xx, dyI, label=label + ' I', alpha=0.3)
            plot(xx, dyQ / np.sqrt(2), label=label + ' Q/sqrt(2)', alpha=0.3)
            plot(xx, dyU / np.sqrt(2), label=label + ' U/sqrt(2)', alpha=0.3)
        xlabel('Angle [deg.]')
        ylabel('RMS')
        legend(fontsize=fontsize)
    return xx, avg


def correct_maps_rms(maps, cov, effective_variance_invcov):
    okpix = cov > 0
<<<<<<< HEAD
    newmaps = maps*0
    sh = np.shape(effective_variance_invcov)
    if sh[0]==2:
        correction = np.interp(np.max(cov)/cov[okpix], effective_variance_invcov[0,:], effective_variance_invcov[1,:])
        for s in range(3):
            newmaps[okpix,s] = maps[okpix,s] / np.sqrt(correction) * np.sqrt(cov[okpix]/np.max(cov))
    else:
        correctionI = np.interp(np.max(cov)/cov[okpix], effective_variance_invcov[0,:], effective_variance_invcov[1,:])
        correctionQU = np.interp(np.max(cov)/cov[okpix], effective_variance_invcov[0,:], effective_variance_invcov[2,:])
        newmaps[okpix,0] = maps[okpix,0] / np.sqrt(correctionI) * np.sqrt(cov[okpix]/np.max(cov))
        newmaps[okpix,1] = maps[okpix,1] / np.sqrt(correctionQU) * np.sqrt(cov[okpix]/np.max(cov))
        newmaps[okpix,2] = maps[okpix,2] / np.sqrt(correctionQU) * np.sqrt(cov[okpix]/np.max(cov))



    return newmaps

def flatten_noise(maps, cov, thmax=25, nbins=20, center=np.array([316.44761929,-58.75808063]), 
    doplot=False, normalize_all=False, QUsep=False):
=======
    newmaps = maps * 0
    correction = np.interp(np.max(cov) / cov[okpix], effective_variance_invcov[0, :], effective_variance_invcov[1, :])
    for s in range(3):
        newmaps[okpix, s] = maps[okpix, s] / np.sqrt(correction) * np.sqrt(cov[okpix] / np.max(cov))

    return newmaps


def flatten_noise(maps, cov, nbins=20, doplot=False, normalize_all=False):
>>>>>>> 75b6078a
    sh = np.shape(maps)
    if len(sh) == 2:
        maps = np.reshape(maps, (1, sh[0], sh[1]))

    out_maps = np.zeros_like(maps)
    newsh = np.shape(maps)
    all_fitcov = []
    all_norm_noise = []
    if doplot:
        figure()
    for isub in range(newsh[0]):
<<<<<<< HEAD
        xx, yy, fitcov = get_noise_invcov_profile(maps[isub,:,:], cov, nbins=nbins, norm=False,
                                                        label='sub-band: {}'.format(isub),fit=True, 
                                                        doplot=doplot, allstokes=True, QUsep=QUsep)
=======
        xx, yy, fitcov = get_noise_invcov_profile(maps[isub, :, :], cov, nbins=nbins, norm=False,
                                                  label='sub-band: {}'.format(isub), fit=True, doplot=doplot,
                                                  allstokes=True)
>>>>>>> 75b6078a
        all_norm_noise.append(yy[0])
        if doplot:
            legend(fontsize=10)
        all_fitcov.append(fitcov)
        if normalize_all:
            out_maps[isub, :, :] = correct_maps_rms(maps[isub, :, :], cov, fitcov)
        else:
            out_maps[isub, :, :] = correct_maps_rms(maps[isub, :, :], cov, all_fitcov[0])

    if len(sh) == 2:
        return out_maps[0, :, :], all_fitcov
    else:
        return out_maps, all_fitcov, all_norm_noise


def map_corr_neighbtheta(themap_in, ipok_in, thetamin, thetamax, nbins, degrade=None, verbose=True):
    if degrade is None:
        themap = themap_in.copy()
        ipok = ipok_in.copy()
    else:
        themap = hp.ud_grade(themap_in, degrade)
        mapbool = themap_in < -1e30
        mapbool[ipok_in] = True
        mapbool = hp.ud_grade(mapbool, degrade)
        ip = np.arange(12 * degrade ** 2)
        ipok = ip[mapbool]
    rthmin = np.radians(thetamin)
    rthmax = np.radians(thetamax)
    thvals = np.linspace(rthmin, rthmax, nbins + 1)
    ns = hp.npix2nside(len(themap))
    thesum = np.zeros(nbins)
    thecount = np.zeros(nbins)
    if verbose: bar = progress_bar(len(ipok), 'Pixels')
    for i in range(len(ipok)):
        if verbose: bar.update()
        valthis = themap[ipok[i]]
        v = hp.pix2vec(ns, ipok[i])
        # ipneighb_inner = []
        ipneighb_inner = list(hp.query_disc(ns, v, np.radians(thetamin)))
        for k in range(nbins):
            thmin = thvals[k]
            thmax = thvals[k + 1]
            ipneighb_outer = list(hp.query_disc(ns, v, thmax))
            ipneighb = ipneighb_outer.copy()
            for l in ipneighb_inner: ipneighb.remove(l)
            valneighb = themap[ipneighb]
            thesum[k] += np.sum(valthis * valneighb)
            thecount[k] += len(valneighb)
            ipneighb_inner = ipneighb_outer.copy()

    corrfct = thesum / thecount
    mythetas = np.degrees(thvals[:-1] + thvals[1:]) / 2
    return mythetas, corrfct


def get_angles(ip0, ips, ns):
    v = np.array(hp.pix2vec(ns, ip0))
    vecs = np.array(hp.pix2vec(ns, ips))
    th = np.degrees(np.arccos(np.dot(v.T, vecs)))
    return th


def ctheta_parts(themap, ipok, thetamin, thetamax, nbinstot, nsplit=4, degrade_init=None,
                 verbose=True):
    allthetalims = np.linspace(thetamin, thetamax, nbinstot + 1)
    thmin = allthetalims[:-1]
    thmax = allthetalims[1:]
    idx = np.arange(nbinstot) // (nbinstot // nsplit)
    if degrade_init is None:
        nside_init = hp.npix2nside(len(themap))
    else:
        nside_init = degrade_init
    nside_part = nside_init // (2 ** idx)
    thall = np.zeros(nbinstot)
    cthall = np.zeros(nbinstot)
    for k in range(nsplit):
        thispart = idx == k
        mythmin = np.min(thmin[thispart])
        mythmax = np.max(thmax[thispart])
        mynbins = nbinstot // nsplit
        mynside = nside_init // (2 ** k)
        if verbose: print(
            'Doing {0:3.0f} bins between {1:5.2f} and {2:5.2f} deg at nside={3:4.0f}'.format(mynbins, mythmin, mythmax,
                                                                                             mynside))
        myth, mycth = map_corr_neighbtheta(themap, ipok, mythmin, mythmax, mynbins, degrade=mynside,
                                           verbose=verbose)
        cthall[thispart] = mycth
        thall[thispart] = myth

        ### One could also calculate the average of the distribution of pixels within the ring instead of the simplistic thetas
    dtheta = allthetalims[1] - allthetalims[0]
    thall = 2. / 3 * ((thmin + dtheta) ** 3 - thmin ** 3) / ((thmin + dtheta) ** 2 - thmin ** 2)
    ### But it actually changes very little
    return thall, cthall
<<<<<<< HEAD
        
def get_cov_nunu(maps, cov, nbins=20, QUsep=False):
=======


def get_cov_nunu(maps, cov, nbins=20):
>>>>>>> 75b6078a
    # This function returns the sub-frequency, sub_frequency covariance matrix for each stoke parameter
    # it does not attemps to check for covariance between Stokes parameters (this should be icorporated later)
    # it returns the three covariance matrices as well as the fitted function of coverage that was used to
    # flatten the noise RMS in the maps before covariance calculation (this is for subsequent possible use)
    # NB: because this is done with  maps that are flattened, the RMS is put to 1 for I (and should be sqrt(2) for Q and U
    # so this covariance absorbes the  overall maps variances

    ### First normalize by coverage
    new_sub_maps, all_fitcov, all_norm_noise = flatten_noise(maps, cov, nbins=nbins, doplot=False, QUsep=QUsep)

    ### Now calculate the covariance matrix for each sub map
    sh = np.shape(maps)

    if len(sh)==2:
        okpix = new_sub_maps[:,0] != 0
        cov_I = np.array([[np.cov(new_sub_maps[okpix,0])]])
        cov_Q = np.array([[np.cov(new_sub_maps[okpix,1])]])
        cov_U = np.array([[np.cov(new_sub_maps[okpix,2])]])
    else:
        okpix = new_sub_maps[0,:,0] != 0
        cov_I = np.cov(new_sub_maps[:,okpix,0])
        cov_Q = np.cov(new_sub_maps[:,okpix,1])
        cov_U = np.cov(new_sub_maps[:,okpix,2])
        if sh[0]==1:
            cov_I = np.array([[cov_I]])
            cov_Q = np.array([[cov_Q]])
            cov_U = np.array([[cov_U]])

    return cov_I, cov_Q, cov_U, all_fitcov, all_norm_noise<|MERGE_RESOLUTION|>--- conflicted
+++ resolved
@@ -378,12 +378,7 @@
         return maps + self.noisemaps
 
 
-<<<<<<< HEAD
-
     def create_noise_maps(self, sigma_sec, coverage, covcut =0.1, nsub=1, 
-=======
-    def create_noise_maps(self, sigma_sec_in, coverage, covcut =0.1, nsub=1, 
->>>>>>> 75b6078a
                             Nyears=3, verbose=False, seed=None, 
                             effective_variance_invcov=None, 
                             clnoise=None,
@@ -432,15 +427,9 @@
         all_sigma_sec_Q = fact_Q * sigma_sec
         all_sigma_sec_U = fact_U * sigma_sec
 
-
-<<<<<<< HEAD
         thnoiseI = np.zeros((nsub, len(seenpix)))
         thnoiseQ = np.zeros((nsub, len(seenpix)))
         thnoiseU = np.zeros((nsub, len(seenpix)))
-=======
-        thnoise = np.zeros((nsub, len(seenpix)))
-
->>>>>>> 75b6078a
         for isub in range(nsub):
             # The theoretical noise in I for the coverage
             ideal_noise_I = self.theoretical_noise_maps(all_sigma_sec_I[isub], coverage, Nyears=Nyears, verbose=verbose)
@@ -448,19 +437,14 @@
             ideal_noise_U = self.theoretical_noise_maps(all_sigma_sec_U[isub], coverage, Nyears=Nyears, verbose=verbose)
             sh = np.shape(ideal_noise_I)
             if effective_variance_invcov is None:
-<<<<<<< HEAD
                 thnoiseI[isub,:] = ideal_noise_I
                 thnoiseQ[isub,:] = ideal_noise_Q
                 thnoiseU[isub,:] = ideal_noise_U
-=======
-                thnoise[isub, :] = ideal_noise
->>>>>>> 75b6078a
             else:
                 if isinstance(effective_variance_invcov, list):
                     my_effective_variance_invcov = effective_variance_invcov[isub]
                 else:
                     my_effective_variance_invcov = effective_variance_invcov
-<<<<<<< HEAD
                 sh = np.shape(my_effective_variance_invcov)
                 if sh[0] == 2:
                     ### We have the same correction for I, Q and U
@@ -478,12 +462,6 @@
                     thnoiseI[isub,seenpix] = ideal_noise_I[seenpix] * np.sqrt(correctionI)
                     thnoiseQ[isub,seenpix] = ideal_noise_Q[seenpix] * np.sqrt(correctionQU)
                     thnoiseU[isub,seenpix] = ideal_noise_U[seenpix] * np.sqrt(correctionQU)
-
-=======
-                correction = np.interp(np.max(coverage[seenpix]) / coverage[seenpix],
-                                       my_effective_variance_invcov[0, :], my_effective_variance_invcov[1, :])
-                thnoise[isub, seenpix] = ideal_noise[seenpix] * np.sqrt(correction)
->>>>>>> 75b6078a
 
         noise_maps = np.zeros((nsub, len(coverage), 3))
         if seed is not None:
@@ -540,15 +518,9 @@
                 noise_maps[:, seenpix, 2] = np.dot(vU, noise_maps[:,seenpix, 2])
 
         # Now normalize the maps with the coverage behaviour and the sqrt(2) for Q and U
-<<<<<<< HEAD
         noise_maps[:, seenpix, 0] *= thnoiseI[:,seenpix]
         noise_maps[:, seenpix, 1] *= thnoiseQ[:,seenpix]
         noise_maps[:, seenpix, 2] *= thnoiseU[:,seenpix]
-=======
-        noise_maps[:, seenpix, 0] *= thnoise[:, seenpix]
-        noise_maps[:, seenpix, 1] *= thnoise[:, seenpix]
-        noise_maps[:, seenpix, 2] *= thnoise[:, seenpix]
->>>>>>> 75b6078a
 
         if nsub == 1:
             return noise_maps[0, :, :]
@@ -610,7 +582,6 @@
     str = "".join(lst)
     return (str)
 
-<<<<<<< HEAD
 def get_noise_invcov_profile(maps, cov, covcut=0.1, nbins=100, fit=True, label='', 
     norm=False, allstokes=False, fitlim=None, doplot=False,QUsep=False):
     seenpix = cov > (covcut*np.max(cov))
@@ -621,23 +592,10 @@
     xx, yyU, dx, dyU, _ = ft.profile(np.sqrt(1./covnorm[seenpix]), maps[seenpix,2], nbins=nbins, plot=False)
     avg = np.sqrt((dyI**2+dyQ**2/2+dyU**2/2)/3)
     avgQU = np.sqrt((dyQ**2/2+dyU**2/2)/2)
-=======
-
-def get_noise_invcov_profile(maps, cov, covcut=0.1, nbins=100, fit=True, label='',
-                             norm=False, allstokes=False, fitlim=None, doplot=False):
-    seenpix = cov > (covcut * np.max(cov))
-    covnorm = cov / np.max(cov)
-
-    xx, yyI, dx, dyI, _ = ft.profile(np.sqrt(1. / covnorm[seenpix]), maps[seenpix, 0], nbins=nbins, plot=False)
-    xx, yyQ, dx, dyQ, _ = ft.profile(np.sqrt(1. / covnorm[seenpix]), maps[seenpix, 1], nbins=nbins, plot=False)
-    xx, yyU, dx, dyU, _ = ft.profile(np.sqrt(1. / covnorm[seenpix]), maps[seenpix, 2], nbins=nbins, plot=False)
-    avg = np.sqrt((dyI ** 2 + dyQ ** 2 / 2 + dyU ** 2 / 2) / 3)
->>>>>>> 75b6078a
     if norm:
         fact = xx[0] / avg[0]
     else:
         fact = 1.
-<<<<<<< HEAD
     myY = (avg/xx) * fact
     myYI = (dyI/xx) * fact
     myYQU = (avgQU/xx) * fact
@@ -651,17 +609,6 @@
         else:
             pi = plot(xx**2,myYI, 'o', label=label+' I')
             pqu = plot(xx**2,myYQU, 'o', label=label+' QU')
-=======
-    myY = (avg / xx) * fact
-
-    if doplot:
-        p = plot(xx ** 2, myY, 'o', label=label)
-        if allstokes:
-            plot(xx ** 2, dyI / xx * fact, label=label + ' I', alpha=0.3)
-            plot(xx ** 2, dyQ / xx * fact / np.sqrt(2), label=label + ' Q/sqrt(2)', alpha=0.3)
-            plot(xx ** 2, dyU / xx * fact / np.sqrt(2), label=label + ' U/sqrt(2)', alpha=0.3)
-        legend()
->>>>>>> 75b6078a
 
     if fit:
         mymodel = lambda x, a, b, c, d, e: (a + b * x + c * np.exp(-d * (x - e)))  # /(a+b+c*np.exp(-d*(1-e)))
@@ -669,7 +616,6 @@
         if fitlim is not None:
             print('Clipping fit from {} to {}'.format(fitlim[0], fitlim[1]))
             ok = ok & (xx >= fitlim[0]) & (xx <= fitlim[1])
-<<<<<<< HEAD
         if QUsep is False:
             myfit = curve_fit(mymodel, xx[ok]**2, myY[ok], p0=[np.min(myY[ok]),0.4, 0,2,1.5],maxfev=100000, ftol=1e-7)
         else:
@@ -692,18 +638,6 @@
             eff_vI = mymodel(invcov_samples, *myfitI[0])**2
             eff_vQU = mymodel(invcov_samples, *myfitQU[0])**2
             effective_variance_invcov = np.array([invcov_samples, eff_vI, eff_vQU])
-
-=======
-
-        myfit = curve_fit(mymodel, xx[ok] ** 2, myY[ok], p0=[np.min(myY[ok]), 0.4, 0, 2, 1.5], maxfev=100000, ftol=1e-7)
-        if doplot:
-            plot(xx ** 2, mymodel(xx ** 2, *myfit[0]), label=label + ' Fit', color=p[0].get_color())
-            # print(myfit[0])
-
-        invcov_samples = np.linspace(1, 15, 1000)
-        eff_v = mymodel(invcov_samples, *myfit[0]) ** 2
-        effective_variance_invcov = np.array([invcov_samples, eff_v])
->>>>>>> 75b6078a
 
     if doplot:
         xlabel('1./cov normed')
@@ -743,7 +677,6 @@
 
 def correct_maps_rms(maps, cov, effective_variance_invcov):
     okpix = cov > 0
-<<<<<<< HEAD
     newmaps = maps*0
     sh = np.shape(effective_variance_invcov)
     if sh[0]==2:
@@ -763,17 +696,6 @@
 
 def flatten_noise(maps, cov, thmax=25, nbins=20, center=np.array([316.44761929,-58.75808063]), 
     doplot=False, normalize_all=False, QUsep=False):
-=======
-    newmaps = maps * 0
-    correction = np.interp(np.max(cov) / cov[okpix], effective_variance_invcov[0, :], effective_variance_invcov[1, :])
-    for s in range(3):
-        newmaps[okpix, s] = maps[okpix, s] / np.sqrt(correction) * np.sqrt(cov[okpix] / np.max(cov))
-
-    return newmaps
-
-
-def flatten_noise(maps, cov, nbins=20, doplot=False, normalize_all=False):
->>>>>>> 75b6078a
     sh = np.shape(maps)
     if len(sh) == 2:
         maps = np.reshape(maps, (1, sh[0], sh[1]))
@@ -785,15 +707,9 @@
     if doplot:
         figure()
     for isub in range(newsh[0]):
-<<<<<<< HEAD
         xx, yy, fitcov = get_noise_invcov_profile(maps[isub,:,:], cov, nbins=nbins, norm=False,
                                                         label='sub-band: {}'.format(isub),fit=True, 
                                                         doplot=doplot, allstokes=True, QUsep=QUsep)
-=======
-        xx, yy, fitcov = get_noise_invcov_profile(maps[isub, :, :], cov, nbins=nbins, norm=False,
-                                                  label='sub-band: {}'.format(isub), fit=True, doplot=doplot,
-                                                  allstokes=True)
->>>>>>> 75b6078a
         all_norm_noise.append(yy[0])
         if doplot:
             legend(fontsize=10)
@@ -888,14 +804,8 @@
     thall = 2. / 3 * ((thmin + dtheta) ** 3 - thmin ** 3) / ((thmin + dtheta) ** 2 - thmin ** 2)
     ### But it actually changes very little
     return thall, cthall
-<<<<<<< HEAD
         
 def get_cov_nunu(maps, cov, nbins=20, QUsep=False):
-=======
-
-
-def get_cov_nunu(maps, cov, nbins=20):
->>>>>>> 75b6078a
     # This function returns the sub-frequency, sub_frequency covariance matrix for each stoke parameter
     # it does not attemps to check for covariance between Stokes parameters (this should be icorporated later)
     # it returns the three covariance matrices as well as the fitted function of coverage that was used to
