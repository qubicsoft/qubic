from . import calfiles
from . import data
from . import io
from .acquisition import *
from .beams import *
from .calibration import *
from .cl import *
from .instrument import *
from .mapmaking import *
from .samplings import *
from .scene import *
from .xpol import *
from .polyacquisition import *
from .multiacquisition import *
from .SpectroImLib import *
from .ripples import *
from .fibtools import *
from .demodulation_lib import *
from .selfcal_lib import *
from .sb_fitting import *
from .plotters import *
from .lin_lib import *
from . import qubicdict 


def full(shape, fill_value, dtype=None, order='C'):
    import numpy as np
    out = np.empty(shape, dtype=dtype, order=order)
    out[...] = fill_value
    return out


def full_like(a, fill_value, dtype=None, order='K', subok=True):
    import numpy as np
    out = np.empty_like(a, dtype=dtype, order=order, subok=subok)
    out[...] = fill_value
    return out

import numpy
if numpy.__version__ < '1.8':
    numpy.full = full
    numpy.full_like = full_like
del full, full_like, numpy

<<<<<<< HEAD
__version__ = '4.5.dev921'
=======
__version__ = '4.5.dev912'
>>>>>>> a05a4eb9
<|MERGE_RESOLUTION|>--- conflicted
+++ resolved
@@ -42,8 +42,4 @@
     numpy.full_like = full_like
 del full, full_like, numpy
 
-<<<<<<< HEAD
-__version__ = '4.5.dev921'
-=======
-__version__ = '4.5.dev912'
->>>>>>> a05a4eb9
+__version__ = '4.5.dev912'