from . import calfiles
from . import data
from . import io
from .acquisition import *
from .beams import *
from .calibration import *
from .cl import *
from .instrument import *
from .mapmaking import *
from .samplings import *
from .scene import *
from .xpol import *
from .polyacquisition import *
from .multiacquisition import *
from .SpectroImLib import *
from .ripples import *
from .fibtools import *
from .demodulation_lib import *
from .selfcal_lib import *
from .sb_fitting import *
from .plotters import *
from .lin_lib import *
from . import qubicdict 


def full(shape, fill_value, dtype=None, order='C'):
    import numpy as np
    out = np.empty(shape, dtype=dtype, order=order)
    out[...] = fill_value
    return out


def full_like(a, fill_value, dtype=None, order='K', subok=True):
    import numpy as np
    out = np.empty_like(a, dtype=dtype, order=order, subok=subok)
    out[...] = fill_value
    return out

import numpy
if numpy.__version__ < '1.8':
    numpy.full = full
    numpy.full_like = full_like
del full, full_like, numpy

<<<<<<< HEAD
__version__ = '4.5.dev1002'
=======
__version__ = '4.5.dev1007'
>>>>>>> 609379af
<|MERGE_RESOLUTION|>--- conflicted
+++ resolved
@@ -42,8 +42,4 @@
     numpy.full_like = full_like
 del full, full_like, numpy
 
-<<<<<<< HEAD
-__version__ = '4.5.dev1002'
-=======
-__version__ = '4.5.dev1007'
->>>>>>> 609379af
+__version__ = '4.5.dev1007'