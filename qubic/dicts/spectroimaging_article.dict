--- conflicted
+++ resolved
@@ -69,11 +69,7 @@
 random_pointing=False   
 
 repeat_pointing=True
-<<<<<<< HEAD
 npointings=500
-=======
-npointings=8000
->>>>>>> 7727a7ac
 dtheta=15.
 nhwp_angles=3 # use only for repeat_pointing
 seed=1
@@ -100,13 +96,8 @@
 weights=None
 
 ####################################### Map making #####################################
-<<<<<<< HEAD
-tol=1e-2
-nf_recon = [1,3,5]
-=======
 tol=1e-5
 nf_recon = [4,]
->>>>>>> 7727a7ac
 maxiter=1e5
 verbose=True
 
