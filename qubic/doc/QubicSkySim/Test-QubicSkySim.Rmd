--- conflicted
+++ resolved
@@ -104,38 +104,6 @@
 ## 3) Now from CAMB Based maps
 
 ```{python}
-<<<<<<< HEAD
-# reload(qss)
-# seed = None
-# nside = 128
-
-# ### CAMB call
-# ell, totCL, unlensedCL = qss.get_camb_Dl(r=0.1, lmax=3*nside)
-
-# ### Synfast (NB: we need to go from Dl to Cl due to different conventions between CAMB and synfast)
-# mycls = np.zeros_like(totCL)
-# for i in range(4):
-#     mycls[2:, i] = 2 * np.pi * totCL[2:,i] / (ell[2:] * (ell[2:] + 1))
-# if seed is not None: np.random.seed(seed)
-# maps=hp.synfast(mycls.T,nside, new=True)
-# hp.mollview(maps[0,:], title="I map from synfast", unit=map_150GHz.unit, sub=(2,3,1))
-# hp.mollview(maps[1,:], title="Q map from synfast", unit=map_150GHz.unit, sub=(2,3,2))
-# hp.mollview(maps[2,:], title="U map from synfast", unit=map_150GHz.unit, sub=(2,3,3))
-
-
-# #sky_config = {'cmb':maps, 'dust':'d1'}
-# sky_config = {'cmb':maps}
-
-# preset_strings = []
-# for k in sky_config.keys():
-#     if k == 'cmb': 
-#         rndstr = qss.random_string(10)
-#         hp.write_map('/tmp/'+rndstr, maps)
-#         cmbmap = pysm.CMBMap(nside,map_IQU='/tmp/'+rndstr)
-#         os.remove('/tmp/'+rndstr)
-#     else:
-#         preset_strings.append(sky_config[k])
-=======
 reload(qss)
 seed = None
 nside = 128
@@ -167,7 +135,6 @@
         os.remove('/tmp/'+rndstr)
     else:
         preset_strings.append(sky_config[k])
->>>>>>> 64723dc1
         
 # sky = pysm.Sky(nside=nside, preset_strings=preset_strings)
 # sky.add_component(cmbmap)
