--- conflicted
+++ resolved
@@ -215,11 +215,7 @@
    
 point, = ax1.plot(x0, y0, 'go')
 
-<<<<<<< HEAD
 steps = np.arange(det0, det0+20, 2)
-=======
-steps = np.arange(det0, det0+20, 1)
->>>>>>> 58b342eb
 ani = FuncAnimation(fig, animate, steps, init_func=init, interval=1000, blit=True, repeat=False)
 
 
