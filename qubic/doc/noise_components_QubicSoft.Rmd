---
jupyter:
  jupytext:
    text_representation:
      extension: .Rmd
      format_name: rmarkdown
      format_version: '1.2'
      jupytext_version: 1.14.0
  kernelspec:
    display_name: Python 3 (ipykernel)
    language: python
    name: python3
---

<!-- #region -->
## Photon Noise components on qubicsoft

Author: M. M. Gamboa Lerena

This notebook aims to show the new structure of the photon noise's code. Previously the components of the noise were computed in a hard-coded way. This means that the total NEP, composed by many terms detailed below, were directly sum up to the final variable. 

This new code initialize a structure through a class called `Noise()` and initialized it considering the components of the instrument. This initiallization is performed using `load_NEP_parameters(scene)`. The new structure of the code encapsulate the calculation of the total noise equivalent power (NEP) for each component.

#### Components (and python's methods): 
1. Before back to back horns via `NEP_before_horns(self, noise, nu, return_only = False, sampling = None)` method,
2. Horn array via `NEP_horns(self, noise, return_only = False, sampling = None)` method, 
3. Environment NEP via `NEP_environment(self, noise, names, return_only = False, sampling = None)` method, 
4. Optical combiner via `NEP_combiner(self, noise, return_only = False, sampling = None)` method, 
5. Cold stop filter via `NEP_coldstop(self, noise, return_only = False, sampling = None)` method, 
6. Dichroic (if appropiate) via `NEP_dichroic(self, noise, return_only = False, sampling = None)` method,
7. Neutral density filter via `NEP_neutraldensityfilter(self, noise, return_only = False, sampling = None)` method, 
8. Two low pass edge filters each computed via `NEP_lowpassedge(self, noise, i, return_only = False, sampling = None)` method, and a 
9. Last filter computed via `NEP_lastfilter(self, noise, return_only = False, sampling = None)` method. This method is different for the 220GHz channel because of the multimode nature of the band. In such case is used `NEP_lastfilters_220(self, noise, return_only = False, sampling = None)`  

Finally the total NEP is computed as before: $\sqrt{\sum_{i=0}^{Ncomps} {\rm NEP}_i^2 + {\rm NEP_{env}^2}}$.


Parameters: 
* `noise` is an instance of the initialized class called `Noise()`. For example: `noise = qinst[0].load_NEP_parameters(scene)`
* `nu` is the frequency of the `QubicInstrument` object
* Using `return_only = True` you get the noise realization for a particular component in an independent way (you need to provide a `qubic.get_sampling()` instance)
<!-- #endregion -->

```{python}
import os
import sys

import numpy as np
import matplotlib.pyplot as plt
import matplotlib as mp
from scipy.stats import norm

import qubic
from pysimulators import FitsArray
from qubic.calibration import QubicCalibration
```

```{python}
mp.rcParams["font.size"] = 18
mp.rcParams["figure.figsize"] = (14,8)
```

```{python}
# Read dictionary
d = qubic.qubicdict.qubicDict()
d.read_from_file('test_photon_noise.dict')
d["config"] = "FI"
d["npointings"] = 1000
d["random_pointing"] = False
d["repeat_pointing"] = True
d["sweeping_pointing"] = False
#
d["photon_noise"] = True
d["noiseless"] = False
#
d["debug"] = True
d["filter_nu"]= 150e9
```

```{python}
d['optics'] = d['optics'].replace(d['optics'][-10:-8], d['config'])
d['optics'] = d['optics'].replace(d['optics'][-7:-4], str(int(d["filter_nu"] /1e9)))
d['detarray'] = d['detarray'].replace(d['detarray'][-7:-5], d['config'])
d['hornarray'] = d['hornarray'].replace(d['hornarray'][-7:-5], d['config'])
if d['beam_shape'] == 'gaussian':
    d['primbeam'] = d['primbeam'].replace(d['primbeam'][-6], '2')
    primary_shape = 'gaussian'
    secondary_shape = 'gaussian'
elif d['beam_shape'] == 'fitted_beam':
    d['primbeam'] = d['primbeam'].replace(d['primbeam'][-6], '3')
    primary_shape = 'fitted_beam'
    secondary_shape = 'fitted_beam'
else:
    d['primbeam'] = d['primbeam'].replace(d['primbeam'][-6], '4')
    primary_shape = 'multi_freq'
    secondary_shape = 'multi_freq'
calibration = QubicCalibration(d)
```

```{python}
hornarray = calibration.get("hornarray")
detarray = calibration.get("detarray")
optics = calibration.get("optics")
primbeam = calibration.get("primbeam")
```

```{python}
print(optics)
```

```{python}
npeaks = (2 * d["synthbeam_kmax"] + 1)**2
ndet = 256 if d["config"] == "TD" else 1024
print(d["MultiBand"], d["npointings"], d["nf_sub"], npeaks)

print("Estimated memory to be used: {:.2f}Gb".format(d["npointings"] * 256 * \
                                               d["nf_sub"] * npeaks/3 * 16 / 1024**3))
```

```{python}
# Load scene
scene = qubic.QubicScene(d)
pointing = qubic.get_pointing(d)

qinstrument = qubic.QubicMultibandInstrument(d)
```

```{python}
noise = {}
noise["samp"] = np.linspace(0,d["npointings"]-1, d["npointings"]-1)
noise["detector"] = qinstrument[0].get_noise_detector(pointing)
noise["photon"] = qinstrument[0].get_noise_photon(pointing, scene)
noise["total"] = qinstrument[0].get_noise(pointing, scene)
```

```{python}
#Detector
plt.plot(noise["samp"], np.mean(noise["detector"], axis = 0), color = "orange",
        label = "detector")
plt.fill_between(noise["samp"], y1 = np.mean(noise["detector"], axis = 0) - \
                 np.std(noise["detector"], axis = 0),
                y2 = np.mean(noise["detector"], axis = 0) + \
                 np.std(noise["detector"], axis = 0), alpha = 0.2, color = "orange")
#Photon
plt.plot(noise["samp"], np.mean(noise["photon"], axis = 0), color = "green",
        label = "photon")
plt.fill_between(noise["samp"], y1 = np.mean(noise["photon"], axis = 0) - \
                 np.std(noise["photon"], axis = 0),
                y2 = np.mean(noise["photon"], axis = 0) + \
                 np.std(noise["photon"], axis = 0), alpha = 0.2, color = "green", )
#Total = detector + noise
plt.plot(noise["samp"], np.mean(noise["total"], axis = 0), color = "darkblue",
        label = "total")
plt.fill_between(noise["samp"], y1 = np.mean(noise["total"], axis = 0) - \
                 np.std(noise["total"], axis = 0),
                y2 = np.mean(noise["total"], axis = 0) + \
                 np.std(noise["total"], axis = 0), alpha = 0.2, color = "darkblue", )
#set 
plt.title("Noise in the {}".format(d["config"]))
plt.xlabel("Sampling")
plt.ylabel("NEP")
plt.legend()
```

### Fit noise

```{python}
muTot, stdTot = norm.fit(np.mean(noise["total"], axis = 1)) 
muDet, stdDet = norm.fit(np.mean(noise["detector"], axis = 1)) 
muPhot, stdPhot = norm.fit(np.mean(noise["photon"], axis = 1)) 
```

```{python}
print(np.shape(noise["total"]),np.shape(np.mean(noise["total"], axis = 1)))
np.mean(noise["total"], axis = 1)
```

```{python}
plt.plot(np.mean(noise["total"], axis = 1), 'ko')
meanvals = np.mean(noise["total"], axis = 1)
maskvals = abs(meanvals) < 3*stdTot
muTot = np.mean(meanvals[maskvals])
print(np.sum(maskvals))
```

```{python}
#histTot = plt.hist(np.mean(noise["total"][maskvals], axis = 1), bins = 30, color = "darkblue",
#        alpha = 0.7, label = "total $\mu, \sigma$ = {:.2e} W/sqrt(Hz),{:.2e}".format(muTot, stdTot))
histTot = plt.hist(np.mean(noise["total"], axis = 1), bins = 30, color = "darkblue",
        alpha = 0.7, label = "total $\mu, \sigma$ = {:.2e} W/sqrt(Hz),{:.2e}".format(muTot, stdTot))
plt.axvline(muTot, color = "darkblue", ls = "--")
histDet = plt.hist(np.mean(noise["detector"], axis = 1), bins = 30, color = "orange",
        alpha = 0.4, label = "detector")
histPhot = plt.hist(np.mean(noise["photon"], axis = 1), bins = 30, color = "green",
        alpha = 0.4, label = "photon")
cc = plt.Circle(( -1e-17 , 20 ), 0.4e-17 ) 
 
#axes.set_aspect( 1 ) 
#plt.add_artist(cc)

# Set
plt.title("Histogram of NEP values in each detector ({})".format(d["config"]))
#plt.ylabel("Frequency (avg. over dets)")
plt.xlabel("NEP")
plt.legend()
```

### New extraction of noise
The current model of QUBIC in `qubicsoft` for the total NEP consider the following 20 components of the noise:
CMB, atmosphere, windows, block[1-6], 12cmed, plgr, HWP, back-to-back, combin, clspe, dichro (if FI), ndf, 7cmlpe, 6.2cmlpe, 5.6cmlpe

Here I show how to extract the noise for each component using `qubicsoft`


```{python}
#Set the parameters for the noise computation. This works with QubicInstrument
noisepar = qinstrument[0].load_NEP_parameters(scene)
```

```{python}
noisepar.names
```

Compute for one sub-band

```{python}
noise_before = qinstrument[0].NEP_before_horns(noisepar, noisepar.nu, 
                                               return_only = True, sampling = pointing)
noise_b2b = qinstrument[0].NEP_horns(noisepar, return_only = True, sampling = pointing)
noise_env = qinstrument[0].NEP_environment(noisepar, noisepar.names, 
                                           return_only = True, sampling = pointing)
noise_comb = qinstrument[0].NEP_combiner(noisepar, 
                                         return_only = True, sampling = pointing)
noise_cs = qinstrument[0].NEP_coldstop(noisepar, 
                                       return_only = True, sampling = pointing)
noise_dich = qinstrument[0].NEP_dichroic(noisepar, return_only = True, sampling = pointing)
noise_ndf = qinstrument[0].NEP_neutraldensityfilter(noisepar, 
                                                    return_only = True, sampling = pointing)
noise_lpe1 = qinstrument[0].NEP_lowpassedge(noisepar, noisepar.lpe1,
                                           return_only = True, sampling = pointing)
noise_lpe2 = qinstrument[0].NEP_lowpassedge(noisepar, noisepar.lpe2,
                                           return_only = True, sampling = pointing)
noise_last = qinstrument[0].NEP_lastfilter(noisepar,
                                          return_only = True, sampling = pointing)
```

#### Confirm a possible bug in NEP_environment

```{python}
<<<<<<< HEAD
fig3 = plt.figure(figsize = (16,6))
fig3.suptitle('Comparisson btwn Current and New values of the environment NEP_phot ')
gs = fig3.add_gridspec(1, 5)
f3_ax1 = fig3.add_subplot(gs[0, :3])
f3_ax2 = fig3.add_subplot(gs[0, 3:])

f3_ax1.set_title('')
f3_ax1.plot(np.arange(992), noise_env['debug_current'], 'g.-',label = "current version")
f3_ax1.scatter(np.arange(992), noise_env['debug_new'], c = noise_env['debug_new'], label = "proposal")
f3_ax1.set_xlabel("numb of detector")
f3_ax1.set_ylabel(r"environmnt NEP$_{\rm phot}$")

cp = f3_ax2.scatter(qinstrument[0].detector.center.T[0],
           qinstrument[0].detector.center.T[1],
          c = noise_env['debug_new'], marker = 's')
cbar = fig3.colorbar(cp,)
cbar.set_label('proposal')
f3_ax1.legend()

f3_ax2.set_title('')
f3_ax2.set_xticklabels([])
f3_ax2.set_yticklabels([])
#f3_ax2.
#qinstrument[0].detector.plot()
#plt.savefig("nep_phot2_env_nobunch.pdf", format = "pdf")
=======
#fig3 = plt.figure(figsize = (16,6))
#fig3.suptitle('Comparisson btwn Current and New values of the environment NEP_phot ')
#gs = fig3.add_gridspec(1, 5)
#f3_ax1 = fig3.add_subplot(gs[0, :3])
#f3_ax1.set_title('')
#f3_ax1.plot(np.arange(992), noise_env['debug_current'], 'g.-',label = "current version")
#f3_ax1.scatter(np.arange(992), noise_env['debug_new'], c = noise_env['debug_new'], label = "proposal")
#f3_ax1.set_xlabel("numb of detector")
#f3_ax1.set_ylabel(r"environmnt NEP$_{\rm phot}$")
# 
#f3_ax2 = fig3.add_subplot(gs[0, 3:])
#cp = f3_ax2.scatter(qinstrument[0].detector.center.T[0],
#           qinstrument[0].detector.center.T[1],
#          c = noise_env['debug_new'], marker = 's')
#cbar = fig3.colorbar(cp,)
#cbar.set_label('proposal')
#f3_ax1.legend()

#f3_ax2.set_title('')
#f3_ax2.set_xticklabels([])
#f3_ax2.set_yticklabels([])
##f3_ax2.
##qinstrument[0].detector.plot()
##plt.savefig("nep_phot2_env_nobunch.pdf", format = "pdf")
```

```{python}
print(noisepar.names), len(noise_before["power"]), len(allnoisearray[1:]), len(noisepar.temperatures)
```

```{python}
allnoisearray = [noise_before,noise_b2b,noise_comb,noise_cs,#noise_env,
                 noise_dich,noise_ndf,noise_lpe1,noise_lpe2,noise_last]
print(noise_before.keys())
print(noise_b2b.keys())
#print(noise_env.keys())
print(noise_comb.keys())
print(noise_cs.keys())
print(noise_dich.keys())
print(noise_ndf.keys())
print(noise_lpe1.keys())
print(noise_lpe2.keys())
print(noise_last.keys())

fig2, ax2 = plt.subplots(nrows = 3, ncols = 4, figsize = (16,12))
fig2.suptitle('Mean optical spectral power of the effectively detected radiation (comp before B2B)')
ax2 = ax2.ravel()
ncomp_before_b2b = len(noise_before["power"])
ncomp_after_b2b = len(allnoisearray[1:])
for j in range(ncomp_before_b2b):
    ax2[j].cla()
    plt.axes(ax2[j])
    ax2[j].set_title("{}".format(noisepar.names[j]))
    cp = ax2[j].scatter(qinstrument[0].detector.center.T[0],
               qinstrument[0].detector.center.T[1],
              c = allnoisearray[0]['power'][j], marker = 's')
    cbar = fig2.colorbar(cp,)
    #cbar.set_label('proposal')
    ax2[j].set_xticklabels("")
    ax2[j].set_yticklabels("")

fig, ax = plt.subplots(nrows = 2, ncols = 4, figsize = (16,10))
fig.suptitle('Mean optical spectral power of the effectively detected radiation')
ax = ax.ravel()
for i in range(0,ncomp_after_b2b):
    ax[i].cla()
    plt.axes(ax[i])
    ax[i].set_title("{}".format(noisepar.names[i + ncomp_before_b2b]))
    cp = ax[i].scatter(qinstrument[0].detector.center.T[0],
               qinstrument[0].detector.center.T[1],
              c = allnoisearray[i+1]['power'], marker = 's')
    cbar = fig.colorbar(cp,)
    #cbar.set_label('proposal')
    ax[i].set_xticklabels("")
    ax[i].set_yticklabels("")

>>>>>>> 93c4b546
```

```{python}
det = 23
plt.plot(noise["total"][det], color = "k", label = "total",
        alpha = 0.3)

for icomp, data in enumerate(noise_before["NEP_array"]):
    plt.plot(data[det], color = "blue", 
             label = "Before horns ({} components)".format(\
                    len(noise_before["NEP_array"])) if icomp == 0 else None)
plt.plot(noise_b2b["NEP_array"][det], color = "red", label = "horns")
plt.plot(noise_env["NEP_array"][det], color = "orange", label = "envelope")
plt.plot(noise_comb["NEP_array"][det], color = "magenta", label = "combiner")
plt.plot(noise_cs["NEP_array"][det], color = "cyan", label = "cold stop")
plt.plot(noise_ndf["NEP_array"][det], color = "brown", label = "NDF")
plt.plot(noise_lpe1["NEP_array"][det], color = "darkblue", label = "LPE1")
plt.plot(noise_dich["NEP_array"][det], color = "brown", label = "Dichroic")
plt.plot(noise_lpe2["NEP_array"][det], color = "darkred", label = "LPE2")
plt.plot(noise_last["NEP_array"][det], color = "darkgreen", label = "LPE5.6")

# Set
plt.xlabel("sample")
plt.ylabel("NEP W /sqrt(Hz)")
plt.title("NEP for detector {} (qsoft index)".format(det))
plt.legend(ncol = 3)
```

Compare between sub-bands

```{python}
freq = 4
noise_before2 = qinstrument[freq].NEP_before_horns(noisepar, noisepar.nu, 
                                               return_only = True, sampling = pointing)
noise_b2b2 = qinstrument[freq].NEP_horns(noisepar, return_only = True, sampling = pointing)
noise_env2 = qinstrument[freq].NEP_environment(noisepar, noisepar.names, 
                                           return_only = True, sampling = pointing)
noise_comb2 = qinstrument[freq].NEP_combiner(noisepar, 
                                         return_only = True, sampling = pointing)
noise_cs2 = qinstrument[freq].NEP_coldstop(noisepar, 
                                       return_only = True, sampling = pointing)
noise_ndf2 = qinstrument[freq].NEP_neutraldensityfilter(noisepar, 
                                                    return_only = True, sampling = pointing)
noise_lpe12 = qinstrument[freq].NEP_lowpassedge(noisepar, noisepar.lpe1,
                                             return_only = True, sampling = pointing)
noise_lpe22 = qinstrument[freq].NEP_lowpassedge(noisepar, noisepar.lpe2,
                                             return_only = True, sampling = pointing)
noise_last2 = qinstrument[freq].NEP_lastfilter(noisepar,
                                            return_only = True, sampling = pointing)
```

Set the frequencies for QubicMultibandInstrument

```{python}
_,_,nus,_,_,_ = qubic.compute_freq(d["filter_nu"], Nfreq = d["nf_sub"], 
             relative_bandwidth = 0.25)
```

```{python}
fig, ax = plt.subplots(nrows = 3, ncols = 3, figsize = (18,18),
                                            sharey = True, sharex = True)
fig.subplots_adjust(wspace=0, hspace=0)

ax = ax.ravel()
fig.suptitle('Differences between sub-bands {:.1f}-{:.1f}GHz for each component of the noise (det = {})'.format(
                nus[0]/1e9,nus[1]/1e9, det), 
                 fontsize = 20)

#Components before b2b
ax[0].set_title("Comps. before B2B")
for icomp, data in enumerate(noise_before["NEP_array"]):
    ax[0].plot((data[det] - noise_before2["NEP_array"][icomp][det])/data[det], 
               color = "blue", 
             label = "Before horns ({} components)".format(\
                    len(noise_before["NEP_array"])) if icomp == 0 else None)
ax[0].set_ylim(-1e3, 1e3)
ax[0].set_ylabel("$\Delta$NEP / NEP$_0$")

# back-to-back horns
ax[1].set_title("Back-to-back horns")
ax[1].plot((noise_b2b["NEP_array"]-noise_b2b2["NEP_array"])[det]/noise_b2b["NEP_array"][det], 
           color = "red")
ax[1].set_ylim(-1e3,1e3)

# Envelope
ax[2].set_title("Envelope")
ax[2].plot((noise_env["NEP_array"]-noise_env2["NEP_array"])[det]/noise_env["NEP_array"][det], 
           color = "green")
ax[2].set_ylim(-1e3,1e3)

# Combiner
ax[3].set_title("Combiner")
ax[3].plot((noise_comb["NEP_array"]-noise_comb2["NEP_array"])[det]/noise_comb["NEP_array"][det], 
           color = "darkblue")
ax[3].set_ylim(-1e3,1e3)
ax[3].set_ylabel("$\Delta$NEP / NEP$_0$")

# Cold stop
ax[4].set_title("Cold stop")
ax[4].plot((noise_cs["NEP_array"]-noise_cs2["NEP_array"])[det]/noise_cs["NEP_array"][det], 
           color = "brown")
ax[4].set_ylim(-1e3,1e3)

# Neutral density filter
ax[5].set_title("Neutral density filter")
ax[5].plot((noise_ndf["NEP_array"]-noise_ndf2["NEP_array"])[det], 
           color = "magenta")
#ax[5].set_ylim(-1e3,1e3)

# Low pass edge1
ax[6].set_title("Low pass edge 1")
ax[6].plot((noise_lpe1["NEP_array"]-noise_lpe12["NEP_array"])[det]/noise_lpe1["NEP_array"][det], 
           color = "darkred")
ax[6].set_ylim(-1e3,1e3)
ax[6].set_ylabel("$\Delta$NEP / NEP$_0$")
ax[6].set_xlabel("sample")

# Low pass edge2
ax[7].set_title("Low pass edge 2")
ax[7].plot((noise_lpe2["NEP_array"]-noise_lpe22["NEP_array"])[det]/noise_lpe12["NEP_array"][det], 
           color = "gray")
ax[7].set_ylim(-1e3,1e3)
ax[7].set_xlabel("sample")

# Low pass edge - last filter
ax[8].set_title("Low pass edge - last")
ax[8].plot((noise_last["NEP_array"]-noise_last2["NEP_array"])[det]/noise_last["NEP_array"][det], 
           color = "cyan")
ax[8].set_ylim(-1e3,1e3)
ax[8].set_xlabel("sample")

plt.tight_layout()
```

```{python}
fig, ax = plt.subplots(nrows = 3, ncols = 3, figsize = (18,18),
                      sharey = True, sharex = True)
fig.subplots_adjust(wspace=0, hspace=0)
ax = ax.ravel()
fig.suptitle('Differences between sub-bands {:.1f}-{:.1f}GHz for each component of the noise (avg. over dets)'.format(
                nus[0]/1e9,nus[1]/1e9, det), 
                 fontsize = 20)

#Components before b2b
ax[0].set_title("Comps. before B2B")
for icomp, data in enumerate(noise_before["NEP_array"]):
    ax[0].plot((data - noise_before2["NEP_array"][icomp]).mean(axis = 0)/data.mean(axis = 0), 
               color = "blue", 
             label = "Before horns ({} components)".format(\
                    len(noise_before["NEP_array"])) if icomp == 0 else None)
ax[0].set_ylim(-1e3, 1e3)
ax[0].set_ylabel("$\Delta$NEP / NEP$_0$")
# back-to-back horns
ax[1].set_title("Back-to-back horns")
ax[1].plot((noise_b2b["NEP_array"]-noise_b2b2["NEP_array"]).mean(axis = 0)/ \
           noise_b2b["NEP_array"].mean(axis = 0), 
           color = "red")
ax[1].set_ylim(-1e3,1e3)

# Envelope
ax[2].set_title("Envelope")
ax[2].plot((noise_env["NEP_array"]-noise_env2["NEP_array"]).mean(axis = 0)/\
           noise_env["NEP_array"].mean(axis = 0), 
           color = "green")
ax[2].set_ylim(-1e3,1e3)

# Combiner
ax[3].set_title("Combiner")
ax[3].plot((noise_comb["NEP_array"]-noise_comb2["NEP_array"]).mean(axis = 0)/ \
           noise_comb["NEP_array"].mean(axis = 0), 
           color = "darkblue")
ax[3].set_ylim(-1e3,1e3)
ax[3].set_ylabel("$\Delta$NEP / NEP$_0$")

# Cold stop
ax[4].set_title("Cold stop")
ax[4].plot((noise_cs["NEP_array"]-noise_cs2["NEP_array"]).mean(axis = 0)/ \
           noise_cs["NEP_array"].mean(axis = 0), 
           color = "brown")
ax[4].set_ylim(-1e3,1e3)

# Neutral density filter
ax[5].set_title("Neutral density filter")
ax[5].plot((noise_ndf["NEP_array"]-noise_ndf2["NEP_array"]).mean(axis = 0), 
           color = "magenta")
#ax[5].set_ylim(-1e3,1e3)

# Low pass edge1
ax[6].set_title("Low pass edge 1")
ax[6].plot((noise_lpe1["NEP_array"]-noise_lpe12["NEP_array"]).mean(axis = 0)/ \
           noise_lpe1["NEP_array"].mean(axis = 0), 
           color = "darkred")
ax[6].set_ylim(-1e3,1e3)
ax[6].set_ylabel("$\Delta$NEP / NEP$_0$")
ax[6].set_xlabel("sample")

# Low pass edge2
ax[7].set_title("Low pass edge 2")
ax[7].plot((noise_lpe2["NEP_array"]-noise_lpe22["NEP_array"]).mean(axis = 0)/ \
           noise_lpe12["NEP_array"].mean(axis = 0), 
           color = "gray")
ax[7].set_ylim(-1e3,1e3)
ax[7].set_xlabel("sample")

# Low pass edge - last filter
ax[8].set_title("Low pass edge - last")
ax[8].plot((noise_last["NEP_array"]-noise_last2["NEP_array"]).mean(axis = 0)/ \
           noise_last["NEP_array"].mean(axis = 0), 
           color = "cyan")
ax[8].set_ylim(-1e3,1e3)
ax[8].set_xlabel("sample")

plt.tight_layout()
```

```{python}

```

```{python}

```

```{python}

```<|MERGE_RESOLUTION|>--- conflicted
+++ resolved
@@ -247,33 +247,6 @@
 #### Confirm a possible bug in NEP_environment
 
 ```{python}
-<<<<<<< HEAD
-fig3 = plt.figure(figsize = (16,6))
-fig3.suptitle('Comparisson btwn Current and New values of the environment NEP_phot ')
-gs = fig3.add_gridspec(1, 5)
-f3_ax1 = fig3.add_subplot(gs[0, :3])
-f3_ax2 = fig3.add_subplot(gs[0, 3:])
-
-f3_ax1.set_title('')
-f3_ax1.plot(np.arange(992), noise_env['debug_current'], 'g.-',label = "current version")
-f3_ax1.scatter(np.arange(992), noise_env['debug_new'], c = noise_env['debug_new'], label = "proposal")
-f3_ax1.set_xlabel("numb of detector")
-f3_ax1.set_ylabel(r"environmnt NEP$_{\rm phot}$")
-
-cp = f3_ax2.scatter(qinstrument[0].detector.center.T[0],
-           qinstrument[0].detector.center.T[1],
-          c = noise_env['debug_new'], marker = 's')
-cbar = fig3.colorbar(cp,)
-cbar.set_label('proposal')
-f3_ax1.legend()
-
-f3_ax2.set_title('')
-f3_ax2.set_xticklabels([])
-f3_ax2.set_yticklabels([])
-#f3_ax2.
-#qinstrument[0].detector.plot()
-#plt.savefig("nep_phot2_env_nobunch.pdf", format = "pdf")
-=======
 #fig3 = plt.figure(figsize = (16,6))
 #fig3.suptitle('Comparisson btwn Current and New values of the environment NEP_phot ')
 #gs = fig3.add_gridspec(1, 5)
@@ -350,7 +323,6 @@
     ax[i].set_xticklabels("")
     ax[i].set_yticklabels("")
 
->>>>>>> 93c4b546
 ```
 
 ```{python}
