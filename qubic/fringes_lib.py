from __future__ import division, print_function

import glob
import numpy as np
import matplotlib.pyplot as plt
import matplotlib.mlab as mlab
import scipy.optimize as sop
from matplotlib.backends.backend_pdf import PdfPages

import qubic
from qubic import selfcal_lib as sc
from qubicpack.utilities import Qubic_DataDir

from qubicpack import qubicpack as qp
from qubicpack.qubicfp import qubicfp
import qubic.fibtools as ft




# ============== Functions ==============
def get_data(dirs, nf, asic, tes=28, doplot=True):
    asic = str(asic)
    thedir = dirs[nf]

    # Qubicpack object
    a = qubicfp()
    a.verbosity = 0
    a.read_qubicstudio_dataset(thedir)
    data = a.azel_etc(TES=None)

    # Signal for one TES
    t0 = data['t_data ' + asic][0]
    t_data = data['t_data ' + asic] - t0
    data = data['data ' + asic]

    if doplot:
        fig, axs = plt.subplots(1, 2, figsize=(15, 3))
        plt.subplots_adjust(wspace=0.5)

        axs[0].plot(t_data, data[tes - 1, :])
        axs[0].set_title(thedir[-5:])

        axs[1].plot(t_data, data[tes - 1, :])
        axs[1].set_title(thedir[-5:])
        axs[1].set_xlim(0, 40)
        plt.show()

    return thedir, t_data, data

def cut_data(t0, tf, t_data, data):
    if t0 is None:
        t0 = 0

    if tf is None:
        tf = np.max(t_data)

    ok = (t_data > t0) & (t_data < tf)
    t_data_cut = t_data[ok] - t0
    data_cut = data[:, ok]

    return t_data_cut, data_cut

def make_spectrum(t_data, data_oneTES, period):
    # Sampling frequency
    npoints = len(t_data)
    t0, tf = t_data[0], t_data[-1]
    f_sampling = npoints / (tf - t0)

    # Spectrum
    spectrum_f, freq_f = mlab.psd(data_oneTES,
                                  Fs=f_sampling,
                                  NFFT=2 ** int(np.log(len(data_oneTES)) / np.log(2)),
                                  window=mlab.window_hanning)
    plt.plot(freq_f, spectrum_f)
    plt.loglog()
    plt.xlim(0.1, 10)
    for i in range(1, 10):
        plt.axvline(x=i / period, color='orange')
    plt.grid()

    return spectrum_f, freq_f

def find_right_period(guess, t_data, data_oneTES):
    ppp = np.linspace(guess - 1.5, guess + 1.5, 250)
    rms = np.zeros(len(ppp))
    for i in range(len(ppp)):
        xin = t_data % ppp[i]
        yin = data_oneTES
        xx, yy, dx, dy, o = ft.profile(xin, yin, nbins=100, plot=False)
        rms[i] = np.std(yy)
    period = ppp[np.argmax(rms)]

    return ppp, rms, period

def make_diff_sig(params, x, stable_time, data):
    thesim = ft.simsig_fringes(x, stable_time, params)
    diff = data - thesim
    return diff

def make_combination(param_est, verbose=0):
    amps = param_est[2:8]
    if verbose>0:
        print('Check:', amps[2], amps[4])
    #return amps[0] + amps[3] - amps[1] - amps[2]
    return (amps[0]+amps[3]+amps[5])/3 + amps[2] - amps[1] - amps[4]

def analyse_fringes(dirs, m, w=None, t0=None, tf=None, stable_time=3.,
                    lowcut=0.001, highcut=10, nbins=120,
                    notch=np.array([[1.724, 0.005, 10]]),
                    tes_check=28, param_guess=[0.1, 0., 1, 1, 1, 1, 1, 1], 
                    verbose=0, median=False, read_data = None, silent=False):
    res_w = np.zeros(256)
    res_fit = np.zeros(256)
    param_est = np.zeros((256, 8))
    folded_bothasics = np.zeros((256, nbins))
    for asic in [1, 2]:
<<<<<<< HEAD
        if read_data is None:
            #print('Reading data')
            _, t_data, data = get_data(dirs, m, asic, doplot=False)
        else:
            t_data, data = read_data[asic-1]
        if t0 is None:
            myt0 = 0
        else:
            myt0 = t0
        
        if tf is None:
        	mytf = np.max(t_data)
        else:
        	mytf = tf
=======
        _, t_data, data = get_data(dirs, m, asic, doplot=False)
>>>>>>> 9dd71ece

        # Cut the data
        t_data_cut, data_cut = cut_data(t0, tf, t_data, data)

        # Find the true period
        if asic == 1:
            ppp, rms, period = find_right_period(6 * stable_time, t_data_cut, data_cut[tes_check - 1, :])
<<<<<<< HEAD
            if verbose: print('period:', period)
=======
            print('period:', period)
            print('Expected : ', 6 * stable_time)
>>>>>>> 9dd71ece

        # Fold and filter the data
        folded, t, folded_nonorm, newdata = ft.fold_data(t_data_cut,
                                                         data_cut,
                                                         period,
                                                         lowcut,
                                                         highcut,
                                                         nbins,
                                                         notch=notch,
                                                         median=median,
                                                         silent=silent
                                                         )
        if asic == 1:
            folded_bothasics[:128, :] = folded
        else:
            folded_bothasics[128:, :] = folded

        # Fit (Louise method) and Michel method
        for tes in range(1, 129):
            TESindex = (tes - 1) + 128 * (asic - 1)
            if w is not None:
                res_w[TESindex] = np.sum(folded[tes - 1, :] * w)

            fit = sop.least_squares(make_diff_sig,
                                    param_guess,
                                    args=(t,
                                          period / 6.,
                                          folded[tes - 1, :]),
                                    bounds=([0., -2, -2, -2, -2, -2, -2, -2],
                                            [1., 2, 2, 2, 2, 2, 2, 2]),
                                    verbose=verbose
                                    )
            param_est[TESindex, :] = fit.x
            res_fit[TESindex] = make_combination(param_est[TESindex, :])

    return t, folded_bothasics, param_est, res_w, res_fit, period
<|MERGE_RESOLUTION|>--- conflicted
+++ resolved
@@ -115,24 +115,11 @@
     param_est = np.zeros((256, 8))
     folded_bothasics = np.zeros((256, nbins))
     for asic in [1, 2]:
-<<<<<<< HEAD
         if read_data is None:
             #print('Reading data')
             _, t_data, data = get_data(dirs, m, asic, doplot=False)
         else:
             t_data, data = read_data[asic-1]
-        if t0 is None:
-            myt0 = 0
-        else:
-            myt0 = t0
-        
-        if tf is None:
-        	mytf = np.max(t_data)
-        else:
-        	mytf = tf
-=======
-        _, t_data, data = get_data(dirs, m, asic, doplot=False)
->>>>>>> 9dd71ece
 
         # Cut the data
         t_data_cut, data_cut = cut_data(t0, tf, t_data, data)
@@ -140,12 +127,9 @@
         # Find the true period
         if asic == 1:
             ppp, rms, period = find_right_period(6 * stable_time, t_data_cut, data_cut[tes_check - 1, :])
-<<<<<<< HEAD
-            if verbose: print('period:', period)
-=======
-            print('period:', period)
-            print('Expected : ', 6 * stable_time)
->>>>>>> 9dd71ece
+            if verbose:
+	            print('period:', period)
+    	        print('Expected : ', 6 * stable_time)
 
         # Fold and filter the data
         folded, t, folded_nonorm, newdata = ft.fold_data(t_data_cut,
