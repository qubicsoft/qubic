# coding: utf-8
from __future__ import division

import healpy as hp
import numexpr as ne
import numpy as np
import copy
from pyoperators import (
    Cartesian2SphericalOperator, DenseBlockDiagonalOperator, DiagonalOperator,
    IdentityOperator, HomothetyOperator, ReshapeOperator, Rotation2dOperator,
    Rotation3dOperator, Spherical2CartesianOperator)
from pyoperators.utils import (
    operation_assignment, pool_threading, product, split)
from pyoperators.utils.ufuncs import abs2
from pysimulators import (
    ConvolutionTruncatedExponentialOperator, Instrument, Layout,
    ProjectionOperator)
from pysimulators.geometry import surface_simple_polygon
from pysimulators.interfaces.healpy import (
    Cartesian2HealpixOperator, HealpixConvolutionGaussianOperator)
from pysimulators.sparse import (
    FSRMatrix, FSRRotation2dMatrix, FSRRotation3dMatrix)
from scipy.constants import c, h, k
from . import _flib as flib
from .calibration import QubicCalibration
from .utils import _compress_mask
from .ripples import ConvolutionRippledGaussianOperator, BeamGaussianRippled
from .beams import (BeamGaussian, BeamFitted, MultiFreqBeam)
                            
__all__ = ['QubicInstrument',
           'QubicMultibandInstrument']

class Filter(object):
    def __init__(self, nu, relative_bandwidth):
        self.nu = float(nu)
        self.relative_bandwidth = float(relative_bandwidth)
        self.bandwidth = self.nu * self.relative_bandwidth


class Optics(object):
    pass


class SyntheticBeam(object):
    pass


class QubicInstrument(Instrument):
    """
    The QubicInstrument class. It represents the instrument setup.

    """
    def __init__(self, d, FRBW=None):
        """
        d : Input dictionary, from which the following Parameters are read
        FRBW: float, optional
            keeps the Full Relative Band Width when building subinstruments
            Needed to compute the photon noise
        
        Parameters
        ----------
        calibration : QubicCalibration
            The calibration tree.
        detector_fknee : array-like, optional
            The detector 1/f knee frequency in Hertz.
        detector_fslope : array-like, optional
            The detector 1/f slope index.
        detector_ncorr : int, optional
            The detector 1/f correlation length.
        detector_ngrids : int, optional
            Number of detector grids.
        detector_nep : array-like, optional
            The detector NEP [W/sqrt(Hz)].
        detector_tau : array-like, optional
            The detector time constants in seconds.
        filter_nu : float, optional
            The filter central wavelength, in Hz.
        filter_relative_bandwidth : float, optional
            The filter relative bandwidth Δν/ν.
        polarizer : boolean, optional
            If true, the polarizer grid is present in the optics setup.
        primary_beam : function f(theta [rad], phi [rad]), optional
            The primary beam transmission function.
        secondary_beam : function f(theta [rad], phi [rad]), optional
            The secondary beam transmission function.
        synthbeam_dtype : dtype, optional
            The data type for the synthetic beams (default: float32).
            It is the dtype used to store the values of the pointing matrix.
        synthbeam_kmax : integer, optional
            The diffraction order above which the peaks are ignored.
            For instance, a value of kmax=2 will model the synthetic beam by
            (2 * kmax + 1)**2 = 25 peaks and a value of kmax=0 will only sample
            the central peak.
        synthbeam_fraction: float, optional
            The fraction of significant peaks retained for the computation
            of the synthetic beam.
        beam_shape: dictionary entry, string
            the shape of the primary and secondary beams:
            'gaussian', 'fitted_beam' or 'multi_freq'

        """
<<<<<<< HEAD
        self.debug = d['debug'] # if True allows debuging prints
=======
        if d['nf_sub'] is None and d['MultiBand']==True:
            raise ValueError, "Error: you want Multiband instrument but you have not specified the number of subband"
        
>>>>>>> e567c8fe
        filter_nu=d['filter_nu']
        filter_relative_bandwidth=d['filter_relative_bandwidth']
        if FRBW is not None:
            self.FRBW = FRBW
        else:
            self.FRBW = filter_relative_bandwidth
        if self.debug:
            print 'FRBW = ', self.FRBW, 'dnu = ', filter_relative_bandwidth
        ## Choose the relevant Optics calibration file  
        self.nu1 = 150e9
        self.nu1_up = 150e9 * (1  + self.FRBW / 1.9)
        self.nu1_down = 150e9 * (1  - self.FRBW / 1.9)
        self.nu2 = 220e9
        self.nu2_up = 220e9 * (1  + self.FRBW / 1.9)
        self.nu2_down = 220e9 * (1  - self.FRBW / 1.9)
        if (filter_nu <= self.nu1_up) and (filter_nu >= self.nu1_down):
            d['optics'] = d['optics'].replace(d['optics'][-7:-4],'150')
        elif (filter_nu <= self.nu2_up) and (filter_nu >= self.nu2_down):
            d['optics'] = d['optics'].replace(d['optics'][-7:-4],'220')
            if d['config'] == 'TD':
                raise ValueError("TD Not used at frequency " +
                                     str(int(d['filter_nu']/1e9)) + ' GHz')
        else:
            raise ValueError("frequency = " + str(int(d['filter_nu']/1e9)) +
                    " out of bounds" )
        d['optics'] = d['optics'].replace(d['optics'][-10:-8],d['config'])
        d['detarray'] = d['detarray'].replace(d['detarray'][-7:-5],d['config'])
        d['hornarray'] = d['hornarray'].replace(d['hornarray'][-7:-5],d['config'])
        
        if d['nf_sub'] is None and d['MultiBand']==True:
            raise ValueError ("Error: number of subband not specified")
                
        detector_fknee=d['detector_fknee']
        detector_fslope=d['detector_fslope']
        detector_ncorr=d['detector_ncorr']
        detector_nep=d['detector_nep']
        detector_ngrids=d['detector_ngrids']
        detector_tau=d['detector_tau']
        
        polarizer=d['polarizer']
        synthbeam_dtype=np.float32
        synthbeam_fraction=d['synthbeam_fraction']
        synthbeam_kmax=d['synthbeam_kmax']
        synthbeam_peak150_fwhm=np.radians(d['synthbeam_peak150_fwhm'])
        ripples=d['ripples']
        nripples=d['nripples']

        # Choose the primary beam calibration file
        if d['beam_shape'] == 'gaussian':
            aux = d['primbeam']
            d['primbeam'] = d['primbeam'].replace(d['primbeam'][-6],'2')
            primary_shape='gaussian'
            secondary_shape='gaussian'
        elif d['beam_shape'] == 'fitted_beam':
            aux = d['primbeam']
            d['primbeam'] = d['primbeam'].replace(d['primbeam'][-6],'3')
            primary_shape = 'fitted_beam'
            secondary_shape = 'fitted_beam'
        else:
            aux = d['primbeam']
            d['primbeam'] = d['primbeam'].replace(d['primbeam'][-6],'4')
            primary_shape = 'multi_freq'
            secondary_shape = 'multi_freq'
        if self.debug:
            print 'primary_shape', primary_shape
            print "d['primbeam']",d['primbeam']
        calibration = QubicCalibration(d)
<<<<<<< HEAD
        self.config = d['config']
=======
        
        
>>>>>>> e567c8fe
        self.calibration = calibration
        layout = self._get_detector_layout(detector_ngrids, detector_nep, detector_fknee, detector_fslope,detector_ncorr, detector_tau)
        Instrument.__init__(self, layout)
        self.ripples = ripples
        self.nripples = nripples
        self._init_beams(primary_shape, secondary_shape, filter_nu)
        self._init_filter(filter_nu, filter_relative_bandwidth)
        self._init_horns()
        self._init_optics(polarizer)
        self._init_synthbeam(synthbeam_dtype, synthbeam_peak150_fwhm)
        self.synthbeam.fraction = synthbeam_fraction
        self.synthbeam.kmax = synthbeam_kmax

    def _get_detector_layout(self, ngrids, nep, fknee, fslope, ncorr, tau):
        shape, vertex, removed, index, quadrant, efficiency = \
            self.calibration.get('detarray')
        if ngrids == 2:
            shape = (2,) + shape
            vertex = np.array([vertex, vertex])
            removed = np.array([removed, removed])
            index = np.array([index, index + np.max(index) + 1], index.dtype)
            quadrant = np.array([quadrant, quadrant + 4], quadrant.dtype)
            efficiency = np.array([efficiency, efficiency])
        focal_length = self.calibration.get('optics')['focal length']
        vertex = np.concatenate([vertex, np.full_like(vertex[..., :1], -focal_length)], -1)

        def theta(self):
            return np.arctan2(
                np.sqrt(np.sum(self.center[..., :2]**2, axis=-1)),
                self.center[..., 2])

        def phi(self):
            return np.arctan2(self.center[..., 1], self.center[..., 0])

        layout = Layout(
            shape, vertex=vertex, selection=~removed, ordering=index,
            quadrant=quadrant, nep=nep, fknee=fknee, fslope=fslope,
            tau=tau, theta=theta, phi=phi, efficiency=efficiency)

        # assume all detectors have the same area
        layout.area = surface_simple_polygon(layout.vertex[0, :, :2])
        layout.ncorr = ncorr
        layout.ngrids = ngrids
        return layout

    def _init_beams(self, primary, secondary, filter_nu):
        # The beam shape is taken into account
        nu = int(filter_nu / 1e9)
        if primary == 'gaussian':
            PrimBeam = BeamGaussian(
                np.radians(self.calibration.get('primbeam')), nu=nu)
        elif primary == 'fitted_beam':
            par, omega = self.calibration.get('primbeam')
            PrimBeam = BeamFitted(par, omega)
        elif primary == 'multi_freq':
            parth,parfr,parbeam,alpha,xspl = self.calibration.get('primbeam')
            PrimBeam = MultiFreqBeam(parth, parfr, parbeam, alpha, xspl,
                                    nu=nu)
        self.primary_beam = PrimBeam
        if secondary is 'gaussian':
            SecBeam = BeamGaussian(
                np.radians(self.calibration.get('primbeam')), nu=nu,
                                                backward=True)
        elif secondary == 'fitted_beam':
            par, omega = self.calibration.get('primbeam')
            SecBeam = BeamFitted(par, omega, backward=True)
        elif secondary == 'multi_freq':
            parth,parfr,parbeam,alpha,xspl = self.calibration.get('primbeam')
            SecBeam = MultiFreqBeam(parth, parfr, parbeam, alpha, xspl, nu=nu
                                      , backward=True)
        self.secondary_beam = SecBeam

    def _init_filter(self, nu, relative_bandwidth):
        self.filter = Filter(nu, relative_bandwidth)

    def _init_horns(self):
        self.horn = self.calibration.get('hornarray')
<<<<<<< HEAD
        self.horn.radeff = self.horn.radius
        # In the 150 GHz band, horns are one moded 
        if (filter_nu <= self.nu1_up) and (filter_nu >= self.nu1_down):
            kappa = np.pi * self.horn.radius**2 * self.primary_beam.solid_angle * \
                filter_nu**2 / c**2
            self.horn.radeff = self.horn.radius / np.sqrt(kappa)
=======
>>>>>>> e567c8fe

    def _init_optics(self, polarizer):
        optics = Optics()
        calib = self.calibration.get('optics')
        optics.components = calib['components']
        optics.focal_length = calib['focal length']
        optics.polarizer = bool(polarizer)
        self.optics = optics

    def _init_synthbeam(self, dtype, synthbeam_peak150_fwhm):
        sb = SyntheticBeam()
        sb.dtype = np.dtype(dtype)
        if not self.ripples:
            sb.peak150 = BeamGaussian(synthbeam_peak150_fwhm)
        else:
            sb.peak150 = BeamGaussianRippled(synthbeam_peak150_fwhm,
                                             nripples=self.nripples)
        self.synthbeam = sb

    def __str__(self):
        state = [('ngrids', self.detector.ngrids),
                 ('selection', _compress_mask(~self.detector.all.removed)),
                 ('synthbeam_fraction', self.synthbeam.fraction),
                 ('synthbeam_peak150_fwhm_deg',
                  np.degrees(self.synthbeam.peak150.fwhm)),
                 ('synthbeam_kmax', self.synthbeam.kmax)]
        return 'Instrument:\n' + \
               '\n'.join(['    ' + a + ': ' + repr(v) for a, v in state]) + \
               '\n\nCalibration:\n' + '\n'. \
               join('    ' + l for l in str(self.calibration).splitlines())

    __repr__ = __str__

    def get_noise(self, sampling, scene, photon_noise=True, out=None,
                  operation=operation_assignment):
        """
        Return a noisy timeline.

        """
        if out is None:
            out = np.empty((len(self), len(sampling)))
        self.get_noise_detector(sampling, out=out)
        if photon_noise:
            out += self.get_noise_photon(sampling, scene)
        return out

    def get_noise_detector(self, sampling, out=None):
        """
        Return the detector noise (#det, #sampling).

        """
        return Instrument.get_noise(
            self, sampling, nep=self.detector.nep, fknee=self.detector.fknee,
            fslope=self.detector.fslope, out=out)

    def get_noise_photon(self, sampling, scene, out=None):
        """
        Return the photon noise (#det, #sampling).

        """
        nep_photon = self._get_noise_photon_nep(scene)
        return Instrument.get_noise(self, sampling, nep=nep_photon, out=out)

    def _get_noise_photon_nep(self, scene):
        """
        Return the photon noise NEP (#det,).
        """
        T_atm = scene.atmosphere.temperature
        tr_atm = scene.atmosphere.transmission
        em_atm = scene.atmosphere.emissivity
        T_cmb = scene.temperature
        cc = self.optics.components
        temperatures = np.r_[T_cmb, T_atm, cc['temperature']]
        transmissions = np.r_[1, tr_atm, cc['transmission']]
        emissivities = np.r_[1, em_atm, cc['emissivity']]
        gp = np.r_[1, 1, cc['nstates_pol']]

        n = len(temperatures)
<<<<<<< HEAD
        ndet = len(self.detector)
        # tr_prod : product of transmissions of all components lying
        # after the present one        
        tr_prod = np.r_[[np.prod(transmissions[j+1:]) for j in range(n-1)], 1]
        # insures that the noise is comuted for the full bandwidth.
        if (self.filter.nu <= self.nu1_up) \
          and (self.filter.nu >= self.nu1_down):
            nu = self.nu1
        if (self.filter.nu <= self.nu2_up) \
          and (self.filter.nu >= self.nu2_down):
            nu = self.nu2
        dnu = nu * self.FRBW
        S_det = self.detector.area
        omega_det = -self.detector.area / \
                    self.optics.focal_length**2 * \
                    np.cos(self.detector.theta)**3
        # Physical horn area   
        S_horns = np.pi * self.horn.radius**2 * len(self.horn)
        # Effective horn area, taking the number of modes into account 
        S_horns_eff = np.pi * self.horn.radeff**2 * len(self.horn)
        sec_beam = self.secondary_beam(self.detector.theta,
                                       self.detector.phi)
        alpha = np.arctan(0.5) # half oppening angle of the combiner
        omega_comb = np.pi * (1 - np.cos(alpha)**2) ## to be revisited,
        ## depends on the detector position
        omega_dichro = omega_comb ## à améliorer     
        omega_coldstop = 0.09 ## average, depends slightly on
        ## the detector position

        P_phot = np.zeros((n,ndet))
        NEP_phot2_nobunch = np.zeros_like(P_phot)
        NEP_phot2 = np.zeros_like(P_phot)
        g = np.zeros_like(P_phot)
        names = ['CMB', 'atm']
        for i in xrange(len(cc)):
            names.append(cc[i][0])
        if self.debug:
            print self.config,', central frequency:', int(nu/1e9),'+-',\
              int(dnu/2e9), 'GHz, subband:', int(self.filter.nu/1e9),\
              'GHz, n_modes =', np.pi * self.horn.radeff**2 * \
              self.primary_beam.solid_angle *\
              self.filter.nu**2 / c**2
            indf = names.index('ndf')-2
            if cc[indf][2] != 1.0: 
                print 'Neutral density filter present, trans = ', \
                  cc[indf][2]
            else:
                print 'No neutral density filter'
        # compnents before the horn plane
        ib2b = names.index('ba2ba')
        g[:ib2b] = gp[:ib2b, None] * S_horns_eff * omega_det * (nu / c)**2 \
            * sec_beam * dnu
        P_phot[:ib2b] = (emissivities * tr_prod * h * nu /
                  (np.exp(h * nu / k / temperatures) - 1))[:ib2b, None] * \
                  g[:ib2b]
        
        P_phot[:ib2b] = P_phot[:ib2b] * self.detector.efficiency
        NEP_phot2_nobunch[:ib2b] = h * nu * P_phot[:ib2b] * 2
        # note the factor 2 in the definition of the NEP^2
        NEP_phot2[:ib2b] = NEP_phot2_nobunch[:ib2b] * (1 + P_phot[:ib2b] / \
                                                       (h * nu * g[:ib2b]))
        if self.debug:
            for j in xrange(ib2b):
                print names[j], ', T=',temperatures[j],\
                    'K, P = {0:.2e} W'.format(P_phot[j].max()),\
                    ', NEP = {0:.2e}'.format(np.sqrt(NEP_phot2[j]).max()) +\
                    '  W/sqrt(Hz)'
        # bifurcation for the whole 150 GHz
        if (self.filter.nu <= self.nu1_up) and (self.filter.nu >= self.nu1_down):
            nu_up = 168e9
            # back to back horns, as seen by the detectors through the combiner
            T = temperatures[ib2b]
            b = h * nu_up / k / T
            I1 = quad(funct,0,b,(4,1))[0]
            I2 = quad(funct,0,b,(4,2))[0]
            K1 = quad(funct,0,b,(3,1))[0]
            eta = (emissivities * tr_prod)[ib2b] * self.detector.efficiency
            # Here the physical horn area S_horns must be used
            NEP_phot2[ib2b] = 2*gp[ib2b] * eta * (k * T)**5 / c**2 / h**3 * \
                              (I1 + eta * I2) * S_horns * omega_det * sec_beam
            P_phot[ib2b] = gp[ib2b] * eta * (k * T)**4 / c**2 / h**3 * K1 * \
                           S_horns * omega_det * sec_beam 
            if self.debug:
                print names[ib2b], ', T=',temperatures[ib2b], \
                    'K, P = {0:.2e} W'.format(P_phot[ib2b].max()),\
                    ', NEP = {0:.2e}'.format(np.sqrt(NEP_phot2[ib2b]).max()) +\
                    '  W/sqrt(Hz)' 
     
            ## Environment NEP
            eff_factor = np.prod(transmissions[(len(names)-4):]) *\
                         self.detector.efficiency
            P_phot_env = gp[ib2b] * eff_factor * omega_coldstop * S_det * \
                         (k * temperatures[ib2b])**4 / c**2 / h**3 * K1
            NEP_phot2_env = 4 * omega_coldstop * S_det * \
                            (k * temperatures[ib2b])**5 / c**2 / h**3 *\
                            eff_factor * (I1  + I2 * eff_factor)
            if self.debug:
                print 'Environment T =',temperatures[ib2b], \
                    'K, P = {0:.2e} W'.format(P_phot_env.max()),\
                    ', NEP = {0:.2e}'.format(np.sqrt(NEP_phot2_env).max()) +\
                    '  W/sqrt(Hz)' 
            ## Combiner
            icomb = ib2b+1 # the combiner is the component just after the horns
            T = temperatures[icomb]
            b = h * nu_up / k / T
            J1 = quad(funct,0,b,(4,1))[0]
            J2 = quad(funct,0,b,(4,2))[0]
            L1 = quad(funct,0,b,(3,1))[0]
            eta = (emissivities * tr_prod)[icomb]* self.detector.efficiency
            NEP_phot2[icomb] = 2*gp[icomb] * eta * (k * T)**5 / c**2 / h**3 *\
                               (J1 + eta * J2) * S_det * omega_comb * sec_beam
            P_phot[icomb] = gp[icomb] * eta * (k * T)**4 / c**2 / h**3 * L1 * \
                           S_det * omega_comb * sec_beam 
            if self.debug:
                print names[icomb], ', T=',temperatures[icomb], \
                    'K, P = {0:.2e} W'.format(P_phot[icomb].max()),\
                    ', NEP = {0:.2e}'.format(np.sqrt(NEP_phot2[icomb]).max()) +\
                    '  W/sqrt(Hz)' 
            #cold stop low pass edge
            ics = icomb+1
            T = temperatures[ics]
            b = h * nu_up / k / T
            J1 = quad(funct,0,b,(4,1))[0]
            J2 = quad(funct,0,b,(4,2))[0]
            L1 = quad(funct,0,b,(3,1))[0]
            eta = (emissivities * tr_prod)[ics]* self.detector.efficiency
            NEP_phot2[ics] = 2*gp[ics] * eta * (k * T)**5 / c**2 / h**3 *\
                               (J1 + eta * J2) * S_det * omega_coldstop * sec_beam
            P_phot[ics] = gp[ics] * eta * (k * T)**4 / c**2 / h**3 * L1 * \
                           S_det * omega_coldstop * sec_beam 
            if self.debug:
                print names[ics], ', T=',temperatures[ics], \
                    'K, P = {0:.2e} W'.format(P_phot[ics].max()),\
                    ', NEP = {0:.2e}'.format(np.sqrt(NEP_phot2[ics]).max()) +\
                    '  W/sqrt(Hz)' 
            ## dicroic 
            if self.config == 'FI':
                idic = ics +1
                T = temperatures[idic]
                b = h * nu_up / k / T
                J1 = quad(funct,0,b,(4,1))[0]
                J2 = quad(funct,0,b,(4,2))[0]
                L1 = quad(funct,0,b,(3,1))[0]
                eta = (emissivities * tr_prod)[idic]* self.detector.efficiency
                NEP_phot2[idic] = 2*gp[idic] * eta * (k * T)**5 / c**2 / h**3 *\
                                   (J1 + eta * J2) * S_det * omega_dichro * sec_beam
                P_phot[idic] = gp[idic] * eta * (k * T)**4 / c**2 / h**3 * L1 * \
                               S_det * omega_dichro * sec_beam 
                if self.debug:
                    print names[idic], ', T=',temperatures[idic], \
                        'K, P = {0:.2e} W'.format(P_phot[idic].max()),\
                        ', NEP = {0:.2e}'.format(np.sqrt(NEP_phot2[idic]).max()) +\
                        '  W/sqrt(Hz)' 
                # Neutral density dilter
                indf = idic +1
            else:
                indf = ics +1
            if emissivities[indf] == 0.0:
                P_phot[indf] = 0.0
                NEP_phot2[indf] = 0.0
            else:
                T = temperatures[indf]
                b = h * nu_up / k / T
                J1 = quad(funct,0,b,(4,1))[0]
                J2 = quad(funct,0,b,(4,2))[0]
                L1 = quad(funct,0,b,(3,1))[0]
                eta = (emissivities * tr_prod)[indf]* self.detector.efficiency
                NEP_phot2[indf] = 2*gp[indf] * eta * (k * T)**5 / c**2 / h**3 *\
                                   (J1 + eta * J2) * S_det * np.pi * sec_beam
                P_phot[indf] = gp[indf] * eta * (k * T)**4 / c**2 / h**3 * L1 * \
                               S_det * np.pi * sec_beam 
                if self.debug:
                    print names[indf], ', T=',temperatures[indf], \
                        'K, P = {0:.2e} W'.format(P_phot[indf].max()),\
                        ', NEP = {0:.2e}'.format(np.sqrt(NEP_phot2[indf]).max()) +\
                        '  W/sqrt(Hz)' 
            # The two before last low pass Edges
            for i in range(indf+1,indf+3):
                T = temperatures[i]
                b = h * nu_up / k / T
                J1 = quad(funct,0,b,(4,1))[0]
                J2 = quad(funct,0,b,(4,2))[0]
                L1 = quad(funct,0,b,(3,1))[0]
                eta = (emissivities * tr_prod)[i]* self.detector.efficiency
                NEP_phot2[i] = 2*gp[i] * eta * (k * T)**5 / c**2 / h**3 *\
                                   (J1 + eta * J2) * S_det * np.pi * sec_beam
                P_phot[i] = gp[i] * eta * (k * T)**4 / c**2 / h**3 * L1 * \
                               S_det * np.pi * sec_beam 
                if self.debug:
                    print names[i], ', T=',temperatures[i], \
                        'K, P = {0:.2e} W'.format(P_phot[i].max()),\
                        ', NEP = {0:.2e}'.format(np.sqrt(NEP_phot2[i]).max()) +\
                        '  W/sqrt(Hz)' 
            
        else: ##220 GHz
            # back to back horns, as seen by the detectors through the combiner   
            # Here the physical horn area S_horns must be used
            g[ib2b] = gp[ib2b, None] * S_horns * omega_det * (nu / c)**2 * \
                      sec_beam * dnu
            P_phot[ib2b] = (emissivities * tr_prod * h * nu /
                  (np.exp(h * nu / k / temperatures[ib2b]) - 1))[ib2b, None] *\
                  g[ib2b]
            P_phot[ib2b] = P_phot[ib2b] * self.detector.efficiency
            NEP_phot2_nobunch[ib2b] = h * nu * P_phot[ib2b] * 2
            # note the factor 2 in the definition of the NEP^2
            NEP_phot2[ib2b] = NEP_phot2_nobunch[ib2b] * (1 + P_phot[ib2b] / \
                                                         (h * nu * g[ib2b]))
            if self.debug:
                print names[ib2b], \
                    ', T=',temperatures[ib2b], \
                    'K, P = {0:.2e} W'.format(P_phot[ib2b].max()),\
                    ', NEP = {0:.2e}'.format(np.sqrt(NEP_phot2[ib2b]).max()) +\
                    ' W/sqrt(Hz)'

            ## Environment NEP
            eff_factor = np.prod(transmissions[len(names)-4:]) *\
                         self.detector.efficiency
            g_env = gp[ib2b, None] * S_det * omega_coldstop * (nu / c)**2 *\
                    sec_beam * dnu
            P_phot_env = (eff_factor * h * nu /
                  (np.exp(h * nu / k / temperatures[ib2b]) - 1))[ib2b, None] *\
                  g_env
            NEP_phot2_env_nobunch = h * nu * P_phot_env * 2
            # note the factor 2 in the definition of the NEP^2
            NEP_phot2_env = NEP_phot2_env_nobunch[ib2b] * (1 + P_phot_env /\
                                                           (h * nu * g_env))
            if self.debug:
                print 'Environment, T =',temperatures[ib2b], \
                    'K, P = {0:.2e} W'.format(P_phot_env.max()),\
                    ', NEP = {0:.2e}'.format(np.sqrt(NEP_phot2_env).max())+\
                    ' W/sqrt(Hz)'
            # combiner
            icomb = ib2b+1
            g[icomb] = gp[icomb] * S_det * omega_comb * (nu / c)**2 * dnu
            # The combiner emmissivity includes the fact that there are 2
            # mirrors
            P_phot[icomb] = emissivities[icomb] * tr_prod[icomb] * h * nu /\
                  (np.exp(h * nu / k / temperatures[icomb]) - 1) * g[icomb] *\
                  self.detector.efficiency
            NEP_phot2_nobunch[icomb] = h * nu * P_phot[icomb] * 2
            NEP_phot2[icomb] = NEP_phot2_nobunch[icomb] * (1 + P_phot[icomb] /\
                                                           (h * nu * g[icomb]))
            if self.debug:
                print names[icomb], \
                    ', T=',temperatures[icomb], \
                    'K, P = {0:.2e} W'.format(P_phot[icomb].max()),\
                    ', NEP = {0:.2e}'.format(np.sqrt(NEP_phot2[icomb]).max())+\
                    ' W/sqrt(Hz)'
            ## coldstop
            ics = icomb +1 
            g[ics] = gp[ics] * S_det * omega_coldstop * (nu / c)**2 * dnu
            P_phot[ics] = emissivities[ics] * tr_prod[ics] * h * nu /\
                  (np.exp(h * nu / k / temperatures[ics]) - 1) * g[ics] *\
                  self.detector.efficiency
            NEP_phot2_nobunch[ics] = h * nu * P_phot[ics] * 2
            NEP_phot2[ics] = NEP_phot2_nobunch[ics] * (1 + P_phot[ics] /\
                                                           (h * nu * g[ics]))
            if self.debug:
                print names[ics], \
                    ', T=',temperatures[ics], \
                    'K, P = {0:.2e} W'.format(P_phot[ics].max()),\
                    ', NEP = {0:.2e}'.format(np.sqrt(NEP_phot2[ics]).max())+\
                    ' W/sqrt(Hz)'
            ## dichroic
            idic = ics +1 
            g[idic] = gp[idic] * S_det * omega_dichro * (nu / c)**2 * dnu
            P_phot[idic] = emissivities[idic] * tr_prod[idic] * h * nu /\
                  (np.exp(h * nu / k / temperatures[idic]) - 1) * g[idic] *\
                  self.detector.efficiency
            NEP_phot2_nobunch[idic] = h * nu * P_phot[idic] * 2
            NEP_phot2[idic] = NEP_phot2_nobunch[idic] * (1 + P_phot[idic] /\
                                                           (h * nu * g[idic]))
            if self.debug:
                print names[idic], \
                    ', T=',temperatures[idic], \
                    'K, P = {0:.2e} W'.format(P_phot[idic].max()),\
                    ', NEP = {0:.2e}'.format(np.sqrt(NEP_phot2[idic]).max())+\
                    ' W/sqrt(Hz)'
            # Last three filters
            for i in range(idic+1,idic+4):
                if emissivities[i] == 0.0:
                    P_phot[i] = 0.0
                    NEP_phot2[i] = 0.0
                else:
                    g[i] = gp[i] * S_det * omega_dichro * (nu / c)**2 * dnu
                    P_phot[i] = emissivities[i] * tr_prod[i] * h * nu /\
                          (np.exp(h * nu / k / temperatures[i]) - 1) * g[i] *\
                          self.detector.efficiency
                    NEP_phot2_nobunch[i] = h * nu * P_phot[i] * 2
                    NEP_phot2[i] = NEP_phot2_nobunch[i] * (1 + P_phot[i] /\
                                                                   (h * nu * g[i]))
                    if self.debug:
                        print names[i], \
                            ', T=',temperatures[i], \
                            'K, P = {0:.2e} W'.format(P_phot[i].max()),\
                            ', NEP = {0:.2e}'.format(np.sqrt(NEP_phot2[i]).max())+\
                            ' W/sqrt(Hz)'
        # 5.6 cm EDGE (150 GHz) or Band Defining Filter (220 GHZ)
        ilast = i+1
        T = temperatures[ilast]
        eta = emissivities[ilast] * tr_prod[ilast] * self.detector.efficiency
        P_phot[ilast]= eta * gp[ilast] * S_det * sigma * T**4 / 2
        NEP_phot2[ilast] = eta * 2 * gp[ilast] * S_det * np.pi * (k*T)**5 \
                          / c**2 / h**3 * (24.9 + eta * 1.1)
        if self.debug:
            print names[ilast], \
                ', T=',temperatures[ilast], \
                'K, P = {0:.2e} W'.format(P_phot[ilast].max()),\
                ', NEP = {0:.2e}'.format(np.sqrt(NEP_phot2[ilast]).max())+\
                ' W/sqrt(Hz)'
        P_phot_tot = np.sum(P_phot, axis=0)
        NEP_tot = np.sqrt(np.sum(NEP_phot2, axis=0) + NEP_phot2_env)
        if self.debug:
            print 'Total photon power =  {0:.2e} W'.format(P_phot_tot.max())+\
                ', Total photon NEP = ' + '{0:.2e}'.format(NEP_tot.max()) +\
                ' Watt/sqrt(Hz)'
        return NEP_tot
=======
        # tr_prod = np.cumprod(np.r_[1, transmissions[::-1]])[-2::-1]
        tr_prod = np.r_[[np.prod(transmissions[j+1:]) for j in range(n-1)], 1]

        nu = self.filter.nu
        dnu = self.filter.bandwidth
        omega_det = -self.detector.area / \
                    self.optics.focal_length**2 * \
                    np.cos(self.detector.theta)**3
        S_horn = np.pi * self.horn.radius**2 * len(self.horn)
        g = gp[:, None] * S_horn * omega_det * (nu / c)**2 * dnu
        P_phot = (emissivities * tr_prod * h * nu /
                  (np.exp(h * nu / k / temperatures) - 1))[:, None] * g
        sec_beam = self.secondary_beam(self.detector.theta,
                                       self.detector.phi)
        P_phot = P_phot * self.detector.efficiency * sec_beam
        NEP_phot_nobunch = np.sqrt(h * nu * P_phot) * np.sqrt(2)
        # note the factor sqrt(2) in the definition of the NEP
        NEP_phot = NEP_phot_nobunch * np.sqrt(1 + P_phot / (h * nu * g))
        return np.sqrt(np.sum(NEP_phot**2, 0))
>>>>>>> e567c8fe

    def get_aperture_integration_operator(self):
        """
        Integrate flux density in the telescope aperture.
        Convert signal from W / m^2 / Hz into W / Hz.

        """
        nhorns = np.sum(self.horn.open)
        return HomothetyOperator(nhorns * np.pi * self.horn.radius**2)

    def get_convolution_peak_operator(self, **keywords):
        """
        Return an operator that convolves the Healpix sky by the gaussian
        kernel that, if used in conjonction with the peak sampling operator,
        best approximates the synthetic beam.

        """
        if self.ripples:
            return ConvolutionRippledGaussianOperator(self.filter.nu,
                                                      **keywords)
        fwhm = self.synthbeam.peak150.fwhm * (150e9 / self.filter.nu)
        if 'ripples' in keywords.keys():
            del keywords['ripples']
        return HealpixConvolutionGaussianOperator(fwhm=fwhm, **keywords)

    def get_detector_integration_operator(self):
        """
        Integrate flux density in detector solid angles and take into account
        the secondary beam transmission.

        """
        return QubicInstrument._get_detector_integration_operator(
            self.detector.center, self.detector.area, self.secondary_beam)

    @staticmethod
    def _get_detector_integration_operator(position, area, secondary_beam):
        """
        Integrate flux density in detector solid angles and take into account
        the secondary beam transmission.

        """
        theta = np.arctan2(
            np.sqrt(np.sum(position[..., :2]**2, axis=-1)), position[..., 2])
        phi = np.arctan2(position[..., 1], position[..., 0])
        sr_det = -area / position[..., 2]**2 * np.cos(theta)**3
        sr_beam = secondary_beam.solid_angle
        sec = secondary_beam(theta, phi)
        return DiagonalOperator(sr_det / sr_beam * sec, broadcast='rightward')

    def get_detector_response_operator(self, sampling, tau=None):
        """
        Return the operator for the bolometer responses.

        """
        if tau is None:
            tau = self.detector.tau
        sampling_period = sampling.period
        shapein = len(self), len(sampling)
        if sampling_period == 0:
            return IdentityOperator(shapein)
        return ConvolutionTruncatedExponentialOperator(
            tau / sampling_period, shapein=shapein)

    def get_filter_operator(self):
        """
        Return the filter operator.
        Convert units from W/Hz to W.

        """
        if self.filter.bandwidth == 0:
            return IdentityOperator()
        return HomothetyOperator(self.filter.bandwidth)

    def get_hwp_operator(self, sampling, scene):
        """
        Return the rotation matrix for the half-wave plate.

        """
        shape = (len(self), len(sampling))
        if scene.kind == 'I':
            return IdentityOperator(shapein=shape)
        if scene.kind == 'QU':
            return Rotation2dOperator(-4 * sampling.angle_hwp,
                                      degrees=True, shapein=shape + (2,))
        return Rotation3dOperator('X', -4 * sampling.angle_hwp,
                                  degrees=True, shapein=shape + (3,))

    def get_invntt_operator(self, sampling):
        """
        Return the inverse time-time noise correlation matrix as an Operator.

        """
        return Instrument.get_invntt_operator(
            self, sampling, fknee=self.detector.fknee,
            fslope=self.detector.fslope, ncorr=self.detector.ncorr,
            nep=self.detector.nep)

    def get_polarizer_operator(self, sampling, scene):
        """
        Return operator for the polarizer grid.
        When the polarizer is not present a transmission of 1 is assumed
        for the detectors on the first focal plane and of 0 for the other.
        Otherwise, the signal is split onto the focal planes.

        """
        nd = len(self)
        nt = len(sampling)
        grid = self.detector.quadrant // 4

        if scene.kind == 'I':
            if self.optics.polarizer:
                return HomothetyOperator(1 / 2)
            # 1 for the first detector grid and 0 for the second one
            return DiagonalOperator(1 - grid, shapein=(nd, nt),
                                    broadcast='rightward')

        if not self.optics.polarizer:
            raise NotImplementedError(
                'Polarized input is not handled without the polarizer grid.')

        z = np.zeros(nd)
        data = np.array([z + 0.5, 0.5 - grid, z]).T[:, None, None, :]
        
        #print data
        return ReshapeOperator((nd, nt, 1), (nd, nt)) * \
            DenseBlockDiagonalOperator(data, shapein=(nd, nt, 3))

    def get_projection_operator(self, sampling, scene, verbose=True):
        """
        Return the peak sampling operator.
        Convert units from W to W/sr.

        Parameters
        ----------
        sampling : QubicSampling
            The pointing information.
        scene : QubicScene
            The observed scene.
        verbose : bool, optional
            If true, display information about the memory allocation.

        """
        horn = getattr(self, 'horn', None)
        primary_beam = getattr(self, 'primary_beam', None)
        
        if sampling.fix_az:
            rotation = sampling.cartesian_horizontal2instrument
        else:
            rotation = sampling.cartesian_galactic2instrument
        
        return QubicInstrument._get_projection_operator(
            rotation, scene, self.filter.nu, self.detector.center,
            self.synthbeam, horn, primary_beam, verbose=verbose)

    @staticmethod
    def _get_projection_operator(
            rotation, scene, nu, position, synthbeam, horn, primary_beam,
            verbose=True):
        ndetectors = position.shape[0]
        ntimes = rotation.data.shape[0]
        nside = scene.nside

        thetas, phis, vals = QubicInstrument._peak_angles(
            scene, nu, position, synthbeam, horn, primary_beam)
        ncolmax = thetas.shape[-1]
        thetaphi = _pack_vector(thetas, phis)  # (ndetectors, ncolmax, 2)
        direction = Spherical2CartesianOperator('zenith,azimuth')(thetaphi)
        e_nf = direction[:, None, :, :]
        if nside > 8192:
            dtype_index = np.dtype(np.int64)
        else:
            dtype_index = np.dtype(np.int32)

        cls = {'I': FSRMatrix,
               'QU': FSRRotation2dMatrix,
               'IQU': FSRRotation3dMatrix}[scene.kind]
        ndims = len(scene.kind)
        nscene = len(scene)
        nscenetot = product(scene.shape[:scene.ndim])
        s = cls((ndetectors * ntimes * ndims, nscene * ndims), ncolmax=ncolmax,
                dtype=synthbeam.dtype, dtype_index=dtype_index,
                verbose=verbose)

        index = s.data.index.reshape((ndetectors, ntimes, ncolmax))
        c2h = Cartesian2HealpixOperator(nside)
        if nscene != nscenetot:
            table = np.full(nscenetot, -1, dtype_index)
            table[scene.index] = np.arange(len(scene), dtype=dtype_index)

        def func_thread(i):
            # e_nf[i] shape: (1, ncolmax, 3)
            # e_ni shape: (ntimes, ncolmax, 3)
            e_ni = rotation.T(e_nf[i].swapaxes(0, 1)).swapaxes(0, 1)
            if nscene != nscenetot:
                np.take(table, c2h(e_ni).astype(int), out=index[i])
            else:
                index[i] = c2h(e_ni)

        with pool_threading() as pool:
            pool.map(func_thread, xrange(ndetectors))

        if scene.kind == 'I':
            value = s.data.value.reshape(ndetectors, ntimes, ncolmax)
            value[...] = vals[:, None, :]
            shapeout = (ndetectors, ntimes)
        else:
            if str(dtype_index) not in ('int32', 'int64') or \
               str(synthbeam.dtype) not in ('float32', 'float64'):
                raise TypeError(
                    'The projection matrix cannot be created with types: {0} a'
                    'nd {1}.'.format(dtype_index, synthbeam.dtype))
            func = 'matrix_rot{0}d_i{1}_r{2}'.format(
                ndims, dtype_index.itemsize, synthbeam.dtype.itemsize)
            getattr(flib.polarization, func)(
                rotation.data.T, direction.T, s.data.ravel().view(np.int8),
                vals.T)

            if scene.kind == 'QU':
                shapeout = (ndetectors, ntimes, 2)
            else:
                shapeout = (ndetectors, ntimes, 3)
        return ProjectionOperator(s, shapeout=shapeout)

    def get_transmission_operator(self):
        """
        Return the operator that multiplies by the cumulative instrumental
        transmission.
        """
        return DiagonalOperator(
            np.product(self.optics.components['transmission']) *
            self.detector.efficiency, broadcast='rightward')

    @staticmethod
    def _peak_angles(scene, nu, position, synthbeam, horn, primary_beam):
        """
        Compute the angles and intensity of the syntheam beam peaks which
        accounts for a specified energy fraction.

        """
        theta, phi = QubicInstrument._peak_angles_kmax(
            synthbeam.kmax, horn.spacing,horn.angle, nu, position)
        val = np.array(primary_beam(theta, phi), dtype=float, copy=False)
        val[~np.isfinite(val)] = 0
        index = _argsort_reverse(val)
        theta = theta[index]
        phi = phi[index]
        val = val[index]
        cumval = np.cumsum(val, axis=-1)
        imaxs = np.argmax(cumval >= synthbeam.fraction * cumval[:, -1, None],
                          axis=-1) + 1
        imax = max(imaxs)

        # slice initial arrays to discard the non-significant peaks
        theta = theta[:, :imax]
        phi = phi[:, :imax]
        val = val[:, :imax]

        # remove additional per-detector non-significant peaks
        # and remove potential NaN in theta, phi
        for idet, imax_ in enumerate(imaxs):
            val[idet, imax_:] = 0
            theta[idet, imax_:] = np.pi / 2 #XXX 0 fails in polarization.f90.src (en2ephi and en2etheta_ephi)
            phi[idet, imax_:] = 0
        
        
        solid_angle = synthbeam.peak150.solid_angle * (150e9 / nu)**2
        val *= solid_angle / scene.solid_angle * len(horn)
        
        
        return theta, phi, val

    @staticmethod
    def _peak_angles_kmax(kmax, horn_spacing,angle, nu, position):
        """
        Return the spherical coordinates (theta, phi) of the beam peaks,
        in radians up to a maximum diffraction order.
        Parameters
        ----------
        kmax : int, optional
            The diffraction order above which the peaks are ignored.
            For instance, a value of kmax=2 will model the synthetic beam by
            (2 * kmax + 1)**2 = 25 peaks and a value of kmax=0 will only sample
            the central peak.
        horn_spacing : float
            The spacing between horns, in meters.
        nu : float
            The frequency at which the interference peaks are computed.
        position : array of shape (..., 3)
            The focal plane positions for which the angles of the interference
            peaks are computed.
        """
        lmbda = c / nu
        position = -position / np.sqrt(np.sum(position**2, axis=-1))[..., None]
        if angle !=0:
            _kx, _ky = np.mgrid[-kmax:kmax+1, -kmax:kmax+1]
            kx= _kx*np.cos(angle*np.pi/180) - _ky*np.sin(angle*np.pi/180)
            ky= _kx*np.sin(angle*np.pi/180) + _ky*np.cos(angle*np.pi/180)
        else:
            kx, ky = np.mgrid[-kmax:kmax+1, -kmax:kmax+1]
        
        nx = position[:, 0, None] - lmbda * kx.ravel() / horn_spacing
        ny = position[:, 1, None] - lmbda * ky.ravel() / horn_spacing
        local_dict = {'nx': nx, 'ny': ny}
        theta = ne.evaluate('arcsin(sqrt(nx**2 + ny**2))',
                            local_dict=local_dict)
        phi = ne.evaluate('arctan2(ny, nx)', local_dict=local_dict)
        return theta, phi

    @staticmethod
    def _get_response_A(position, area, nu, horn, secondary_beam, external_A=None):
        """
        Phase and transmission from the switches to the focal plane.

        Parameters
        ----------
        position : array-like of shape (..., 3)
            The 3D coordinates where the response is computed [m].
        area : array-like
            The integration area, in m^2.
        nu : float
            The frequency for which the response is computed [Hz].
        horn : PackedArray
            The horn layout.
        secondary_beam : Beam
            The secondary beam.
        external_A : list of tables describing the phase and amplitude at each point of the focal
            plane for each of the horns:
            [0] : array of nn with x values in meters
            [1] : array of nn with y values in meters
            [2] : array of [nhorns, nn, nn] with amplitude
            [3] : array of [nhorns, nn, nn] with phase in degrees

        Returns
        -------
        out : complex array of shape (#positions, #horns)
            The phase and transmission from the horns to the focal plane.

        """
        if external_A is None:
            uvec = position / np.sqrt(np.sum(position**2, axis=-1))[..., None]
            thetaphi = Cartesian2SphericalOperator('zenith,azimuth')(uvec)
            sr = -area / position[..., 2]**2 * np.cos(thetaphi[..., 0])**3
            tr = np.sqrt(secondary_beam(thetaphi[..., 0], thetaphi[..., 1]) *
                     sr / secondary_beam.solid_angle)[..., None]
            const = 2j * np.pi * nu / c
            product = np.dot(uvec, horn[horn.open].center.T)
            return ne.evaluate('tr * exp(const * product)')
        else:
            xx = external_A[0]
            yy =external_A[1]
            amp = external_A[2]
            phi = external_A[3]
            ix = np.argmin(np.abs(xx-position[0,0]))
            jy = np.argmin(np.abs(yy-position[0,1]))
            return np.array([amp[:,ix,jy] * (np.cos(phi[:,ix,jy]) + 1j*np.sin(phi[:,ix,jy]))])
            

    @staticmethod
    def _get_response_B(theta, phi, spectral_irradiance, nu, horn,
                        primary_beam):
        """
        Return the complex electric amplitude and phase [W^(1/2)] from sources
        of specified spectral irradiance [W/m^2/Hz] going through each horn.

        Parameters
        ----------
        theta : array-like
            The source zenith angle [rad].
        phi : array-like
            The source azimuthal angle [rad].
        spectral_irradiance : array-like
            The source spectral power per unit surface [W/m^2/Hz].
        nu : float
            The frequency for which the response is computed [Hz].
        horn : PackedArray
            The horn layout.
        primary_beam : Beam
            The primary beam.

        Returns
        -------
        out : complex array of shape (#horns, #sources)
            The phase and amplitudes from the sources to the horns.

        """
        shape = np.broadcast(theta, phi, spectral_irradiance).shape
        theta, phi, spectral_irradiance = [np.ravel(_) for _ in theta, phi,
                                           spectral_irradiance]
        uvec = hp.ang2vec(theta, phi)
        source_E = np.sqrt(spectral_irradiance *
                           primary_beam(theta, phi) * np.pi * horn.radius**2)
        const = 2j * np.pi * nu / c
        product = np.dot(horn[horn.open].center, uvec.T)
        out = ne.evaluate('source_E * exp(const * product)')
        return out.reshape((-1,) + shape)

    @staticmethod
    def _get_response(theta, phi, spectral_irradiance, position, area, nu,
                      horn, primary_beam, secondary_beam, external_A=None):
        """
        Return the monochromatic complex field [(W/Hz)^(1/2)] related to
        the electric field over a specified area of the focal plane created
        by sources of specified spectral irradiance [W/m^2/Hz]

        Parameters
        ----------
        theta : array-like
            The source zenith angle [rad].
        phi : array-like
            The source azimuthal angle [rad].
        spectral_irradiance : array-like
            The source spectral_irradiance [W/m^2/Hz].
        position : array-like of shape (..., 3)
            The 3D coordinates where the response is computed, in meters.
        area : array-like
            The integration area, in m^2.
        nu : float
            The frequency for which the response is computed [Hz].
        horn : PackedArray
            The horn layout.
        primary_beam : Beam
            The primary beam.
        secondary_beam : Beam
            The secondary beam.
        external_A : list of tables describing the phase and amplitude at each point of the focal
            plane for each of the horns:
            [0] : array of nn with x values in meters
            [1] : array of nn with y values in meters
            [2] : array of [nhorns, nn, nn] with amplitude
            [3] : array of [nhorns, nn, nn] with phase in degrees

        Returns
        -------
        out : array of shape (#positions, #sources)
            The complex field related to the electric field over a speficied
            area of the focal plane, in units of (W/Hz)^(1/2).

        """
        A = QubicInstrument._get_response_A(
                position, area, nu, horn, secondary_beam, external_A=external_A)
        B = QubicInstrument._get_response_B(
            theta, phi, spectral_irradiance, nu, horn, primary_beam)
        E = np.dot(A, B.reshape((B.shape[0], -1))).reshape(
            A.shape[:-1] + B.shape[1:])
        return E

    @staticmethod
    def _get_synthbeam(scene, position, area, nu, bandwidth, horn,
                       primary_beam, secondary_beam,
                       synthbeam_dtype=np.float32, theta_max=45, external_A=None):
        """
        Return the monochromatic synthetic beam for a specified location
        on the focal plane, multiplied by a given area and bandwidth.

        Parameters
        ----------
        scene : QubicScene
            The scene.
        position : array-like of shape (..., 3)
            The 3D coordinates where the response is computed, in meters.
        area : array-like
            The integration area, in m^2.
        nu : float
            The frequency for which the response is computed [Hz].
        bandwidth : float
            The filter bandwidth [Hz].
        horn : PackedArray
            The horn layout.
        primary_beam : Beam
            The primary beam.
        secondary_beam : Beam
            The secondary beam.
        synthbeam_dtype : dtype, optional
            The data type for the synthetic beams (default: float32).
            It is the dtype used to store the values of the pointing matrix.
        theta_max : float, optional
            The maximum zenithal angle above which the synthetic beam is
            assumed to be zero, in degrees.
        external_A : list of tables describing the phase and amplitude at each point of the focal
            plane for each of the horns:
            [0] : array of nn with x values in meters
            [1] : array of nn with y values in meters
            [2] : array of [nhorns, nn, nn] with amplitude
            [3] : array of [nhorns, nn, nn] with phase in degrees

        """
        MAX_MEMORY_B = 1e9
        theta, phi = hp.pix2ang(scene.nside, scene.index)
        index = np.where(theta <= np.radians(theta_max))[0]
        nhorn = int(np.sum(horn.open))
        npix = len(index)
        nbytes_B = npix * nhorn * 24
        ngroup = int(np.ceil(nbytes_B / MAX_MEMORY_B))
        out = np.zeros(position.shape[:-1] + (len(scene),),
                       dtype=synthbeam_dtype)
        for s in split(npix, ngroup):
            index_ = index[s]
            sb = QubicInstrument._get_response(
                theta[index_], phi[index_], bandwidth, position, area, nu,
                horn, primary_beam, secondary_beam, external_A=external_A)
            out[..., index_] = abs2(sb, dtype=synthbeam_dtype)
        return out

    def get_synthbeam(self, scene, idet=None, theta_max=45, external_A=None, detector_integrate=None, detpos=None):
        """
        Return the detector synthetic beams, computed from the superposition
        of the electromagnetic fields.

        The synthetic beam B_d = (B_d,i) of a given detector d is such that
        the power I_d in [W] collected by this detector observing a sky S=(S_i)
        in [W/m^2/Hz] is:
            I_d = (S | B_d) = sum_i S_i * B_d,i.

        Example
        -------
        >>> scene = QubicScene(1024)
        >>> inst = QubicInstrument()
        >>> sb = inst.get_synthbeam(scene, 0)

        The power collected by the bolometers in W, given a sky in W/m²/Hz is:
        >>> sb = inst.get_synthbeam(scene)
        >>> sky = scene.ones()   # [W/m²/Hz]
        >>> P = np.dot(sb, sky)  # [W]

        Parameters
        ----------
        scene : QubicScene
            The scene.
        idet : int, optional
            The detector number. By default, the synthetic beam is computed for
            all detectors.
        theta_max : float, optional
            The maximum zenithal angle above which the synthetic beam is
            assumed to be zero, in degrees.
        external_A : list of tables describing the phase and amplitude at each point of the focal
            plane for each of the horns:
            [0] : array of nn with x values in meters
            [1] : array of nn with y values in meters
            [2] : array of [nhorns, nn, nn] with amplitude
            [3] : array of [nhorns, nn, nn] with phase in degrees
        detector_integrate: Optional, number of subpixels in x direction for integration over detectors
            default (None) is no integration => uses the center of the pixel
        detpos: Optional, position in the focal plane at which the Synthesized Beam is desider as np.array([x,y,z])
        

        """
        if detpos is None:
            pos = self.detector.center
        else:
            pos = detpos

        if ((idet is not None) and (detpos is None)):
            return self[idet].get_synthbeam(scene, theta_max=theta_max, external_A=external_A,
                                            detector_integrate=detector_integrate)[0]
        if detector_integrate is None:
            return QubicInstrument._get_synthbeam(
                scene, pos, self.detector.area, self.filter.nu,
                self.filter.bandwidth, self.horn, self.primary_beam,
                self.secondary_beam, self.synthbeam.dtype, theta_max, external_A=external_A)
        else:
            xmin = np.min(self.detector.vertex[...,0:1])
            xmax = np.max(self.detector.vertex[...,0:1])
            ymin = np.min(self.detector.vertex[...,1:2])
            ymax = np.max(self.detector.vertex[...,1:2])
            allx = np.linspace(xmin, xmax, detector_integrate)
            ally = np.linspace(ymin, ymax, detector_integrate)
            sb = 0
            for i in xrange(len(allx)):
                print(i,len(allx))
                for j in xrange(len(ally)):
                    pos = self.detector.center
                    pos[0][0] = allx[i]
                    pos[0][1] = ally[j]
                    sb += QubicInstrument._get_synthbeam(
                            scene, pos, self.detector.area, self.filter.nu,
                            self.filter.bandwidth, self.horn, self.primary_beam,
                            self.secondary_beam, self.synthbeam.dtype, theta_max, external_A=external_A)/detector_integrate**2
            return sb        

    def detector_subset(self,dets):
        subset_inst = copy.deepcopy(self)
        subset_inst.detector = self.detector[dets]
        return subset_inst

def _argsort_reverse(a, axis=-1):
    i = list(np.ogrid[[slice(x) for x in a.shape]])
    i[axis] = a.argsort(axis)[:, ::-1]
    return i


def _pack_vector(*args):
    shape = np.broadcast(*args).shape
    out = np.empty(shape + (len(args),))
    for i, arg in enumerate(args):
        out[..., i] = arg
    return out

class QubicMultibandInstrument():
    """
    The QubicMultibandInstrument class
    Represents the QUBIC multiband features 
    as an array of QubicInstrumet objects
    """
    def __init__(self, d):
        '''
        filter_nus -- base frequencies array
        filter_relative_bandwidths -- array of relative bandwidths 
        center_detector -- bolean, optional
        if True, take only one detector at the centre of the focal plane
            Needed to study the synthesised beam
        '''
        Nf, nus_edge, filter_nus, deltas, Delta, Nbbands = \
            self._compute_freq(d['filter_nu']/1e9,
                                d['filter_relative_bandwidth'], 
                                d['nf_sub'])
        self.FRBW = d['filter_relative_bandwidth'] # initial Full Relative Band Width
        d1=d.copy()
        
        self.nsubbands = len(filter_nus)
        if not d['center_detector']:
            self.subinstruments = []
            for i in range(self.nsubbands):
                d1['filter_nu']= filter_nus[i]*1e9
                d1['filter_relative_bandwidth'] = deltas[i]/filter_nus[i]
                self.subinstruments +=[QubicInstrument(d1,FRBW=self.FRBW)]
        else:
            self.subinstruments = []
            for i in range(self.nsubbands):
                d1['filter_nu']= filter_nus[i]*1e9
                d1['filter_relative_bandwidth']= deltas[i]/filter_nus[i]
                q = QubicInstrument(d1,FRBW=self.FRBW)[0]
                q.detector.center = np.array([[0., 0., -0.3]])
                self.subinstruments.append(q)

    def __getitem__(self, i):
        return self.subinstruments[i]

    def __len__(self):
        return len(self.subinstruments)
        
    def get_synthbeam(self, scene, idet=None, theta_max=45, detector_integrate=None, detpos=None):
        sb = map(lambda i: i.get_synthbeam(scene, idet, theta_max, 
                detector_integrate=detector_integrate, detpos=detpos),
                 self.subinstruments)
        sb = np.array(sb)
        bw = np.zeros(len(self))
        for i in xrange(len(self)):
            bw[i] = self[i].filter.bandwidth / 1e9
            sb[i] *= bw[i]
        sb = sb.sum(axis=0) / np.sum(bw)
        return sb

    def direct_convolution(self, scene, idet=None, theta_max=45):
        synthbeam = [q.synthbeam for q in self.subinstruments]
        for i in xrange(len(synthbeam)):
            synthbeam[i].kmax = 4
        sb_peaks = map(lambda i: QubicInstrument._peak_angles(scene, self[i].filter.nu, 
                                                        self[i][idet].detector.center, 
                                                        synthbeam[i], 
                                                        self[i].horn, 
                                                        self[i].primary_beam),
                       xrange(len(self)))
        def peaks_to_map(peaks):
            m = np.zeros(hp.nside2npix(scene.nside))
            m[hp.ang2pix(scene.nside, 
                peaks[0], 
                peaks[1])] = peaks[2]
            return m
        sb = map(peaks_to_map, sb_peaks)
        C = [i.get_convolution_peak_operator() for i in self.subinstruments]
        sb = [(C[i])(sb[i]) for i in xrange(len(self))]
        sb = np.array(sb)
        sb = sb.sum(axis=0)
        return sb

    def detector_subset(self, dets):
        subset_inst = copy.deepcopy(self)
        for i in range(len(subset_inst)):
            subset_inst[i].detector = self[i].detector[dets]
        return subset_inst


    @staticmethod
    def _compute_freq(band, relative_bandwidth=0.25, Nfreq=None):
        '''
            Prepare frequency bands parameters
            band -- int,
            QUBIC frequency band, in GHz.
            Typical values: 150, 220
            relative_bandwidth -- float, optional
            Ratio of the difference between the edges of the
            frequency band over the average frequency of the band:
            2 * (nu_max - nu_min) / (nu_max + nu_min)
            Typical value: 0.25
            Nfreq -- int, optional
            Number of frequencies within the wide band.
            If not specified, then Nfreq = 15 if band == 150
            and Nfreq = 20 if band = 220
            '''
        if Nfreq is None:
            Nfreq = {150: 15, 220: 20}[band]
        
        nu_min = band * (1 - relative_bandwidth / 2)
        nu_max = band * (1 + relative_bandwidth / 2)
        
        Nfreq_edges = Nfreq + 1
        base = (nu_max / nu_min) ** (1. / Nfreq)
        
        nus_edge = nu_min * np.logspace(0, Nfreq, Nfreq_edges, endpoint=True, base=base)
        nus = np.array([(nus_edge[i] + nus_edge[i-1]) / 2 for i in range(1, Nfreq_edges)])
        deltas = np.array([(nus_edge[i] - nus_edge[i-1])  for i in range(1, Nfreq_edges)])
        Delta = nu_max - nu_min
        Nbbands = len(nus)
        return Nfreq_edges, nus_edge, nus, deltas, Delta, Nbbands

<|MERGE_RESOLUTION|>--- conflicted
+++ resolved
@@ -20,6 +20,7 @@
     Cartesian2HealpixOperator, HealpixConvolutionGaussianOperator)
 from pysimulators.sparse import (
     FSRMatrix, FSRRotation2dMatrix, FSRRotation3dMatrix)
+from scipy.constants import c, h, k, sigma
 from scipy.constants import c, h, k
 from . import _flib as flib
 from .calibration import QubicCalibration
@@ -44,6 +45,8 @@
 class SyntheticBeam(object):
     pass
 
+def funct(x,p,n):
+    return x**p / (np.exp(x)-1)**n
 
 class QubicInstrument(Instrument):
     """
@@ -99,13 +102,7 @@
             'gaussian', 'fitted_beam' or 'multi_freq'
 
         """
-<<<<<<< HEAD
         self.debug = d['debug'] # if True allows debuging prints
-=======
-        if d['nf_sub'] is None and d['MultiBand']==True:
-            raise ValueError, "Error: you want Multiband instrument but you have not specified the number of subband"
-        
->>>>>>> e567c8fe
         filter_nu=d['filter_nu']
         filter_relative_bandwidth=d['filter_relative_bandwidth']
         if FRBW is not None:
@@ -173,14 +170,11 @@
             print 'primary_shape', primary_shape
             print "d['primbeam']",d['primbeam']
         calibration = QubicCalibration(d)
-<<<<<<< HEAD
-        self.config = d['config']
-=======
-        
-        
->>>>>>> e567c8fe
+        self.config = d['config'
         self.calibration = calibration
-        layout = self._get_detector_layout(detector_ngrids, detector_nep, detector_fknee, detector_fslope,detector_ncorr, detector_tau)
+        layout = self._get_detector_layout(detector_ngrids, detector_nep, 
+                                           detector_fknee, detector_fslope,
+                                           detector_ncorr, detector_tau)
         Instrument.__init__(self, layout)
         self.ripples = ripples
         self.nripples = nripples
@@ -203,7 +197,8 @@
             quadrant = np.array([quadrant, quadrant + 4], quadrant.dtype)
             efficiency = np.array([efficiency, efficiency])
         focal_length = self.calibration.get('optics')['focal length']
-        vertex = np.concatenate([vertex, np.full_like(vertex[..., :1], -focal_length)], -1)
+        vertex = np.concatenate([vertex, np.full_like(vertex[..., :1], 
+                                                      -focal_length)], -1)
 
         def theta(self):
             return np.arctan2(
@@ -256,15 +251,12 @@
 
     def _init_horns(self):
         self.horn = self.calibration.get('hornarray')
-<<<<<<< HEAD
         self.horn.radeff = self.horn.radius
         # In the 150 GHz band, horns are one moded 
         if (filter_nu <= self.nu1_up) and (filter_nu >= self.nu1_down):
             kappa = np.pi * self.horn.radius**2 * self.primary_beam.solid_angle * \
                 filter_nu**2 / c**2
             self.horn.radeff = self.horn.radius / np.sqrt(kappa)
-=======
->>>>>>> e567c8fe
 
     def _init_optics(self, polarizer):
         optics = Optics()
@@ -336,14 +328,17 @@
         tr_atm = scene.atmosphere.transmission
         em_atm = scene.atmosphere.emissivity
         T_cmb = scene.temperature
+        # to avoid atmospheric emission in room testing
+        if T_cmb > 100:
+            em_atm = 0.
         cc = self.optics.components
+        # adding sky compnents to the photon power and noise sources
         temperatures = np.r_[T_cmb, T_atm, cc['temperature']]
         transmissions = np.r_[1, tr_atm, cc['transmission']]
         emissivities = np.r_[1, em_atm, cc['emissivity']]
         gp = np.r_[1, 1, cc['nstates_pol']]
 
         n = len(temperatures)
-<<<<<<< HEAD
         ndet = len(self.detector)
         # tr_prod : product of transmissions of all components lying
         # after the present one        
@@ -661,27 +656,6 @@
                 ', Total photon NEP = ' + '{0:.2e}'.format(NEP_tot.max()) +\
                 ' Watt/sqrt(Hz)'
         return NEP_tot
-=======
-        # tr_prod = np.cumprod(np.r_[1, transmissions[::-1]])[-2::-1]
-        tr_prod = np.r_[[np.prod(transmissions[j+1:]) for j in range(n-1)], 1]
-
-        nu = self.filter.nu
-        dnu = self.filter.bandwidth
-        omega_det = -self.detector.area / \
-                    self.optics.focal_length**2 * \
-                    np.cos(self.detector.theta)**3
-        S_horn = np.pi * self.horn.radius**2 * len(self.horn)
-        g = gp[:, None] * S_horn * omega_det * (nu / c)**2 * dnu
-        P_phot = (emissivities * tr_prod * h * nu /
-                  (np.exp(h * nu / k / temperatures) - 1))[:, None] * g
-        sec_beam = self.secondary_beam(self.detector.theta,
-                                       self.detector.phi)
-        P_phot = P_phot * self.detector.efficiency * sec_beam
-        NEP_phot_nobunch = np.sqrt(h * nu * P_phot) * np.sqrt(2)
-        # note the factor sqrt(2) in the definition of the NEP
-        NEP_phot = NEP_phot_nobunch * np.sqrt(1 + P_phot / (h * nu * g))
-        return np.sqrt(np.sum(NEP_phot**2, 0))
->>>>>>> e567c8fe
 
     def get_aperture_integration_operator(self):
         """
@@ -804,8 +778,6 @@
 
         z = np.zeros(nd)
         data = np.array([z + 0.5, 0.5 - grid, z]).T[:, None, None, :]
-        
-        #print data
         return ReshapeOperator((nd, nt, 1), (nd, nt)) * \
             DenseBlockDiagonalOperator(data, shapein=(nd, nt, 3))
 
@@ -945,12 +917,8 @@
             val[idet, imax_:] = 0
             theta[idet, imax_:] = np.pi / 2 #XXX 0 fails in polarization.f90.src (en2ephi and en2etheta_ephi)
             phi[idet, imax_:] = 0
-        
-        
         solid_angle = synthbeam.peak150.solid_angle * (150e9 / nu)**2
         val *= solid_angle / scene.solid_angle * len(horn)
-        
-        
         return theta, phi, val
 
     @staticmethod
