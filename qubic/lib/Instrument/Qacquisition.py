import pickle
import warnings

import healpy as hp
import numpy as np
from fgbuster.mixingmatrix import MixingMatrix
from pyoperators import (
    MPI,
    AdditionOperator,
    BlockColumnOperator,
    BlockDiagonalOperator,
    BlockRowOperator,
    CompositionOperator,
    DenseBlockDiagonalOperator,
    DenseOperator,
    DiagonalOperator,
    I,
    IdentityOperator,
    MPIDistributionIdentityOperator,
    Operator,
    PackOperator,
    ReshapeOperator,
    SymmetricBandToeplitzOperator,
    proxy_group,
    rule_manager,
)
from pyoperators.utils.mpi import as_mpi
from pysimulators import (
    Acquisition,
    FitsArray,
)
from pysimulators.interfaces.healpy import HealpixConvolutionGaussianOperator
from pysimulators.noises import (
    _fold_psd,
    _gaussian_psd_1f,
    _logloginterp_psd,
    _psd2invntt,
    _unfold_psd,
)

from qubic.data import PATH
from qubic.lib.Instrument.Qinstrument import (
    QubicInstrument,
    QubicMultibandInstrument,
    compute_freq,
)
from qubic.lib.Qsamplings import get_pointing
from qubic.lib.Qscene import QubicScene

warnings.filterwarnings("ignore")


class QubicAcquisition(Acquisition):
    """
    The QubicAcquisition class, which combines the instrument, sampling and
    scene models.
    """

    def __init__(self, instrument, sampling, scene, d):
        """
        acq = QubicAcquisition(instrument, sampling, scene, d)
        Parameters
        ----------
        instrument : QubicInstrument, optional
            The QubicInstrument instance.
        sampling : pointing
            Pointing obtained with get_pointing().
        scene : QubicScene, optional
            The discretized observed scene (the sky).
        d : dictionary with lot of parameters:
            block : tuple of slices, optional
                Partition of the samplings.
            effective_duration : float, optional
                If not None, the noise properties are rescaled so that this
                acquisition has an effective duration equal to the specified value,
                in years.
            photon_noise : boolean, optional
                If true, the photon noise contribution is included.
            max_nbytes : int or None, optional
                Maximum number of bytes to be allocated for the acquisition's
                operator.
            nprocs_instrument : int, optional
                For a given sampling slice, number of procs dedicated to
                the instrument.
            nprocs_sampling : int, optional
                For a given detector slice, number of procs dedicated to
                the sampling.
            comm : mpi4py.MPI.Comm, optional
                The acquisition's MPI communicator. Note that it is transformed
                into a 2d cartesian communicator before being stored as the 'comm'
                attribute. The following relationship must hold:
                    comm.size = nprocs_instrument * nprocs_sampling
            psd : array-like, optional
                The one-sided or two-sided power spectrum density
                [signal unit/sqrt Hz].
            bandwidth : float, optional
                The PSD frequency increment [Hz].
            twosided : boolean, optional
                Whether or not the input psd is one-sided (only positive
                frequencies) or two-sided (positive and negative frequencies).
            sigma : float
                Standard deviation of the white noise component.
        """
        block = d["block"]
        effective_duration = d["effective_duration"]
        photon_noise = d["photon_noise"]
        max_nbytes = d["max_nbytes"]
        psd = d["psd"]
        bandwidth = d["bandwidth"]
        twosided = d["twosided"]
        sigma = d["sigma"]
        self.interp_projection = d["interp_projection"]
        comm = d["comm"]
        nprocs_instrument = d["nprocs_instrument"]
        nprocs_sampling = d["nprocs_sampling"]

        Acquisition.__init__(
            self,
            instrument,
            sampling,
            scene,
            block=block,
            max_nbytes=max_nbytes,
            nprocs_instrument=nprocs_instrument,
            nprocs_sampling=nprocs_sampling,
            comm=comm,
        )

        self.photon_noise = bool(photon_noise)
        self.effective_duration = effective_duration
        self.bandwidth = bandwidth
        self.psd = psd
        self.twosided = twosided
        self.sigma = sigma
        self.forced_sigma = None

    def get_coverage(self):
        """
        Return the acquisition scene coverage as given by H.T(1), normalized
        so that its integral over the sky is the number of detectors times
        the duration of the acquisition.
        """
        H = self.get_operator()
        out = H.T(np.ones((len(self.instrument), len(self.sampling))))
        if self.scene.kind != "I":
            out = out[..., 0].copy()  # to avoid keeping QU in memory
        ndetectors = self.comm.allreduce(len(self.instrument))
        nsamplings = self.sampling.comm.allreduce(len(self.sampling))
        out *= ndetectors * nsamplings * self.sampling.period / np.sum(out)
        return out

    def get_hitmap(self, nside=None):  # ?
        """
        Return a healpy map whose values are the number of times a pointing
        hits the pixel.
        """
        if nside is None:
            nside = self.scene.nside
        ipixel = self.sampling.healpix(nside)
        npixel = 12 * nside**2
        hit = np.histogram(ipixel, bins=npixel, range=(0, npixel))[0]
        self.comm.Allreduce(MPI.IN_PLACE, as_mpi(hit), op=MPI.SUM)
        return hit

    def get_noise(self, det_noise, photon_noise, seed=None, out=None):
        np.random.seed(seed)
        out = self.instrument.get_noise(self.sampling, self.scene, det_noise, photon_noise, out=out)
        if self.effective_duration is not None:
            nsamplings = self.sampling.comm.allreduce(len(self.sampling))

            out *= np.sqrt(nsamplings * self.sampling.period / (self.effective_duration * 31557600))
        return out

    get_noise.__doc__ = Acquisition.get_noise.__doc__

    def get_aperture_integration_operator(self):
        """
        Integrate flux density in the telescope aperture.
        Convert signal from W / m^2 / Hz into W / Hz.
        """
        return self.instrument.get_aperture_integration_operator()

    def get_convolution_peak_operator(self, **keywords):
        """
        Return an operator that convolves the Healpix sky by the gaussian
        kernel that, if used in conjonction with the peak sampling operator,
        best approximates the synthetic beam.
        """
        return self.instrument.get_convolution_peak_operator(**keywords)

    def get_detector_integration_operator(self):
        """
        Integrate flux density in detector solid angles.
        Convert W / sr into W.
        """
        return self.instrument.get_detector_integration_operator()

    def get_detector_response_operator(self):
        """
        Return the operator for the bolometer responses.
        """
        return BlockDiagonalOperator(
            [self.instrument.get_detector_response_operator(self.sampling[b]) for b in self.block],
            axisin=1,
        )

    def get_distribution_operator(self):
        """
        Return the MPI distribution operator.
        """
        return MPIDistributionIdentityOperator(self.comm)

    def get_filter_operator(self):
        """
        Return the filter operator.
        Convert units from W/Hz to W.
        """
        return self.instrument.get_filter_operator()

    def get_hwp_operator(self):
        """
        Return the operator for the bolometer responses.
        """
        return BlockDiagonalOperator(
            [self.instrument.get_hwp_operator(self.sampling[b], self.scene) for b in self.block],
            axisin=1,
        )

    def get_diag_invntt_operator(self):
        print("Use diagonal noise covariance matrix")

        sigma_detector = self.instrument.detector.nep / np.sqrt(2 * self.sampling.period)
        if self.photon_noise:
            sigma_photon = self.instrument._get_noise_photon_nep(self.scene) / np.sqrt(2 * self.sampling.period)
        else:
            sigma_photon = 0

        out = DiagonalOperator(
            1 / (sigma_detector**2 + sigma_photon**2),
            broadcast="rightward",
            shapein=(len(self.instrument), len(self.sampling)),
        )
        if self.effective_duration is not None:
            nsamplings = self.comm.allreduce(len(self.sampling))
            out /= nsamplings * self.sampling.period / (self.effective_duration * 31557600)
        return out

    def get_invntt_operator(self, det_noise, photon_noise):  # Not working in some cases? ## det_noise, photon_noise are now weights
        """
        Return the inverse time-time noise correlation matrix as an Operator.

        The input Power Spectrum Density can either be fully specified by using
        the 'bandwidth' and 'psd' keywords, or by providing the parameters of
        the gaussian distribution:
        psd = sigma**2 * (1 + (fknee/f)**fslope) / B
        where B is the sampling bandwidth equal to sampling_frequency / N.

        Parameters
        ----------
        sampling : Sampling
            The temporal sampling.
        psd : array-like, optional
            The one-sided or two-sided power spectrum density
            [signal unit/sqrt Hz].
        bandwidth : float, optional
            The PSD frequency increment [Hz].
        twosided : boolean, optional
            Whether or not the input psd is one-sided (only positive
            frequencies) or two-sided (positive and negative frequencies).
        sigma : float
            Standard deviation of the white noise component.
        sampling_frequency : float
            The sampling frequency [Hz].
        fftw_flag : string, optional
            The flags FFTW_ESTIMATE, FFTW_MEASURE, FFTW_PATIENT and
            FFTW_EXHAUSTIVE can be used to describe the increasing amount of
            effort spent during the planning stage to create the fastest
            possible transform. Usually, FFTW_MEASURE is a good compromise
            and is the default.
        nthreads : int, optional
            Tells how many threads to use when invoking FFTW or MKL. Default is
            the number of cores.

        """

        fftw_flag = "FFTW_MEASURE"
        nthreads = None

        # if self.bandwidth is None or self.psd is None:
        if self.bandwidth is None and self.psd is not None or self.bandwidth is not None and self.psd is None:
            raise ValueError("The bandwidth or the PSD is not specified.")

        # Get sigma in Watt
        self.sigma = 0
        if det_noise != 0:
            self.sigma = self.instrument.detector.nep / np.sqrt(2 * self.sampling.period) * det_noise

        if photon_noise != 0:
            sigma_photon = self.instrument._get_noise_photon_nep(self.scene) / np.sqrt(2 * self.sampling.period) * photon_noise
            self.sigma = np.sqrt(self.sigma**2 + sigma_photon**2)

        else:
            pass

        if self.bandwidth is None and self.psd is None and self.sigma is None:
            raise ValueError("The noise model is not specified.")

        if self.forced_sigma is None:
            pass
        else:
            self.sigma = self.forced_sigma.copy()

        shapein = (len(self.instrument), len(self.sampling))

        if self.bandwidth is None and self.instrument.detector.fknee == 0:
            out = DiagonalOperator(
                1 / self.sigma**2,
                broadcast="rightward",
                shapein=(len(self.instrument), len(self.sampling)),
            )

            if self.effective_duration is not None:
                nsamplings = self.sampling.comm.allreduce(len(self.sampling))
                out /= nsamplings * self.sampling.period / (self.effective_duration * 31557600)
            return out

        sampling_frequency = 1 / self.sampling.period

        nsamples_max = len(self.sampling)
        fftsize = 2
        while fftsize < nsamples_max:
            fftsize *= 2

        new_bandwidth = sampling_frequency / fftsize
        if self.bandwidth is not None and self.psd is not None:
            if self.twosided:
                self.psd = _fold_psd(self.psd)
            f = np.arange(fftsize // 2 + 1, dtype=float) * new_bandwidth
            p = _unfold_psd(_logloginterp_psd(f, self.bandwidth, self.psd))
        else:
            p = _gaussian_psd_1f(
                fftsize,
                sampling_frequency,
                self.sigma,
                self.instrument.detector.fknee,
                self.instrument.detector.fslope,
                twosided=True,
            )
        p[..., 0] = p[..., 1]
        invntt = _psd2invntt(p, new_bandwidth, self.instrument.detector.ncorr, fftw_flag=fftw_flag)

        print("non diagonal case")
        if self.effective_duration is not None:
            nsamplings = self.comm.allreduce(len(self.sampling))
            invntt /= nsamplings * self.sampling.period / (self.effective_duration * 31557600)

        return SymmetricBandToeplitzOperator(shapein, invntt, fftw_flag=fftw_flag, nthreads=nthreads)

    get_invntt_operator.__doc__ = Acquisition.get_invntt_operator.__doc__

    def get_unit_conversion_operator(self):
        """
        Convert sky temperature into W / m^2 / Hz.
        If the scene has been initialised with the 'absolute' keyword, the
        scene is assumed to include the CMB background and the fluctuations
        (in Kelvin) and the operator follows the non-linear Planck law.
        Otherwise, the scene only includes the fluctuations (in microKelvin)
        and the operator is linear (i.e. the output also corresponds to power
        fluctuations).
        """
        nu = self.instrument.filter.nu
        return self.scene.get_unit_conversion_operator(nu)

    def get_operator(self):
        """
        Return the operator of the acquisition. Note that the operator is only
        linear if the scene temperature is differential (absolute=False).
        """
        distribution = self.get_distribution_operator()
        temp = self.get_unit_conversion_operator()
        aperture = self.get_aperture_integration_operator()
        filter = self.get_filter_operator()
        projection = self.get_projection_operator()
        hwp = self.get_hwp_operator()
        polarizer = self.get_polarizer_operator()
        integ = self.get_detector_integration_operator()
        trans_inst = self.instrument.get_transmission_operator()
        trans_atm = self.scene.atmosphere.transmission
        response = self.get_detector_response_operator()

        with rule_manager(inplace=True):
            H = CompositionOperator(
                [
                    response,
                    trans_inst,
                    integ,
                    polarizer,
                    hwp * projection,
                    filter,
                    aperture,
                    trans_atm,
                    temp,
                    distribution,
                ]
            )
        if self.scene == "QU":
            H = self.get_subtract_grid_operator()(H)
        return H

    def get_polarizer_operator(self):
        """
        Return operator for the polarizer grid.
        """
        return BlockDiagonalOperator(
            [self.instrument.get_polarizer_operator(self.sampling[b], self.scene) for b in self.block],
            axisin=1,
        )

    def get_projection_operator(self, verbose=True):
        """
        Return the projection operator for the peak sampling.
        Convert units from W to W/sr.
        Parameters
        ----------
        verbose : bool, optional
            If true, display information about the memory allocation.
        """
        f = self.instrument.get_projection_operator
        if len(self.block) == 1:
            return BlockColumnOperator(
                [f(self.sampling[b], self.scene, verbose=verbose, interp_projection=self.interp_projection) for b in self.block],
                axisout=1,
            )

        # XXX HACK
        def callback(i):
            p = f(self.sampling[self.block[i]], self.scene, verbose=False)
            return p

        shapeouts = [(len(self.instrument), s.stop - s.start) + self.scene.shape[1:] for s in self.block]
        proxies = proxy_group(len(self.block), callback, shapeouts=shapeouts)
        return BlockColumnOperator(proxies, axisout=1)

    def get_add_grids_operator(self):
        """Return operator to add signal from detector pairs."""
        nd = len(self.instrument)
        if nd % 2 != 0:
            raise ValueError("Odd number of detectors.")
        partitionin = 2 * (len(self.instrument) // 2,)
        return BlockRowOperator([I, I], axisin=0, partitionin=partitionin)  # ?

    def get_subtract_grids_operator(self):
        """Return operator to subtract signal from detector pairs."""
        nd = len(self.instrument)
        if nd % 2 != 0:
            raise ValueError("Odd number of detectors.")
        partitionin = 2 * (len(self.instrument) // 2,)
        return BlockRowOperator([I, -I], axisin=0, partitionin=partitionin)  # ?

    # def get_observation(self, map, convolution=True, noiseless=False):
    #     """
    #     tod = map2tod(acquisition, map)
    #     tod, convolved_map = map2tod(acquisition, map, convolution=True)
    #     Parameters
    #     ----------
    #     map : I, QU or IQU maps
    #         Temperature, QU or IQU maps of shapes npix, (npix, 2), (npix, 3)
    #         with npix = 12 * nside**2
    #     noiseless : boolean, optional
    #         If True, no noise is added to the observation.
    #     convolution : boolean, optional
    #         Set to True to convolve the input map by a gaussian and return it.
    #     Returns
    #     -------
    #     tod : array
    #         The Time-Ordered-Data of shape (ndetectors, ntimes).
    #     convolved_map : array, optional
    #         The convolved map, if the convolution keyword is set.
    #     """
    #     if convolution:
    #         convolution = self.get_convolution_peak_operator()
    #         map = convolution(map)

    #     H = self.get_operator()
    #     tod = H(map)

    #     if not noiseless:
    #         tod += self.get_noise()

    #     if convolution:
    #         return tod, map

    #     return tod

    def get_preconditioner(self, cov):
        if cov is not None:
            cov_inv = 1 / cov
            cov_inv[np.isinf(cov_inv)] = 0.0
            preconditioner = DiagonalOperator(cov_inv, broadcast="rightward")
        else:
            preconditioner = None
        return preconditioner


class PlanckAcquisition:
    def __init__(self, band, scene):
        if band not in (30, 44, 70, 143, 217, 353):
            raise ValueError("Invalid band '{}'.".format(band))
        self.scene = scene
        self.band = band
        self.nside = self.scene.nside

        # if band == 30:
        #     filename = "Variance_Planck30GHz_Kcmb2_ns256.fits"
        #     var = np.zeros((12 * self.scene.nside**2, 3))
        #     for i in range(3):
        #         var[:, i] = hp.ud_grade(hp.fitsfunc.read_map(filename, field=i), self.scene.nside)
        #     sigma = np.sqrt(var)
        # elif band == 44:
        #     filename = "Variance_Planck44GHz_Kcmb2_ns256.fits"
        #     var = np.zeros((12 * self.scene.nside**2, 3))
        #     for i in range(3):
        #         var[:, i] = hp.ud_grade(hp.fitsfunc.read_map(filename, field=i), self.scene.nside)
        #     sigma = np.sqrt(var)
        # elif band == 70:
        #     filename = "Variance_Planck70GHz_Kcmb2_ns256.fits"
        #     var = np.zeros((12 * self.scene.nside**2, 3))
        #     for i in range(3):
        #         var[:, i] = hp.ud_grade(hp.fitsfunc.read_map(filename, field=i), self.scene.nside)
        #     sigma = np.sqrt(var)
        # elif band == 143:
        #     filename = "Variance_Planck143GHz_Kcmb2_ns256.fits"
        #     self.var = np.array(FitsArray(PATH + filename))
        #     sigma = np.sqrt(self.var)
        # elif band == 217:
        #     filename = "Variance_Planck217GHz_Kcmb2_ns256.fits"
        #     self.var = np.array(FitsArray(PATH + filename))
        #     sigma = np.sqrt(self.var)
        # else:
        #     filename = "Variance_Planck353GHz_Kcmb2_ns256.fits"
        #     var = np.zeros((12 * self.scene.nside**2, 3))
        #     for i in range(3):
        #         var[:, i] = hp.ud_grade(hp.fitsfunc.read_map(filename, field=i), self.scene.nside)
        #     sigma = np.sqrt(var)
        filename = f"Variance_Planck{band}GHz_Kcmb2_ns256.fits"
        self.var = np.array(FitsArray(PATH + filename))
        sigma = np.sqrt(self.var)

        if scene.kind == "I":
            sigma = sigma[:, 0]
        elif scene.kind == "QU":
            sigma = sigma[:, :2]
        if self.nside != 256:
            sigma = np.array(hp.ud_grade(sigma.T, self.nside, power=2), copy=False).T
        self.sigma = sigma * 1e6

    def get_operator(self, nsub_planck=1):
        Hp = DiagonalOperator(
            np.ones((12 * self.nside**2, 3)),
            broadcast="rightward",
            shapein=self.scene.shape,
            shapeout=np.ones((12 * self.nside**2, 3)).ravel().shape,
        )

        if nsub_planck == 1:
            return Hp

    def get_invntt_operator(self, planck_ntot, beam_correction=0, mask=None):
        if planck_ntot == 0:
            return IdentityOperator(shapein=(hp.nside2npix(self.nside), 3))

        if beam_correction != 0:
            factor = 4 * np.pi * (np.rad2deg(beam_correction) / 2.35 / np.degrees(hp.nside2resol(self.scene.nside))) ** 2
            # print(f'corrected by {factor}')
            varnew = hp.smoothing(self.var.T, fwhm=beam_correction / np.sqrt(2)) / factor
            self.sigma = 1e6 * np.sqrt(varnew.T) * planck_ntot

        if mask is not None:
            for i in range(3):
                self.sigma[:, i] /= mask.copy()

        myweight = 1 / (self.sigma**2)

        return DiagonalOperator(myweight, broadcast="leftward", shapein=myweight.shape)

    def get_noise(self, rng_noise):
        state = np.random.get_state()
        out = rng_noise.standard_normal(np.ones((12 * self.nside**2, 3)).shape) * self.sigma
        np.random.set_state(state)
        return out


class QubicMultiAcquisitions:
    """

    Instance to define the multi-frequency instrument.

    Input : - dictionary : contains QUBIC informations
            - Nsub : Number of sub-bands for integrating the physical bandwidth
            - Nrec : Number of reconstructed maps (in the case of FMM)
            - comps : List of astrophysical components (CMB, Dust, ...)
            - H : List of pointing matrix if not already computed
            - nu_co : Frequency of a line emission

    """

    def __init__(self, dictionary, nsub, nrec, comps=[], H=None, nu_co=None, sampling=None):
        ### Define class arguments
        self.dict = dictionary
        self.nsub = nsub
        self.nrec = nrec
        self.dict["nf_sub"] = self.nsub
        self.comps = comps
        self.fsub = int(self.nsub / self.nrec)

        ### Resolve issue when comm, nprocs_instrument, nprocs_sampling are None in the dictionary.
        # It will define them using codes from Acquisition in pysimulators if they are not defined by the user.
        # When dict["nprocs_instrument"] is None, the test to save MPI communicator at the end of __init__ is passing while it should not.
        comm = self.dict["comm"]
        nprocs_instrument = self.dict["nprocs_instrument"]
        nprocs_sampling = self.dict["nprocs_sampling"]

        if comm is None:
            comm = MPI.COMM_WORLD
        if nprocs_instrument is None and nprocs_sampling is None:
            nprocs_instrument = 1
            nprocs_sampling = comm.size
        elif nprocs_instrument is None:
            if nprocs_sampling < 1 or nprocs_sampling > comm.size:
                raise ValueError(f"Invalid value for nprocs_sampling '{nprocs_sampling}'.")
            nprocs_instrument = comm.size // nprocs_sampling
        else:
            if nprocs_instrument < 1 or nprocs_instrument > comm.size:
                raise ValueError(f"Invalid value for nprocs_instrument '{nprocs_instrument}'.")
            nprocs_sampling = comm.size // nprocs_instrument
        if nprocs_instrument * nprocs_sampling != comm.size:
            raise ValueError("Invalid MPI distribution of the acquisition.")

        self.dict["comm"] = comm
        self.dict["nprocs_instrument"] = nprocs_instrument
        self.dict["nprocs_sampling"] = nprocs_sampling

        # There was code duplication in the previous version
        self.allnus = []
        self.allnus_rec = []
        if self.dict["instrument_type"] == "MB":  # to be implemented on dictionary level
            print("Only the 150 GHz band will be used.")
            f_bands = [150]  # this is for the TD MonoBand instrument, the choice of the band could be implemented at dictionary level
        else:
            f_bands = [150, 220]
        for i, f_band in enumerate(f_bands):
            ### Compute frequencies on the edges
            _, _, nus_subbands_i, _, _, _ = compute_freq(f_band, Nfreq=int(self.nsub / len(f_bands)), relative_bandwidth=self.dict["filter_relative_bandwidth"])

            ### Compute the effective reconstructed frequencies if FMM is applied
            _, _, nus_i, _, _, _ = compute_freq(f_band, Nfreq=int(self.nrec / len(f_bands)), relative_bandwidth=self.dict["filter_relative_bandwidth"])

            ### Joint 150 and 220 GHz band if needed
            self.allnus += list(nus_subbands_i)
            self.allnus_rec += list(nus_i)

        ### Convert lists to numpy arrays
        self.allnus = np.array(self.allnus)
        self.allnus_rec = np.array(self.allnus_rec)

        ### Multi-frequency instrument
        self.multiinstrument = QubicMultibandInstrument(self.dict)

        if sampling is None:
            self.sampling = get_pointing(self.dict)
        else:
            self.sampling = sampling
        self.scene = QubicScene(self.dict)
        self.npix = 12 * self.scene.nside**2

        ### Compute pointing matrix
        self.subacqs = [QubicAcquisition(self.multiinstrument[i], self.sampling, self.scene, self.dict) for i in range(len(self.multiinstrument))]

        ### CO line emission
        if nu_co is not None:
            dmono = self.dict.copy()
            dmono["filter_nu"] = nu_co * 1e9
            dmono["filter_relative_bandwidth"] = 0.05

            instrument_co = QubicInstrument(dmono, FRBW=0.25)
            self.multiinstrument.subinstruments += [instrument_co]
            self.subacqs += [QubicAcquisition(instrument_co, self.sampling, self.scene, dmono)]

            self.allnus = np.append(self.allnus, nu_co)

        for acq in self.subacqs:
            acq.comm = self.subacqs[0].comm

        ### Angular resolution
        self.allfwhm = np.zeros(len(self.multiinstrument))
        for i in range(len(self.multiinstrument)):
            self.allfwhm[i] = self.subacqs[i].get_convolution_peak_operator().fwhm

        ### Compute the pointing matrix if not already done
        if H is None:
            self.H = [self.subacqs[i].get_operator() for i in range(len(self.subacqs))]
        else:
            self.H = H

        ### Save MPI communicator
        if self.dict["nprocs_instrument"] != 1:
            self.mpidist = self.H[0].operands[-1]
            for i in range(1, len(self.H)):
                self.H[i].operands[-1] = self.mpidist

        ### Define the number of detector and sampling (for each processors)
        self.ndets = len(self.subacqs[0].instrument)
        self.nsamples = len(self.sampling)
        self.coverage = self._get_coverage()

    def _get_coverage(self):
        out = self.H[0].T(np.ones(self.H[0].T.shapein))
        if self.scene.kind != "I":
            out = out[..., 0].copy()
        out *= self.ndets * self.nsamples * self.sampling.period / np.sum(out)
        return out

    def _get_mixing_matrix(self, nus, beta):
        """

        Method to return mixing matrix.

        If beta has shape (ncomp), then the mixing matrix will have shape (nfreq, ncomp).
        If beta has shape (npix, ncomp), the the elements of the mxing matrix vary across the sky, it will have shape (npix, nfreq, ncomp)

        """

        ### Define Mixing Matrix with FGB classes
        mm = MixingMatrix(*self.comps)

        ### Compute them using the eval method at each frequency nus
        mixing_matrix_elements = mm.eval(nus, *beta)

        _sh = mixing_matrix_elements.shape
        if _sh[0] != 1:
            beta = hp.ud_grade(beta, self.scene.nside)
            mixing_matrix_elements = mm.eval(nus, *beta)

            mixing_matrix = np.transpose(mixing_matrix_elements, (1, 0, 2))
        else:
            mixing_matrix = mixing_matrix_elements[0]

        return np.round(mixing_matrix, 10)

    def _get_mixing_operator(self, A):
        """

        Method to define an operator like object for a given frequency nu, the input A should be for one frequency.
        The type of operator depends on the shape of input A.

        """

        if A.ndim == 1:  ### If constant beta across the sky
            r = ReshapeOperator((1, self.npix, 3), (self.npix, 3))
            D = r * DenseOperator(A, broadcast="rightward", shapein=(A.shape[0], self.npix, 3), shapeout=(1, self.npix, 3))

        else:  ### If varying beta across the sky
            r = ReshapeOperator((self.npix, 1, 3), (self.npix, 3))
            _, nc = A.shape

            def reshape_fct(vec, out):
                out[...] = vec.T

            R = Operator(direct=reshape_fct, transpose=reshape_fct, shapein=(nc, self.npix, 3), shapeout=(3, self.npix, nc), flags="linear")

            ### if pixelization of A is lower than the one of components
            if hp.npix2nside(A.shape[0]) != self.scene.nside:
                A = hp.ud_grade(A.T, self.scene.nside).T

            d = DenseBlockDiagonalOperator(A[:, np.newaxis, :], broadcast="rightward", shapein=(self.npix, nc))

            ### Multiply by 3 to create A matrix for I, Q and U
            D = r * BlockDiagonalOperator([d] * 3, new_axisin=0, new_axisout=2) * R

        return D


class QubicInstrumentType(QubicMultiAcquisitions):
    """
    Class providing methods necessary for all instrument types.

    """

    def __init__(self, dictionary, nsub, nrec, comps=[], H=None, nu_co=None, sampling=None):
        QubicMultiAcquisitions.__init__(self, dictionary, nsub=nsub, nrec=nrec, comps=comps, H=H, nu_co=nu_co, sampling=sampling)

        if self.dict["instrument_type"] == "DB":
            self.used_bands = [150, 220]
            self.nFocalPlanes = 2
        elif self.dict["instrument_type"] == "UWB":
            self.used_bands = [150, 220]
            self.nFocalPlanes = 1
        elif self.dict["instrument_type"] == "MB":
            self.used_bands = [150]  # this is the TD MonoBand instrument
            self.nFocalPlanes = 1
        else:
            raise TypeError(f"{self.dict['instrument_type']} is not implemented...")

    def sum_over_band(self, h, algo, gain=None):
        """

        Perform sum over sub-operators depending on the reconstruction algorithms (FMM or CMM)

        """

        ### Frequency Map-Making
        if algo == "FMM":
            op_sum = []
            f = int(self.nsub / self.nrec)
            h = np.array(h)
            for irec in range(self.nrec):
                imin = irec * f
                imax = (irec + 1) * f - 1
                op_sum += [h[(self.allnus >= self.allnus[imin]) * (self.allnus <= self.allnus[imax])].sum(axis=0)]
            block_list = []
            for iband in range(self.nFocalPlanes):
                edges_band = [iband * (self.nrec // self.nFocalPlanes), (iband + 1) * (self.nrec // self.nFocalPlanes)]  # splitting nrec op
                block_list.append(BlockRowOperator(op_sum[edges_band[0] : edges_band[1]], new_axisin=0))

            operator_H = BlockDiagonalOperator(block_list, new_axisout=0)

            return (
                ReshapeOperator(operator_H.shapeout, (self.nFocalPlanes * self.ndets * self.nsamples))
                * operator_H
                * ReshapeOperator(
                    (self.nrec, self.npix, h[0].shapein[-1]),
                    (operator_H.shapein),  # this reshape ensures that it works even for nrec=2
                )
            )

        ### Components Map-Making
        else:
            Operator_list = []
            for iband in range(self.nFocalPlanes):
                if gain is None:
                    gain_ = np.ones(self.ndets)
                else:
                    if len(gain.shape) < 2:
                        gain_ = gain[:]
                    else:
                        gain_ = gain[:, iband]

                G_band = DiagonalOperator(gain_, broadcast="rightward", shapein=(self.ndets, self.nsamples))

                edges_band = [iband * int(self.nsub // self.nFocalPlanes), (iband + 1) * int(self.nsub // self.nFocalPlanes)]  # splitting nsub h
                Operator_list.append(G_band * AdditionOperator(h[edges_band[0] : edges_band[1]]))

            return BlockColumnOperator(Operator_list, axisout=0)

    def get_operator(self, A=None, gain=None, fwhm=None):  # exactly the same for DB and UWB get_operator except for lmax=2 * self.dict["nside"] (which should be the same anyway?)
        """

        Method to generate the pointing matrix.

        mixing_matrix : array like containing mixing matrix elements. If the elements of the mixing matrix are constant across the sky,
                        mixing_matrix.shape = (nfreq, ncomp)

        """
        self.operator = []

        for isub in range(self.nsub):
            ### Compute mixing matrix operator if mixing matrix is provided
            if A is None:
                Acomp = IdentityOperator()
                algo = "FMM"
            else:
                Acomp = self._get_mixing_operator(A=A[isub])
                algo = "CMM"

            ### Compute gaussian kernel to account for angular resolution
            if fwhm is None:
                convolution = IdentityOperator()
            else:
                convolution = HealpixConvolutionGaussianOperator(fwhm=fwhm[isub], lmax=3 * self.scene.nside - 1)

            ### Compose operator as H = Proj * C * A
            with rule_manager(inplace=True):
                hi = CompositionOperator([self.H[isub], convolution, Acomp])

            self.operator.append(hi)

        ### Do the sum over operators depending on the reconstruction model
        H = self.sum_over_band(self.operator, gain=gain, algo=algo)

        return H

    def get_invntt_operator(self, wdet, wpho150, wpho220):  # DB and UWB had the same get_invntt_operator except from the return and the det_noise=False in 220 band
        """

        Method to compute the inverse noise covariance matrix in time-domain.

        """

        if wdet == 0 and wpho150 == 0 and wpho220 == 0:
            return IdentityOperator(shapein=(self.nFocalPlanes, len(self.multiinstrument[0]), len(self.sampling)))

        photon_noise = [wpho150, wpho220]
        if self.dict["instrument_type"] == "UWB":
            det_noise = [wdet, 0]
        else:  # doesn't matter for MB, because only the first is used anyway
            det_noise = [wdet, wdet]
        invn_list = []
        for iband, band in enumerate(self.used_bands):
            d = self.dict.copy()
            d["filter_nu"] = band * 1e9
            d["effective_duration"] = self.dict["effective_duration{}".format(band)]
            inst = QubicInstrument(d)
            subacq = QubicAcquisition(inst, self.sampling, self.scene, d)
            invn_list.append(subacq.get_invntt_operator(det_noise=det_noise[iband], photon_noise=photon_noise[iband]))
        self.invn150 = invn_list[0]  # used in PresetAcquisition.get_approx_hth
        if self.dict["instrument_type"] == "UWB":
            self.invN = np.sum(invn_list)
        else:
            self.invN = BlockDiagonalOperator(invn_list, axisout=0)
        return self.invN


class OtherDataParametric:
    def __init__(self, nus, nside, comps, nsub_planck=2):
        self.nsub_planck = nsub_planck
        pkl_file = open(PATH + "AllDataSet_Components_MapMaking.pkl", "rb")
        dataset = pickle.load(pkl_file)
        self.dataset = dataset

        self.nus = nus
        self.nside = nside
        self.npix = 12 * self.nside**2
        self.bw = []
        for _, i in enumerate(self.nus):
            if nsub_planck == 1:
                self.bw.append(0)
            else:
                self.bw.append(self.dataset["bw{}".format(i)])

        # self.fwhm = np.deg2rad(self.create_array("fwhm", self.nus, self.nside) / 60.0)
        self.comps = comps
        self.nc = len(self.comps)

        if nsub_planck == 1:
            self.allnus = self.nus
        else:
            self.allnus = []
            for inu, nu in enumerate(self.nus):
                self.allnus += list(np.linspace(nu - self.bw[inu] / 2, nu + self.bw[inu] / 2, self.nsub_planck))
            self.allnus = np.array(self.allnus)

    def create_array(self, name, nus, nside):
        if name == "noise":
            shape = (2, 12 * nside**2, 3)
        else:
            shape = len(nus)
        pkl_file = open(PATH + "AllDataSet_Components_MapMaking.pkl", "rb")
        dataset = pickle.load(pkl_file)

        myarray = np.zeros(shape)

        for ii, i in enumerate(nus):
            myarray[ii] = dataset[name + str(i)]

        return myarray

    def _get_mixing_matrix(self, nus, beta):
        """

        Method to return mixing matrix.

        If beta has shape (ncomp), then the mixing matrix will have shape (nfreq, ncomp).
        If beta has shape (npix, ncomp), the the elements of the mxing matrix vary across the sky, it will have shape (npix, nfreq, ncomp)

        """

        ### Define Mixing Matrix with FGB classes
        mm = MixingMatrix(*self.comps)

        ### Compute them using the eval method at each frequency nus
        mixing_matrix_elements = mm.eval(nus, *beta)

        _sh = mixing_matrix_elements.shape
        if _sh[0] != 1:
            beta = hp.ud_grade(beta, self.nside)
            mixing_matrix_elements = mm.eval(nus, *beta)

            mixing_matrix = np.transpose(mixing_matrix_elements, (1, 0, 2))
        else:
            mixing_matrix = mixing_matrix_elements[0]

        return np.round(mixing_matrix, 6)

    def _get_mixing_operator(self, A):
        """

        Method to define an operator like object for a given frequency nu, the input A should be for one frequency.
        The type of operator depends on the shape of input A.

        """

        if A.ndim == 1:  ### If constant beta across the sky
            r = ReshapeOperator((1, self.npix, 3), (self.npix, 3))
            D = r * DenseOperator(A, broadcast="rightward", shapein=(A.shape[0], self.npix, 3), shapeout=(1, self.npix, 3))

        else:  ### If varying beta across the sky
            r = ReshapeOperator((self.npix, 1, 3), (self.npix, 3))
            _, nc = A.shape

            def reshape_fct(vec, out):
                out[...] = vec.T

            R = Operator(direct=reshape_fct, transpose=reshape_fct, shapein=(nc, self.npix, 3), shapeout=(3, self.npix, nc), flags="linear")

            ### if pixelization of A is lower than the one of components
            if hp.npix2nside(A.shape[0]) != self.nside:
                A = hp.ud_grade(A.T, self.nside).T

            d = DenseBlockDiagonalOperator(A[:, np.newaxis, :], broadcast="rightward", shapein=(self.npix, nc))

            ### Multiply by 3 to create A matrix for I, Q and U
            D = r * BlockDiagonalOperator([d] * 3, new_axisin=0, new_axisout=2) * R

        return D

    def get_invntt_operator(self, planck_ntot, fact=None, mask=None):
        invntt_operator_shapein = 3 * len(self.nus) * 12 * self.nside**2

        if planck_ntot == 0:
            return IdentityOperator(shapein=invntt_operator_shapein)

        # Create an empty array to store the values of sigma
        allsigma = np.array([])

        # Iterate through the frequency values
        for inu, nu in enumerate(self.nus):
            # Determine the scaling factor for the noise
            if fact is None:
                f = 1
            else:
                f = fact[inu]

            # Get the noise value for the current frequency and upsample to the desired nside
            sigma = f * hp.ud_grade(self.dataset["noise{}".format(nu)].T, self.nside).T

            if mask is not None:
                sigma /= np.array([mask, mask, mask]).T

            # Append the noise value to the list of all sigmas
            allsigma = np.append(allsigma, sigma.ravel())

        # Flatten the list of sigmas and multiply by Planck noise level, then create a diagonal operator
        allsigma = allsigma.ravel().copy() * planck_ntot
        invN = DiagonalOperator(
            1 / allsigma**2,
            broadcast="leftward",
            shapein=invntt_operator_shapein,
        )

        # Create reshape operator and apply it to the diagonal operator
        R = ReshapeOperator(invN.shapeout, invN.shape[0])
        return R(invN(R.T))

    def get_operator(self, A, fwhm=None, comm=None):
        R2tod = ReshapeOperator((12 * self.nside**2, 3), (3 * 12 * self.nside**2))

        Operator = []

        k = 0
        for ii, _ in enumerate(self.nus):
            ope_i = []
            if fwhm is not None:
                C = HealpixConvolutionGaussianOperator(fwhm=fwhm[ii], lmax=3 * self.nside - 1)
            else:
                C = IdentityOperator()

            for _ in range(self.nsub_planck):
                D = self._get_mixing_operator(A=A[k])

                ope_i += [C * D]

                k += 1

            if comm is not None:
                Operator.append(comm * R2tod(AdditionOperator(ope_i) / self.nsub_planck))
            else:
                Operator.append(R2tod(AdditionOperator(ope_i) / self.nsub_planck))

        return BlockColumnOperator(Operator, axisout=0)

    def get_noise(self, planck_ntot, seed=None, fact=None, seenpix=None):
        state = np.random.get_state()
        np.random.seed(seed)
        out = np.zeros((len(self.nus), self.npix, 3))
        R2tod = ReshapeOperator((len(self.nus), 12 * self.nside**2, 3), (len(self.nus) * 3 * 12 * self.nside**2))

        for inu, nu in enumerate(self.nus):
            if fact is None:
                f = 1
            else:
                f = fact[inu]
            sigma = f * hp.ud_grade(self.dataset["noise{}".format(nu)].T, self.nside).T
            out[inu] = np.random.standard_normal((self.npix, 3)) * sigma
        if seenpix is not None:
            out[:, seenpix, :] = 0
        np.random.set_state(state)
        return out * planck_ntot


class PlanckAcquisitionTest:
    def __init__(self, nus, nside, comps=None, nsub_planck=1, use_planck_at_qubic_freq=False):
        """Planck Acquisition.

        Class to add Planck information to both FMM and CMM.

        Parameters
        ----------
        nus : ndarray
            Planck frequencies to add to the Map-Making. Be careful, FMM uses only 143 and 217 GHz bands by default, while you can add every Planck bands in the CMM (30, 44, 70, 100, 143, 217, 353) GHz.
        nside : int
            Nside value for Healpy
        comps : ndarray, optional
            Components array build from FGbuster, by default None
        nsub_planck : int, optional
            Number of sub-acquisition for Planck, by default 1

        Remarks
        -------
        For FMM, band is either 143 or 217, while it is an array of Planck bands for CMM. We should be able to build [143, 217] for the FMM but it is not working yet. This would need some work which are not a priority, as we do not aim to use the other Planck bands at MapMaking level (we only want to use them at spectrum level). For posterity, one should correct this to build a more general class, but it is not a priority now.
        """

        self.nus = nus
        self.nside = nside
        self.comps = comps
        self.nsub_planck = nsub_planck
        self.use_planck_at_qubic_freq = use_planck_at_qubic_freq

        self.npix = 12 * self.nside**2
        self.noise = []
        self.fwhm = []
        self.sigma = []
        self.bandwidth = []
        self.allnus = []

        for nu in self.nus:
            _planckData = pickle.load(open(PATH + f"Planck{nu}GHz.pkl", "rb"))

            self.sigma.append(hp.ud_grade(_planckData[f"noise{nu}"].T, self.nside).T)
            self.noise.append(_planckData[f"noise{nu}"])
            # self.fwhm.append(_planckData[f"fwhm{nu}"])
            self.bandwidth.append(_planckData[f"bw{nu}"])

        if use_planck_at_qubic_freq:
            self.nus = [150, 220]
            for f_band in self.nus:
                ### Compute frequencies on the edges
                _, _, nus, _, _, _ = compute_freq(f_band, Nfreq=int(self.nsub_planck / len(self.nus)), relative_bandwidth=0.25)

                self.allnus += list(nus)
        else:
            if self.nsub_planck == 1:
                self.allnus = nus
            else:
                for inu, nu in enumerate(self.nus):
                    self.allnus += list(np.linspace(nu - self.bandwidth[inu] / 2, nu + self.bandwidth[inu] / 2, self.nsub_planck))
                self.allnus = np.array(self.allnus)
                self.fwhm = self.get_fwhm(self.allnus)

    def get_fwhm(self, nus, fwhm143=0.002094):
        return fwhm143 * (143 / nus)

<<<<<<< HEAD
    def get_noise(self, planck_ntot, weight_planck=0, seenpix=None, seed=None):
=======
    def get_noise(self, planck_ntot, weight_planck = 1., seenpix = None, seed = None):
>>>>>>> e171cb04
        """Planck Noise

        Method to build Planck noise. It uses sigma values computed during initialisation of the classe.

        Parameters
        ----------
        planck_ntot : float
            Multiplicative factor for the noise.
        seed : int, optional
            Seed for random noise generation, by default None
        seenpix : array, optional
            Array of pixels seen by QUBIC, by default None

        Returns
        -------
        array
            Array containing noise for Planck TOD
        """
        nus = np.asarray(self.nus)

        state = np.random.get_state()
        np.random.seed(seed)
        out = np.zeros((len(nus), self.npix, 3))

<<<<<<< HEAD
        sigma = self.sigma[0]
        out[0, :, :] = np.random.standard_normal((self.npix, 3)) * sigma
=======
        for inu in range(len(self.nus)):
            sigma = self.sigma[inu]
            out[inu,:,:] = np.random.standard_normal((self.npix, 3)) * sigma
>>>>>>> e171cb04

        np.random.set_state(state)

        out[:, seenpix, :] = weight_planck * out[:, seenpix, :]  # Add the same amount of noise as information inside the patch

        return out * planck_ntot

    def get_invntt_operator(self, planck_ntot, weight_planck=1.0, seenpix=None, beam_correction=0):
        """Planck inverse noise covariance matrix.

        Method to build Planck inverse noise covariance matrix, using sigma computed during the initialisation of the class.

        Parameters
        ----------
        planck_ntot : float
            Multiplicative factor for the noise
        weight_planck : float, optional
            Weight of Planck information inside the QUBIC patch, by default 1.0
        seenpix : array, optional
            Array of pixels seen by QUBIC, by default None
        beam_correction : float, optional
            Correction factor for the beam, by default 0

        Returns
        -------
        _type_
            _description_
        """
        #! Tom: I never saw the beam_correction argument being used, but I kept it just in case

        sigma = np.asarray(self.sigma)               
        
        if sigma.ndim == 2:                          
            sigma = sigma[None, ...]
        nb, npix, _ = sigma.shape

        if planck_ntot == 0:
            return IdentityOperator(shapein=(3 * nb * npix))

        if beam_correction != 0:
            factor = 4 * np.pi * (np.rad2deg(beam_correction) / 2.35 / np.degrees(hp.nside2resol(self.scene.nside))) ** 2
            # print(f'corrected by {factor}')
            varnew = hp.smoothing(self.var.T, fwhm=beam_correction / np.sqrt(2)) / factor
            sigma = 1e6 * np.sqrt(varnew.T) * planck_ntot

<<<<<<< HEAD
        base_weight = np.zeros_like(sigma) if planck_ntot == 0 else 1.0 / ((sigma * planck_ntot) ** 2)  # this is invN before correcting for the patch

        beta = np.ones(npix)
        if seenpix is not None:
            beta[seenpix] = weight_planck  # reweight

        weight = np.zeros_like(base_weight)
        beta_pos = beta > 0  # if weight_planck = 0, beta is 0 in seenpix, avoid division by zero
        weight[beta_pos, :] = base_weight[beta_pos, :] / (beta[beta_pos, None] ** 2)

        return DiagonalOperator(weight, broadcast="leftward", shapein=weight.shape)
=======
        base_weight = 1.0 / ((sigma * planck_ntot) ** 2) #this is invN before correcting for the patch
        
        beta = np.ones(npix)          
        if seenpix is not None:
            beta[seenpix] = weight_planck 

        scale = np.zeros(npix) # we add a mask so to not divide by zero 
        beta_pos = beta > 0  
        scale[beta_pos] = 1.0 / (beta[beta_pos] ** 2)                  

        weight = base_weight * scale[None, :, None]

        invN = DiagonalOperator(weight, broadcast="leftward", shapein=weight.shape)

        R = ReshapeOperator(invN.shapeout, invN.shape[0])
        return R(invN(R.T))
    
>>>>>>> e171cb04

    def _get_mixing_matrix(self, nus, beta):
        """Planck Mixing Matrix.

        Method to compute Planck Mixing Matrix, which will be used lated to build the Planck acquisition operator.
        If beta has shape (ncomp), then the mixing matrix will have shape (nfreq, ncomp).
        If beta has shape (npix, ncomp), the the elements of the mxing matrix vary across the sky, it will have shape (npix, nfreq, ncomp)

        Parameters
        ----------
        nus : array
            Frequencies of the Mixing Matrix.
        beta : array
            _description_

        Returns
        -------
        array
            Planck Mixing Matrix
        """

        ### Define Mixing Matrix with FGB classes
        mm = MixingMatrix(*self.comps)

        ### Compute them using the eval method at each frequency nus
        mixing_matrix_elements = mm.eval(nus, *beta)

        _sh = mixing_matrix_elements.shape
        if _sh[0] != 1:
            beta = hp.ud_grade(beta, self.nside)
            mixing_matrix_elements = mm.eval(nus, *beta)

            mixing_matrix = np.transpose(mixing_matrix_elements, (1, 0, 2))
        else:
            mixing_matrix = mixing_matrix_elements[0]

        return np.round(mixing_matrix, 6)

    def _get_mixing_operator(self, A):
        """Planck Mixing Operator.

        Method to define an operator like object for a given frequency nu, the input A should be for one frequency.
        The type of operator depends on the shape of input A.

        Parameters
        ----------
        A : array
            Planck Mixing Matrix.

        Returns
        -------
        BlockDiagonalOperator
            Mixing operator.
        """

        if A.ndim == 1:  ### If constant beta across the sky
            r = ReshapeOperator((1, self.npix, 3), (self.npix, 3))
            D = r * DenseOperator(A, broadcast="rightward", shapein=(A.shape[0], self.npix, 3), shapeout=(1, self.npix, 3))

        else:  ### If varying beta across the sky
            r = ReshapeOperator((self.npix, 1, 3), (self.npix, 3))
            _, nc = A.shape

            def reshape_fct(vec, out):
                out[...] = vec.T

            R = Operator(direct=reshape_fct, transpose=reshape_fct, shapein=(nc, self.npix, 3), shapeout=(3, self.npix, nc), flags="linear")

            ### if pixelization of A is lower than the one of components
            if hp.npix2nside(A.shape[0]) != self.nside:
                A = hp.ud_grade(A.T, self.nside).T

            d = DenseBlockDiagonalOperator(A[:, np.newaxis, :], broadcast="rightward", shapein=(self.npix, nc))

            ### Multiply by 3 to create A matrix for I, Q and U
            D = r * BlockDiagonalOperator([d] * 3, new_axisin=0, new_axisout=2) * R

        return D

    def get_operator(self, A=None, fwhm=None, comm=None, nu_co=None):
        """Planck Acquisition Operator.

        Method to build the acquisition operator for Planck. This operator is composed at first by a convolution operator at Planck FWHM. Then, for the Component MapMaking, a Mixing Operator is added. Finally, we have the operator to turn maps into TOD.

        Parameters
        ----------
        A : array, optional
            Mixing Matrix of Planck. If None, the Mixing Operator will be the Identity (FMM case), not None, the Mixing Operator will be computated and then added (CMM case), by default None
        fwhm : array, optional
            Array of lenght the number of Planck bands considered containing Planck FWHM. If None, the Convolution Operator will be Identity (case without convolution), if not None, the Convolution Operator will be computed and then added, by default None
        comm : MPI communicator, optional
            MPI communicator from pyoperators, by default None
        nu_co : bool, optional
            Bool to add Carbon Oxyde emission line, not supported yet, by default None

        Returns
        -------
        BlockColumnOperator
            Planck Acquisition Operator.
        """
        Rmap2tod = ReshapeOperator((12 * self.nside**2, 3), (3 * 12 * self.nside**2))

        Operator = []
        # if np.array_equal(fwhm, np.zeros(fwhm.shape)):
        #     fwhm = None
        # else:
        #     if self.use_planck_at_qubic_freq:
        #         fwhm_planck = fwhm
        #     else:
        #         fwhm_planck = self.fwhm

        k = 0
        for _ in self.nus:
            ope_i = []
            # for _ in range(self.nsub_planck):
            for i in range(int(self.nsub_planck / len(self.nus))):
                if fwhm is not None:
                    C = HealpixConvolutionGaussianOperator(fwhm=fwhm[k], lmax=3 * self.nside - 1)
                else:
                    C = IdentityOperator()

                if A is not None:
                    D = self._get_mixing_operator(A=A[k])
                else:
                    D = IdentityOperator()

                ope_i += [C * D]
                k += 1

            if comm is not None:
                Operator.append(comm * Rmap2tod(AdditionOperator(ope_i) / self.nsub_planck))
            else:
                Operator.append(Rmap2tod(AdditionOperator(ope_i) / self.nsub_planck))

        return BlockColumnOperator(Operator, axisout=0)


class JointAcquisitionFrequencyMapMaking:
    def __init__(self, d, Nrec, Nsub, H=None, nsub_planck=1, is_external_data=False, sampling=None):
        self.d = d
        self.Nrec = Nrec
        self.Nsub = Nsub
        self.is_external_data = is_external_data
        self.qubic = QubicInstrumentType(self.d, self.Nsub, self.Nrec, comps=[], H=H, nu_co=None, sampling=sampling)
        self.scene = self.qubic.scene

        if self.is_external_data:
            self.pl143 = PlanckAcquisitionTest(nus=[143], nside=self.scene.nside, comps=None, nsub_planck=nsub_planck)
            self.pl217 = PlanckAcquisitionTest(nus=[217], nside=self.scene.nside, comps=None, nsub_planck=nsub_planck)
            self.planck_acquisition = [self.pl143, self.pl217]

    def get_operator(self, fwhm=None, seenpix=None):
        ### nstokes is hardcoded to nstokes = 3
        ### We could retrieve it in the shape of H if we want to implement a different nstokes case
        nstokes = 3

        ### The operator that allows the focus on seenpix:
        ### shapein : (self.Nrec, sum(seenpix), nstokes)
        ### shapeout: (self.Nrec, npix, nstokes)
        if seenpix is not None:
            U = (
                ReshapeOperator((self.Nrec * sum(seenpix) * nstokes), (self.Nrec, sum(seenpix), nstokes))
                * PackOperator(np.broadcast_to(seenpix[None, :, None], (self.Nrec, seenpix.size, nstokes)).copy())
            ).T
        else:
            U = IdentityOperator()

        ### Get QUBIC H operator
        H = [self.qubic.get_operator(fwhm=fwhm)]

        if self.is_external_data:
            R_planck = ReshapeOperator((12 * self.qubic.scene.nside**2, nstokes), (12 * self.qubic.scene.nside**2 * nstokes))
            H_planck_ = BlockDiagonalOperator([R_planck] * self.Nrec, new_axisout=0)
            # It is necessary to change the shape of H_planck_ in order to stack it with H_qubic
            R_diag = ReshapeOperator(H_planck_.shapeout, H_planck_.shape[0])
            H_planck = R_diag(H_planck_)
            H.append(H_planck)

        return BlockColumnOperator(H, axisout=0) * U

    def get_invntt_operator(  # We stack the invNqubic and invN_planck on top of eachother
        self,
        qubic_ndet,
        qubic_npho150,
        qubic_npho220,
        planck_ntot,
        seenpix,
        weight_planck=1,
        beam_correction=None,
    ):
        if beam_correction is None:
            beam_correction = [0] * self.Nrec

        invNq = self.qubic.get_invntt_operator(qubic_ndet, qubic_npho150, qubic_npho220)  # add weight of Qubic detector and photon noise
        R = ReshapeOperator(invNq.shapeout, invNq.shape[0])
        invN = [R(invNq(R.T))]

        if self.is_external_data:
            invntt_planck143 = self.pl143.get_invntt_operator(planck_ntot, weight_planck=weight_planck, seenpix=seenpix)
            invntt_planck217 = self.pl217.get_invntt_operator(planck_ntot, weight_planck=weight_planck, seenpix=seenpix)

            R_planck = ReshapeOperator(invntt_planck143.shapeout, invntt_planck143.shape[0])

            invN_143 = R_planck(invntt_planck143(R_planck.T))
            invN_217 = R_planck(invntt_planck217(R_planck.T))
            if self.Nrec == 1:
                invNe = [invN_143, invN_217]
            else:
                invNe = [invN_143] * int(self.Nrec / 2) + [invN_217] * int(self.Nrec / 2)

            invN += invNe

        return BlockDiagonalOperator(invN, axisout=0)


class JointAcquisitionComponentsMapMaking:
<<<<<<< HEAD
    def __init__(self, d, comp, Nsub, nus_external, nsub_planck, nu_co=None, H=None, use_planck_at_qubic_freq=False):
        self.d = d
        self.Nsub = Nsub
        self.comp = comp

        if use_planck_at_qubic_freq:
            self.nus_external = [143, 217]
            self.nsub_planck = Nsub
        else:
            self.nus_external = nus_external
            self.nsub_planck = nsub_planck
=======
    def __init__(self, d, comp, Nsub, nus_external, nsub_planck, nu_co=None, H=None, weight_planck=1., coverage_cut = 0.15):
        self.d = d
        self.Nsub = Nsub
        self.comp = comp
        self.nus_external = nus_external
        self.nsub_planck = nsub_planck
        self.weight_planck = weight_planck
>>>>>>> e171cb04

        ### Select the instrument model
        self.qubic = QubicInstrumentType(self.d, self.Nsub, nrec=2, comps=self.comp, H=H, nu_co=nu_co)
        self.scene = self.qubic.scene
<<<<<<< HEAD
        self.external = PlanckAcquisitionTest(nus=self.nus_external, nside=self.scene.nside, comps=self.comp, nsub_planck=self.nsub_planck, use_planck_at_qubic_freq=use_planck_at_qubic_freq)
=======
        
        self.external = PlanckAcquisitionTest(nus=self.nus_external, nside=self.scene.nside, comps=self.comp, nsub_planck=self.nsub_planck, use_pysm=False)
>>>>>>> e171cb04
        self.allnus = np.array(list(self.qubic.allnus) + list(self.external.allnus))

        coverage = self.qubic.subacqs[0].get_coverage() 
        self.seenpix = coverage / coverage.max() > coverage_cut


    def get_operator(self, A, gain=None, fwhm=None, nu_co=None):
        Aq = A[: self.Nsub]
        Ap = A[self.Nsub :]

        Hq = self.qubic.get_operator(A=Aq, gain=gain, fwhm=fwhm)
        Rq = ReshapeOperator(Hq.shapeout, (Hq.shapeout[0] * Hq.shapeout[1]))

        try:
            mpidist = self.qubic.mpidist
        except Exception:
            mpidist = None

        He = self.external.get_operator(A=Ap, fwhm=None, comm=mpidist)  # , nu_co=nu_co)

        return BlockColumnOperator([Rq * Hq, He], axisout=0)

    def get_invntt_operator(self, qubic_ndet, qubic_npho150, qubic_npho220, planck_ntot):
        invNq = self.qubic.get_invntt_operator(qubic_ndet, qubic_npho150, qubic_npho220)
        R = ReshapeOperator(invNq.shapeout, invNq.shape[0])

        invNe = self.external.get_invntt_operator(planck_ntot, weight_planck = self.weight_planck, seenpix = self.seenpix)

        return BlockDiagonalOperator([R(invNq(R.T)), invNe], axisout=0)<|MERGE_RESOLUTION|>--- conflicted
+++ resolved
@@ -1169,11 +1169,7 @@
     def get_fwhm(self, nus, fwhm143=0.002094):
         return fwhm143 * (143 / nus)
 
-<<<<<<< HEAD
-    def get_noise(self, planck_ntot, weight_planck=0, seenpix=None, seed=None):
-=======
-    def get_noise(self, planck_ntot, weight_planck = 1., seenpix = None, seed = None):
->>>>>>> e171cb04
+    def get_noise(self, planck_ntot, weight_planck=1.0, seenpix=None, seed=None):
         """Planck Noise
 
         Method to build Planck noise. It uses sigma values computed during initialisation of the classe.
@@ -1198,14 +1194,9 @@
         np.random.seed(seed)
         out = np.zeros((len(nus), self.npix, 3))
 
-<<<<<<< HEAD
-        sigma = self.sigma[0]
-        out[0, :, :] = np.random.standard_normal((self.npix, 3)) * sigma
-=======
         for inu in range(len(self.nus)):
             sigma = self.sigma[inu]
-            out[inu,:,:] = np.random.standard_normal((self.npix, 3)) * sigma
->>>>>>> e171cb04
+            out[inu, :, :] = np.random.standard_normal((self.npix, 3)) * sigma
 
         np.random.set_state(state)
 
@@ -1236,9 +1227,9 @@
         """
         #! Tom: I never saw the beam_correction argument being used, but I kept it just in case
 
-        sigma = np.asarray(self.sigma)               
-        
-        if sigma.ndim == 2:                          
+        sigma = np.asarray(self.sigma)
+
+        if sigma.ndim == 2:
             sigma = sigma[None, ...]
         nb, npix, _ = sigma.shape
 
@@ -1251,28 +1242,15 @@
             varnew = hp.smoothing(self.var.T, fwhm=beam_correction / np.sqrt(2)) / factor
             sigma = 1e6 * np.sqrt(varnew.T) * planck_ntot
 
-<<<<<<< HEAD
-        base_weight = np.zeros_like(sigma) if planck_ntot == 0 else 1.0 / ((sigma * planck_ntot) ** 2)  # this is invN before correcting for the patch
+        base_weight = 1.0 / ((sigma * planck_ntot) ** 2)  # this is invN before correcting for the patch
 
         beta = np.ones(npix)
         if seenpix is not None:
-            beta[seenpix] = weight_planck  # reweight
-
-        weight = np.zeros_like(base_weight)
-        beta_pos = beta > 0  # if weight_planck = 0, beta is 0 in seenpix, avoid division by zero
-        weight[beta_pos, :] = base_weight[beta_pos, :] / (beta[beta_pos, None] ** 2)
-
-        return DiagonalOperator(weight, broadcast="leftward", shapein=weight.shape)
-=======
-        base_weight = 1.0 / ((sigma * planck_ntot) ** 2) #this is invN before correcting for the patch
-        
-        beta = np.ones(npix)          
-        if seenpix is not None:
-            beta[seenpix] = weight_planck 
-
-        scale = np.zeros(npix) # we add a mask so to not divide by zero 
-        beta_pos = beta > 0  
-        scale[beta_pos] = 1.0 / (beta[beta_pos] ** 2)                  
+            beta[seenpix] = weight_planck
+
+        scale = np.zeros(npix)  # we add a mask so to not divide by zero
+        beta_pos = beta > 0
+        scale[beta_pos] = 1.0 / (beta[beta_pos] ** 2)
 
         weight = base_weight * scale[None, :, None]
 
@@ -1280,8 +1258,6 @@
 
         R = ReshapeOperator(invN.shapeout, invN.shape[0])
         return R(invN(R.T))
-    
->>>>>>> e171cb04
 
     def _get_mixing_matrix(self, nus, beta):
         """Planck Mixing Matrix.
@@ -1498,42 +1474,23 @@
 
 
 class JointAcquisitionComponentsMapMaking:
-<<<<<<< HEAD
-    def __init__(self, d, comp, Nsub, nus_external, nsub_planck, nu_co=None, H=None, use_planck_at_qubic_freq=False):
-        self.d = d
-        self.Nsub = Nsub
-        self.comp = comp
-
-        if use_planck_at_qubic_freq:
-            self.nus_external = [143, 217]
-            self.nsub_planck = Nsub
-        else:
-            self.nus_external = nus_external
-            self.nsub_planck = nsub_planck
-=======
-    def __init__(self, d, comp, Nsub, nus_external, nsub_planck, nu_co=None, H=None, weight_planck=1., coverage_cut = 0.15):
+    def __init__(self, d, comp, Nsub, nus_external, nsub_planck, nu_co=None, H=None, weight_planck=1.0, coverage_cut=0.15):
         self.d = d
         self.Nsub = Nsub
         self.comp = comp
         self.nus_external = nus_external
         self.nsub_planck = nsub_planck
         self.weight_planck = weight_planck
->>>>>>> e171cb04
 
         ### Select the instrument model
         self.qubic = QubicInstrumentType(self.d, self.Nsub, nrec=2, comps=self.comp, H=H, nu_co=nu_co)
         self.scene = self.qubic.scene
-<<<<<<< HEAD
-        self.external = PlanckAcquisitionTest(nus=self.nus_external, nside=self.scene.nside, comps=self.comp, nsub_planck=self.nsub_planck, use_planck_at_qubic_freq=use_planck_at_qubic_freq)
-=======
-        
+
         self.external = PlanckAcquisitionTest(nus=self.nus_external, nside=self.scene.nside, comps=self.comp, nsub_planck=self.nsub_planck, use_pysm=False)
->>>>>>> e171cb04
         self.allnus = np.array(list(self.qubic.allnus) + list(self.external.allnus))
 
-        coverage = self.qubic.subacqs[0].get_coverage() 
+        coverage = self.qubic.subacqs[0].get_coverage()
         self.seenpix = coverage / coverage.max() > coverage_cut
-
 
     def get_operator(self, A, gain=None, fwhm=None, nu_co=None):
         Aq = A[: self.Nsub]
@@ -1555,6 +1512,6 @@
         invNq = self.qubic.get_invntt_operator(qubic_ndet, qubic_npho150, qubic_npho220)
         R = ReshapeOperator(invNq.shapeout, invNq.shape[0])
 
-        invNe = self.external.get_invntt_operator(planck_ntot, weight_planck = self.weight_planck, seenpix = self.seenpix)
+        invNe = self.external.get_invntt_operator(planck_ntot, weight_planck=self.weight_planck, seenpix=self.seenpix)
 
         return BlockDiagonalOperator([R(invNq(R.T)), invNe], axisout=0)