import pickle
import warnings

import healpy as hp
import numpy as np
from fgbuster.mixingmatrix import MixingMatrix
from pyoperators import (
    MPI,
    AdditionOperator,
    BlockColumnOperator,
    BlockDiagonalOperator,
    BlockRowOperator,
    CompositionOperator,
    DenseBlockDiagonalOperator,
    DenseOperator,
    DiagonalOperator,
    I,
    IdentityOperator,
    MPIDistributionIdentityOperator,
    Operator,
    PackOperator,
    ReshapeOperator,
    SymmetricBandToeplitzOperator,
    proxy_group,
    rule_manager,
)
from pyoperators.utils.mpi import as_mpi
from pysimulators import (
    Acquisition,
)
from pysimulators.interfaces.healpy import HealpixConvolutionGaussianOperator
from pysimulators.noises import (
    _fold_psd,
    _gaussian_psd_1f,
    _logloginterp_psd,
    _psd2invntt,
    _unfold_psd,
)

from qubic.data import PATH
from qubic.lib.Instrument.Qinstrument import (
    QubicInstrument,
    QubicMultibandInstrument,
    compute_freq,
)
from qubic.lib.Qsamplings import get_pointing
from qubic.lib.Qscene import QubicScene

warnings.filterwarnings("ignore")


class QubicAcquisition(Acquisition):
    """
    The QubicAcquisition class, which combines the instrument, sampling and
    scene models.
    """

    def __init__(self, instrument, sampling, scene, d):
        """
        acq = QubicAcquisition(instrument, sampling, scene, d)
        Parameters
        ----------
        instrument : QubicInstrument, optional
            The QubicInstrument instance.
        sampling : pointing
            Pointing obtained with get_pointing().
        scene : QubicScene, optional
            The discretized observed scene (the sky).
        d : dictionary with lot of parameters:
            block : tuple of slices, optional
                Partition of the samplings.
            effective_duration : float, optional
                If not None, the noise properties are rescaled so that this
                acquisition has an effective duration equal to the specified value,
                in years.
            photon_noise : boolean, optional
                If true, the photon noise contribution is included.
            max_nbytes : int or None, optional
                Maximum number of bytes to be allocated for the acquisition's
                operator.
            nprocs_instrument : int, optional
                For a given sampling slice, number of procs dedicated to
                the instrument.
            nprocs_sampling : int, optional
                For a given detector slice, number of procs dedicated to
                the sampling.
            comm : mpi4py.MPI.Comm, optional
                The acquisition's MPI communicator. Note that it is transformed
                into a 2d cartesian communicator before being stored as the 'comm'
                attribute. The following relationship must hold:
                    comm.size = nprocs_instrument * nprocs_sampling
            psd : array-like, optional
                The one-sided or two-sided power spectrum density
                [signal unit/sqrt Hz].
            bandwidth : float, optional
                The PSD frequency increment [Hz].
            twosided : boolean, optional
                Whether or not the input psd is one-sided (only positive
                frequencies) or two-sided (positive and negative frequencies).
            sigma : float
                Standard deviation of the white noise component.
        """
        block = d["block"]
        effective_duration = d["effective_duration"]
        photon_noise = d["photon_noise"]
        max_nbytes = d["max_nbytes"]
        psd = d["psd"]
        bandwidth = d["bandwidth"]
        twosided = d["twosided"]
        sigma = d["sigma"]
        self.interp_projection = d["interp_projection"]
        comm = d["comm"]
        nprocs_instrument = d["nprocs_instrument"]
        nprocs_sampling = d["nprocs_sampling"]

        Acquisition.__init__(
            self,
            instrument,
            sampling,
            scene,
            block=block,
            max_nbytes=max_nbytes,
            nprocs_instrument=nprocs_instrument,
            nprocs_sampling=nprocs_sampling,
            comm=comm,
        )

        self.photon_noise = bool(photon_noise)
        self.effective_duration = effective_duration
        self.bandwidth = bandwidth
        self.psd = psd
        self.twosided = twosided
        self.sigma = sigma
        self.forced_sigma = None

    def get_coverage(self):
        """
        Return the acquisition scene coverage as given by H.T(1), normalized
        so that its integral over the sky is the number of detectors times
        the duration of the acquisition.
        """
        H = self.get_operator()
        out = H.T(np.ones((len(self.instrument), len(self.sampling))))
        if self.scene.kind != "I":
            out = out[..., 0].copy()  # to avoid keeping QU in memory
        ndetectors = self.comm.allreduce(len(self.instrument))
        nsamplings = self.sampling.comm.allreduce(len(self.sampling))
        out *= ndetectors * nsamplings * self.sampling.period / np.sum(out)
        return out

    def get_hitmap(self, nside=None):  # ?
        """
        Return a healpy map whose values are the number of times a pointing
        hits the pixel.
        """
        if nside is None:
            nside = self.scene.nside
        ipixel = self.sampling.healpix(nside)
        npixel = 12 * nside**2
        hit = np.histogram(ipixel, bins=npixel, range=(0, npixel))[0]
        self.comm.Allreduce(MPI.IN_PLACE, as_mpi(hit), op=MPI.SUM)
        return hit

    def get_noise(self, det_noise, photon_noise, seed=None, out=None):
        np.random.seed(seed)
        out = self.instrument.get_noise(self.sampling, self.scene, det_noise, photon_noise, out=out)
        if self.effective_duration is not None:
            nsamplings = self.sampling.comm.allreduce(len(self.sampling))

            out *= np.sqrt(nsamplings * self.sampling.period / (self.effective_duration * 31557600))
        return out

    get_noise.__doc__ = Acquisition.get_noise.__doc__

    def get_aperture_integration_operator(self):
        """
        Integrate flux density in the telescope aperture.
        Convert signal from W / m^2 / Hz into W / Hz.
        """
        return self.instrument.get_aperture_integration_operator()

    def get_convolution_peak_operator(self, **keywords):
        """
        Return an operator that convolves the Healpix sky by the gaussian
        kernel that, if used in conjonction with the peak sampling operator,
        best approximates the synthetic beam.
        """
        return self.instrument.get_convolution_peak_operator(**keywords)

    def get_detector_integration_operator(self):
        """
        Integrate flux density in detector solid angles.
        Convert W / sr into W.
        """
        return self.instrument.get_detector_integration_operator()

    def get_detector_response_operator(self):
        """
        Return the operator for the bolometer responses.
        """
        return BlockDiagonalOperator(
            [self.instrument.get_detector_response_operator(self.sampling[b]) for b in self.block],
            axisin=1,
        )

    def get_distribution_operator(self):
        """
        Return the MPI distribution operator.
        """
        return MPIDistributionIdentityOperator(self.comm)

    def get_filter_operator(self):
        """
        Return the filter operator.
        Convert units from W/Hz to W.
        """
        return self.instrument.get_filter_operator()

    def get_hwp_operator(self):
        """
        Return the operator for the bolometer responses.
        """
        return BlockDiagonalOperator(
            [self.instrument.get_hwp_operator(self.sampling[b], self.scene) for b in self.block],
            axisin=1,
        )

    def get_diag_invntt_operator(self):
        print("Use diagonal noise covariance matrix")

        sigma_detector = self.instrument.detector.nep / np.sqrt(2 * self.sampling.period)
        if self.photon_noise:
            sigma_photon = self.instrument._get_noise_photon_nep(self.scene) / np.sqrt(2 * self.sampling.period)
        else:
            sigma_photon = 0

        out = DiagonalOperator(
            1 / (sigma_detector**2 + sigma_photon**2),
            broadcast="rightward",
            shapein=(len(self.instrument), len(self.sampling)),
        )
        if self.effective_duration is not None:
            nsamplings = self.comm.allreduce(len(self.sampling))
            out /= nsamplings * self.sampling.period / (self.effective_duration * 31557600)
        return out

    def get_invntt_operator(self, det_noise, photon_noise):  # Not working in some cases? ## det_noise, photon_noise are now weights
        """
        Return the inverse time-time noise correlation matrix as an Operator.

        The input Power Spectrum Density can either be fully specified by using
        the 'bandwidth' and 'psd' keywords, or by providing the parameters of
        the gaussian distribution:
        psd = sigma**2 * (1 + (fknee/f)**fslope) / B
        where B is the sampling bandwidth equal to sampling_frequency / N.

        Parameters
        ----------
        sampling : Sampling
            The temporal sampling.
        psd : array-like, optional
            The one-sided or two-sided power spectrum density
            [signal unit/sqrt Hz].
        bandwidth : float, optional
            The PSD frequency increment [Hz].
        twosided : boolean, optional
            Whether or not the input psd is one-sided (only positive
            frequencies) or two-sided (positive and negative frequencies).
        sigma : float
            Standard deviation of the white noise component.
        sampling_frequency : float
            The sampling frequency [Hz].
        fftw_flag : string, optional
            The flags FFTW_ESTIMATE, FFTW_MEASURE, FFTW_PATIENT and
            FFTW_EXHAUSTIVE can be used to describe the increasing amount of
            effort spent during the planning stage to create the fastest
            possible transform. Usually, FFTW_MEASURE is a good compromise
            and is the default.
        nthreads : int, optional
            Tells how many threads to use when invoking FFTW or MKL. Default is
            the number of cores.

        """

        fftw_flag = "FFTW_MEASURE"
        nthreads = None

        # if self.bandwidth is None or self.psd is None:
        if self.bandwidth is None and self.psd is not None or self.bandwidth is not None and self.psd is None:
            raise ValueError("The bandwidth or the PSD is not specified.")

        # Get sigma in Watt
        self.sigma = 0
        if det_noise != 0:
            self.sigma = self.instrument.detector.nep / np.sqrt(2 * self.sampling.period) * det_noise

        if photon_noise != 0:
            sigma_photon = self.instrument._get_noise_photon_nep(self.scene) / np.sqrt(2 * self.sampling.period) * photon_noise
            self.sigma = np.sqrt(self.sigma**2 + sigma_photon**2)

        else:
            pass

        if self.bandwidth is None and self.psd is None and self.sigma is None:
            raise ValueError("The noise model is not specified.")

        if self.forced_sigma is None:
            pass
        else:
            self.sigma = self.forced_sigma.copy()

        shapein = (len(self.instrument), len(self.sampling))

        if self.bandwidth is None and self.instrument.detector.fknee == 0:
            out = DiagonalOperator(
                1 / self.sigma**2,
                broadcast="rightward",
                shapein=(len(self.instrument), len(self.sampling)),
            )

            if self.effective_duration is not None:
                nsamplings = self.sampling.comm.allreduce(len(self.sampling))
                out /= nsamplings * self.sampling.period / (self.effective_duration * 31557600)
            return out

        sampling_frequency = 1 / self.sampling.period

        nsamples_max = len(self.sampling)
        fftsize = 2
        while fftsize < nsamples_max:
            fftsize *= 2

        new_bandwidth = sampling_frequency / fftsize
        if self.bandwidth is not None and self.psd is not None:
            if self.twosided:
                self.psd = _fold_psd(self.psd)
            f = np.arange(fftsize // 2 + 1, dtype=float) * new_bandwidth
            p = _unfold_psd(_logloginterp_psd(f, self.bandwidth, self.psd))
        else:
            p = _gaussian_psd_1f(
                fftsize,
                sampling_frequency,
                self.sigma,
                self.instrument.detector.fknee,
                self.instrument.detector.fslope,
                twosided=True,
            )
        p[..., 0] = p[..., 1]
        invntt = _psd2invntt(p, new_bandwidth, self.instrument.detector.ncorr, fftw_flag=fftw_flag)

        print("non diagonal case")
        if self.effective_duration is not None:
            nsamplings = self.comm.allreduce(len(self.sampling))
            invntt /= nsamplings * self.sampling.period / (self.effective_duration * 31557600)

        return SymmetricBandToeplitzOperator(shapein, invntt, fftw_flag=fftw_flag, nthreads=nthreads)

    get_invntt_operator.__doc__ = Acquisition.get_invntt_operator.__doc__

    def get_unit_conversion_operator(self):
        """
        Convert sky temperature into W / m^2 / Hz.
        If the scene has been initialised with the 'absolute' keyword, the
        scene is assumed to include the CMB background and the fluctuations
        (in Kelvin) and the operator follows the non-linear Planck law.
        Otherwise, the scene only includes the fluctuations (in microKelvin)
        and the operator is linear (i.e. the output also corresponds to power
        fluctuations).
        """
        nu = self.instrument.filter.nu
        return self.scene.get_unit_conversion_operator(nu)

    def get_operator(self):
        """
        Return the operator of the acquisition. Note that the operator is only
        linear if the scene temperature is differential (absolute=False).
        """
        distribution = self.get_distribution_operator()
        temp = self.get_unit_conversion_operator()
        aperture = self.get_aperture_integration_operator()
        filter = self.get_filter_operator()
        projection = self.get_projection_operator()
        hwp = self.get_hwp_operator()
        polarizer = self.get_polarizer_operator()
        integ = self.get_detector_integration_operator()
        trans_inst = self.instrument.get_transmission_operator()
        trans_atm = self.scene.atmosphere.transmission
        response = self.get_detector_response_operator()

        with rule_manager(inplace=True):
            H = CompositionOperator(
                [
                    response,
                    trans_inst,
                    integ,
                    polarizer,
                    hwp * projection,
                    filter,
                    aperture,
                    trans_atm,
                    temp,
                    distribution,
                ]
            )
        if self.scene == "QU":
            H = self.get_subtract_grid_operator()(H)
        return H

    def get_polarizer_operator(self):
        """
        Return operator for the polarizer grid.
        """
        return BlockDiagonalOperator(
            [self.instrument.get_polarizer_operator(self.sampling[b], self.scene) for b in self.block],
            axisin=1,
        )

    def get_projection_operator(self, verbose=True):
        """
        Return the projection operator for the peak sampling.
        Convert units from W to W/sr.
        Parameters
        ----------
        verbose : bool, optional
            If true, display information about the memory allocation.
        """
        f = self.instrument.get_projection_operator
        if len(self.block) == 1:
            return BlockColumnOperator(
                [f(self.sampling[b], self.scene, verbose=verbose, interp_projection=self.interp_projection) for b in self.block],
                axisout=1,
            )

        # XXX HACK
        def callback(i):
            p = f(self.sampling[self.block[i]], self.scene, verbose=False)
            return p

        shapeouts = [(len(self.instrument), s.stop - s.start) + self.scene.shape[1:] for s in self.block]
        proxies = proxy_group(len(self.block), callback, shapeouts=shapeouts)
        return BlockColumnOperator(proxies, axisout=1)

    def get_add_grids_operator(self):
        """Return operator to add signal from detector pairs."""
        nd = len(self.instrument)
        if nd % 2 != 0:
            raise ValueError("Odd number of detectors.")
        partitionin = 2 * (len(self.instrument) // 2,)
        return BlockRowOperator([I, I], axisin=0, partitionin=partitionin)  # ?

    def get_subtract_grids_operator(self):
        """Return operator to subtract signal from detector pairs."""
        nd = len(self.instrument)
        if nd % 2 != 0:
            raise ValueError("Odd number of detectors.")
        partitionin = 2 * (len(self.instrument) // 2,)
        return BlockRowOperator([I, -I], axisin=0, partitionin=partitionin)  # ?

    # def get_observation(self, map, convolution=True, noiseless=False):
    #     """
    #     tod = map2tod(acquisition, map)
    #     tod, convolved_map = map2tod(acquisition, map, convolution=True)
    #     Parameters
    #     ----------
    #     map : I, QU or IQU maps
    #         Temperature, QU or IQU maps of shapes npix, (npix, 2), (npix, 3)
    #         with npix = 12 * nside**2
    #     noiseless : boolean, optional
    #         If True, no noise is added to the observation.
    #     convolution : boolean, optional
    #         Set to True to convolve the input map by a gaussian and return it.
    #     Returns
    #     -------
    #     tod : array
    #         The Time-Ordered-Data of shape (ndetectors, ntimes).
    #     convolved_map : array, optional
    #         The convolved map, if the convolution keyword is set.
    #     """
    #     if convolution:
    #         convolution = self.get_convolution_peak_operator()
    #         map = convolution(map)

    #     H = self.get_operator()
    #     tod = H(map)

    #     if not noiseless:
    #         tod += self.get_noise()

    #     if convolution:
    #         return tod, map

    #     return tod

    def get_preconditioner(self, cov):
        if cov is not None:
            cov_inv = 1 / cov
            cov_inv[np.isinf(cov_inv)] = 0.0
            preconditioner = DiagonalOperator(cov_inv, broadcast="rightward")
        else:
            preconditioner = None
        return preconditioner

<<<<<<< HEAD
=======
        if nintegr == 1:
            return Hp

    def get_invntt_operator(self, planck_ntot, beam_correction=0, mask=None, seenpix=None):

        if planck_ntot == 0:
            return IdentityOperator(shapein=(hp.nside2npix(self.nside), 3))
        
        if beam_correction != 0:
            factor = (
                4 * np.pi* (
                    np.rad2deg(beam_correction) / 2.35 / np.degrees(hp.nside2resol(self.scene.nside))
                    )** 2
            )
            # print(f'corrected by {factor}')
            varnew = (
                hp.smoothing(self.var.T, fwhm=beam_correction / np.sqrt(2)) / factor
            )
            self.sigma = 1e6 * np.sqrt(varnew.T) * planck_ntot
        
        if mask is not None:
            for i in range(3):
                self.sigma[:, i] /= mask.copy()

        myweight = 1 / (self.sigma**2)

        return DiagonalOperator(myweight, broadcast="leftward", shapein=myweight.shape)

    def get_noise(self, rng_noise):
        state = np.random.get_state()
        out = (
            rng_noise.standard_normal(np.ones((12 * self.nside**2, 3)).shape)
            * self.sigma
        )
        np.random.set_state(state)
        return out
>>>>>>> 5b610af9

class QubicMultiAcquisitions:
    """

    Instance to define the multi-frequency instrument.

    Input : - dictionary : contains QUBIC informations
            - Nsub : Number of sub-bands for integrating the physical bandwidth
            - Nrec : Number of reconstructed maps (in the case of FMM)
            - comps : List of astrophysical components (CMB, Dust, ...)
            - H : List of pointing matrix if not already computed
            - nu_co : Frequency of a line emission

    """

    def __init__(self, dictionary, nsub, nrec, comps=[], H=None, nu_co=None, sampling=None):
        ### Define class arguments
        self.dict = dictionary
        self.nsub = nsub
        self.nrec = nrec
        self.dict["nf_sub"] = self.nsub
        self.comps = comps
        self.fsub = int(self.nsub / self.nrec)

        ### Resolve issue when comm, nprocs_instrument, nprocs_sampling are None in the dictionary.
        # It will define them using codes from Acquisition in pysimulators if they are not defined by the user.
        # When dict["nprocs_instrument"] is None, the test to save MPI communicator at the end of __init__ is passing while it should not.
        comm = self.dict["comm"]
        nprocs_instrument = self.dict["nprocs_instrument"]
        nprocs_sampling = self.dict["nprocs_sampling"]

        if comm is None:
            comm = MPI.COMM_WORLD
        if nprocs_instrument is None and nprocs_sampling is None:
            nprocs_instrument = 1
            nprocs_sampling = comm.size
        elif nprocs_instrument is None:
            if nprocs_sampling < 1 or nprocs_sampling > comm.size:
                raise ValueError(f"Invalid value for nprocs_sampling '{nprocs_sampling}'.")
            nprocs_instrument = comm.size // nprocs_sampling
        else:
            if nprocs_instrument < 1 or nprocs_instrument > comm.size:
                raise ValueError(f"Invalid value for nprocs_instrument '{nprocs_instrument}'.")
            nprocs_sampling = comm.size // nprocs_instrument
        if nprocs_instrument * nprocs_sampling != comm.size:
            raise ValueError("Invalid MPI distribution of the acquisition.")

        self.dict["comm"] = comm
        self.dict["nprocs_instrument"] = nprocs_instrument
        self.dict["nprocs_sampling"] = nprocs_sampling

        # There was code duplication in the previous version
        self.allnus = []
        self.allnus_rec = []
        if self.dict["instrument_type"] == "MB":  # to be implemented on dictionary level
            print("Only the 150 GHz band will be used.")
            f_bands = [150]  # this is for the TD MonoBand instrument, the choice of the band could be implemented at dictionary level
        else:
            f_bands = [150, 220]
        for i, f_band in enumerate(f_bands):
            ### Compute frequencies on the edges
<<<<<<< HEAD
            _, _, nus_subbands_i, _, _, _ = compute_freq(f_band, Nfreq=int(self.nsub / len(f_bands)), relative_bandwidth=self.dict["filter_relative_bandwidth"])

            ### Compute the effective reconstructed frequencies if FMM is applied
            _, _, nus_i, _, _, _ = compute_freq(f_band, Nfreq=int(self.nrec / len(f_bands)), relative_bandwidth=self.dict["filter_relative_bandwidth"])

            ### Joint 150 and 220 GHz band if needed
=======
            _, _, nus_subbands_i, _, _, _ = compute_freq(
                f_band,
                Nfreq=int(self.nsub / len(f_bands)),
                relative_bandwidth=self.dict["filter_relative_bandwidth"],
            )

            ### Compute the effective reconstructed frequencies if FMM is applied
            if nrec == 1:
                if f_band == f_bands[0]:
                    nus_i = [np.mean(f_bands)]
                else:
                    nus_i = []
            else:
                _, _, nus_i, _, _, _ = compute_freq(
                    f_band,
                    Nfreq=int(self.nrec / len(f_bands)),
                    relative_bandwidth=self.dict["filter_relative_bandwidth"],
                )
            ### Join 150 and 220 GHz band if needed
>>>>>>> 5b610af9
            self.allnus += list(nus_subbands_i)
            self.allnus_rec += list(nus_i)

        ### Convert lists to numpy arrays
        self.allnus = np.array(self.allnus)
        self.allnus_rec = np.array(self.allnus_rec)

        ### Multi-frequency instrument
        self.multiinstrument = QubicMultibandInstrument(self.dict)

        if sampling is None:
            self.sampling = get_pointing(self.dict)
        else:
            self.sampling = sampling
        self.scene = QubicScene(self.dict)
        self.npix = 12 * self.scene.nside**2

        ### Compute pointing matrix
        self.subacqs = [QubicAcquisition(self.multiinstrument[i], self.sampling, self.scene, self.dict) for i in range(len(self.multiinstrument))]

        ### CO line emission
        if nu_co is not None:
            dmono = self.dict.copy()
            dmono["filter_nu"] = nu_co * 1e9
            dmono["filter_relative_bandwidth"] = 0.05

            instrument_co = QubicInstrument(dmono, FRBW=0.25)
            self.multiinstrument.subinstruments += [instrument_co]
            self.subacqs += [QubicAcquisition(instrument_co, self.sampling, self.scene, dmono)]

            self.allnus = np.append(self.allnus, nu_co)

        for acq in self.subacqs:
            acq.comm = self.subacqs[0].comm

        ### Angular resolution
        self.allfwhm = np.zeros(len(self.multiinstrument))
        for i in range(len(self.multiinstrument)):
            self.allfwhm[i] = self.subacqs[i].get_convolution_peak_operator().fwhm

        ### Compute the pointing matrix if not already done
        if H is None:
            self.H = [self.subacqs[i].get_operator() for i in range(len(self.subacqs))]
        else:
            self.H = H

        ### Save MPI communicator
        if self.dict["nprocs_instrument"] != 1:
            self.mpidist = self.H[0].operands[-1]
            for i in range(1, len(self.H)):
                self.H[i].operands[-1] = self.mpidist

        ### Define the number of detector and sampling (for each processors)
        self.ndets = len(self.subacqs[0].instrument)
        self.nsamples = len(self.sampling)
        self.coverage = self._get_coverage()

    def _get_coverage(self):
        out = self.H[0].T(np.ones(self.H[0].T.shapein))
        if self.scene.kind != "I":
            out = out[..., 0].copy()
        out *= self.ndets * self.nsamples * self.sampling.period / np.sum(out)
        return out

    def _get_mixing_matrix(self, nus, beta):
        """

        Method to return mixing matrix.

        If beta has shape (ncomp), then the mixing matrix will have shape (nfreq, ncomp).
        If beta has shape (npix, ncomp), the the elements of the mxing matrix vary across the sky, it will have shape (npix, nfreq, ncomp)

        """

        ### Define Mixing Matrix with FGB classes
        mm = MixingMatrix(*self.comps)

        ### Compute them using the eval method at each frequency nus
        mixing_matrix_elements = mm.eval(nus, *beta)

        _sh = mixing_matrix_elements.shape
        if _sh[0] != 1:
            beta = hp.ud_grade(beta, self.scene.nside)
            mixing_matrix_elements = mm.eval(nus, *beta)

            mixing_matrix = np.transpose(mixing_matrix_elements, (1, 0, 2))
        else:
            mixing_matrix = mixing_matrix_elements[0]

        return np.round(mixing_matrix, 10)

    def _get_mixing_operator(self, A):
        """

        Method to define an operator like object for a given frequency nu, the input A should be for one frequency.
        The type of operator depends on the shape of input A.

        """

        if A.ndim == 1:  ### If constant beta across the sky
            r = ReshapeOperator((1, self.npix, 3), (self.npix, 3))
            D = r * DenseOperator(A, broadcast="rightward", shapein=(A.shape[0], self.npix, 3), shapeout=(1, self.npix, 3))

        else:  ### If varying beta across the sky
            r = ReshapeOperator((self.npix, 1, 3), (self.npix, 3))
            _, nc = A.shape

            def reshape_fct(vec, out):
                out[...] = vec.T

            R = Operator(direct=reshape_fct, transpose=reshape_fct, shapein=(nc, self.npix, 3), shapeout=(3, self.npix, nc), flags="linear")

            ### if pixelization of A is lower than the one of components
            if hp.npix2nside(A.shape[0]) != self.scene.nside:
                A = hp.ud_grade(A.T, self.scene.nside).T

            d = DenseBlockDiagonalOperator(A[:, np.newaxis, :], broadcast="rightward", shapein=(self.npix, nc))

            ### Multiply by 3 to create A matrix for I, Q and U
            D = r * BlockDiagonalOperator([d] * 3, new_axisin=0, new_axisout=2) * R

        return D


class QubicInstrumentType(QubicMultiAcquisitions):
    """
    Class providing methods necessary for all instrument types.

    """

    def __init__(self, dictionary, nsub, nrec, comps=[], H=None, nu_co=None, sampling=None):
        QubicMultiAcquisitions.__init__(self, dictionary, nsub=nsub, nrec=nrec, comps=comps, H=H, nu_co=nu_co, sampling=sampling)

        if self.dict["instrument_type"] == "DB":
            self.used_bands = [150, 220]
            self.nFocalPlanes = 2
        elif self.dict["instrument_type"] == "UWB":
            self.used_bands = [150, 220]
            self.nFocalPlanes = 1
        elif self.dict["instrument_type"] == "MB":
            self.used_bands = [150]  # this is the TD MonoBand instrument
            self.nFocalPlanes = 1
        else:
            raise TypeError(f"{self.dict['instrument_type']} is not implemented...")

    def sum_over_band(self, h, algo, gain=None):
        """

        Perform sum over sub-operators depending on the reconstruction algorithms (FMM or CMM)

        """

        ### Frequency Map-Making
        if algo == "FMM":
            op_sum = []
            f = int(self.nsub / self.nrec)
            h = np.array(h)
            for irec in range(self.nrec):
                imin = irec * f
                imax = (irec + 1) * f - 1
                op_sum += [h[(self.allnus >= self.allnus[imin]) * (self.allnus <= self.allnus[imax])].sum(axis=0)]
            block_list = []
            for iband in range(self.nFocalPlanes):
                edges_band = [iband * (self.nrec // self.nFocalPlanes), (iband + 1) * (self.nrec // self.nFocalPlanes)]  # splitting nrec op
                block_list.append(BlockRowOperator(op_sum[edges_band[0] : edges_band[1]], new_axisin=0))

            operator_H = BlockDiagonalOperator(block_list, new_axisout=0)

            return (
                ReshapeOperator(operator_H.shapeout, (self.nFocalPlanes * self.ndets * self.nsamples))
                * operator_H
                * ReshapeOperator(
                    (self.nrec, self.npix, h[0].shapein[-1]),
                    (operator_H.shapein),  # this reshape ensures that it works even for nrec=2
                )
            )

        ### Components Map-Making
        else:
            Operator_list = []
            for iband in range(self.nFocalPlanes):
                if gain is None:
                    gain_ = np.ones(self.ndets)
                else:
                    if len(gain.shape) < 2:
                        gain_ = gain[:]
                    else:
                        gain_ = gain[:, iband]

                G_band = DiagonalOperator(gain_, broadcast="rightward", shapein=(self.ndets, self.nsamples))

                edges_band = [iband * int(self.nsub // self.nFocalPlanes), (iband + 1) * int(self.nsub // self.nFocalPlanes)]  # splitting nsub h
                Operator_list.append(G_band * AdditionOperator(h[edges_band[0] : edges_band[1]]))

            return BlockColumnOperator(Operator_list, axisout=0)

    def get_operator(self, A=None, gain=None, fwhm=None):  # exactly the same for DB and UWB get_operator except for lmax=2 * self.dict["nside"] (which should be the same anyway?)
        """

        Method to generate the pointing matrix.

        mixing_matrix : array like containing mixing matrix elements. If the elements of the mixing matrix are constant across the sky,
                        mixing_matrix.shape = (nfreq, ncomp)

        """
        self.operator = []

        for isub in range(self.nsub):
            ### Compute mixing matrix operator if mixing matrix is provided
            if A is None:
                Acomp = IdentityOperator()
                algo = "FMM"
            else:
                Acomp = self._get_mixing_operator(A=A[isub])
                algo = "CMM"

            ### Compute gaussian kernel to account for angular resolution
            if fwhm is None:
                convolution = IdentityOperator()
            else:
                convolution = HealpixConvolutionGaussianOperator(fwhm=fwhm[isub], lmax=3 * self.scene.nside - 1)

            ### Compose operator as H = Proj * C * A
            with rule_manager(inplace=True):
                hi = CompositionOperator([self.H[isub], convolution, Acomp])

            self.operator.append(hi)

        ### Do the sum over operators depending on the reconstruction model
        H = self.sum_over_band(self.operator, gain=gain, algo=algo)

        return H

    def get_invntt_operator(self, wdet, wpho150, wpho220):  # DB and UWB had the same get_invntt_operator except from the return and the det_noise=False in 220 band
        """

        Method to compute the inverse noise covariance matrix in time-domain.

        """

        if wdet == 0 and wpho150 == 0 and wpho220 == 0:
<<<<<<< HEAD
            return IdentityOperator(shapein=(self.nFocalPlanes, len(self.multiinstrument[0]), len(self.sampling)))

=======
            shapein = (self.nFocalPlanes, len(self.multiinstrument[0]), len(self.sampling))
            return IdentityOperator(shapein=shapein)
>>>>>>> 5b610af9
        photon_noise = [wpho150, wpho220]
        if self.dict["instrument_type"] == "UWB":
            det_noise = [wdet, 0]
        else:  # doesn't matter for MB, because only the first is used anyway
            det_noise = [wdet, wdet]
        invn_list = []
        for iband, band in enumerate(self.used_bands):
            d = self.dict.copy()
            d["filter_nu"] = band * 1e9
            d["effective_duration"] = self.dict["effective_duration{}".format(band)]
            inst = QubicInstrument(d)
            subacq = QubicAcquisition(inst, self.sampling, self.scene, d)
            invn_list.append(subacq.get_invntt_operator(det_noise=det_noise[iband], photon_noise=photon_noise[iband]))
        self.invn150 = invn_list[0]  # used in PresetAcquisition.get_approx_hth
        if self.dict["instrument_type"] == "UWB":
            self.invN = np.sum(invn_list)
        else:
            self.invN = BlockDiagonalOperator(invn_list, axisout=0)
        return self.invN


class PlanckAcquisitionTest:
    def __init__(self, nus, nside, comps=None, nsub_planck=1):
        """Planck Acquisition.

        Class to add Planck information to both FMM and CMM.

        Parameters
        ----------
        nus : ndarray
            Planck frequencies to add to the Map-Making. Be careful, FMM uses only 143 and 217 GHz bands by default, while you can add every Planck bands in the CMM (30, 44, 70, 100, 143, 217, 353) GHz.
        nside : int
            Nside value for Healpy
        comps : ndarray, optional
            Components array build from FGbuster, by default None
        nsub_planck : int, optional
            Number of sub-acquisition for Planck, by default 1

        Remarks
        -------
        For FMM, band is either 143 or 217, while it is an array of Planck bands for CMM. We should be able to build [143, 217] for the FMM but it is not working yet. This would need some work which are not a priority, as we do not aim to use the other Planck bands at MapMaking level (we only want to use them at spectrum level). For posterity, one should correct this to build a more general class, but it is not a priority now.
        """

        self.nus = nus
        self.nside = nside
        self.comps = comps
        self.nsub_planck = nsub_planck

        self.npix = 12 * self.nside**2
        self.noise = []
        self.fwhm = []
        self.sigma = []
        self.bandwidth = []
        self.allnus = []

        for nu in self.nus:
            _planckData = pickle.load(open(PATH + f"Planck{nu}GHz.pkl", "rb"))

            self.sigma.append(hp.ud_grade(_planckData[f"noise{nu}"].T, self.nside).T)
            self.noise.append(_planckData[f"noise{nu}"])
            self.fwhm.append(_planckData[f"fwhm{nu}"])
            self.bandwidth.append(_planckData[f"bw{nu}"])

        if self.nsub_planck == 1:
            self.allnus = nus
        else:
            for inu, nu in enumerate(self.nus):
                self.allnus += list(np.linspace(nu - self.bandwidth[inu] / 2, nu + self.bandwidth[inu] / 2, self.nsub_planck))
            self.allnus = np.array(self.allnus)

    def get_noise(self, planck_ntot, weight_planck=1.0, seenpix=None, seed=None):
        """Planck Noise

        Method to build Planck noise. It uses sigma values computed during initialisation of the classe.

        Parameters
        ----------
        planck_ntot : float
            Multiplicative factor for the noise.
        seed : int, optional
            Seed for random noise generation, by default None
        seenpix : array, optional
            Array of pixels seen by QUBIC, by default None

        Returns
        -------
        array
            Array containing noise for Planck TOD
        """
        nus = np.asarray(self.nus)

        state = np.random.get_state()
        np.random.seed(seed)
        out = np.zeros((len(nus), self.npix, 3))

        for inu in range(len(self.nus)):
            sigma = self.sigma[inu]
            out[inu, :, :] = np.random.standard_normal((self.npix, 3)) * sigma

        np.random.set_state(state)

        out[:, seenpix, :] = weight_planck * out[:, seenpix, :]  # Add the same amount of noise as information inside the patch

        return out * planck_ntot

    def get_invntt_operator(self, planck_ntot, weight_planck=1.0, seenpix=None, beam_correction=0):
        """Planck inverse noise covariance matrix.

        Method to build Planck inverse noise covariance matrix, using sigma computed during the initialisation of the class.

        Parameters
        ----------
        planck_ntot : float
            Multiplicative factor for the noise
        weight_planck : float, optional
            Weight of Planck information inside the QUBIC patch, by default 1.0
        seenpix : array, optional
            Array of pixels seen by QUBIC, by default None
        beam_correction : float, optional
            Correction factor for the beam, by default 0

        Returns
        -------
        _type_
            _description_
        """
        #! Tom: I never saw the beam_correction argument being used, but I kept it just in case

        sigma = np.asarray(self.sigma)

        if sigma.ndim == 2:
            sigma = sigma[None, ...]
        nb, npix, _ = sigma.shape

        if planck_ntot == 0:
            return IdentityOperator(shapein=(3 * nb * npix))

        if beam_correction != 0:
            factor = 4 * np.pi * (np.rad2deg(beam_correction) / 2.35 / np.degrees(hp.nside2resol(self.scene.nside))) ** 2
            # print(f'corrected by {factor}')
            varnew = hp.smoothing(self.var.T, fwhm=beam_correction / np.sqrt(2)) / factor
            sigma = 1e6 * np.sqrt(varnew.T) * planck_ntot

        base_weight = 1.0 / ((sigma * planck_ntot) ** 2)  # this is invN before correcting for the patch

        beta = np.ones(npix)
        if seenpix is not None:
            beta[seenpix] = weight_planck

        scale = np.zeros(npix)  # we add a mask so to not divide by zero
        beta_pos = beta > 0
        scale[beta_pos] = 1.0 / (beta[beta_pos] ** 2)

        weight = base_weight * scale[None, :, None]

        invN = DiagonalOperator(weight, broadcast="leftward", shapein=weight.shape)

        R = ReshapeOperator(invN.shapeout, invN.shape[0])
        return R(invN(R.T))

    def _get_mixing_matrix(self, nus, beta):
        """Planck Mixing Matrix.

        Method to compute Planck Mixing Matrix, which will be used lated to build the Planck acquisition operator.
        If beta has shape (ncomp), then the mixing matrix will have shape (nfreq, ncomp).
        If beta has shape (npix, ncomp), the the elements of the mxing matrix vary across the sky, it will have shape (npix, nfreq, ncomp)

        Parameters
        ----------
        nus : array
            Frequencies of the Mixing Matrix.
        beta : array
            _description_

        Returns
        -------
        array
            Planck Mixing Matrix
        """

        ### Define Mixing Matrix with FGB classes
        mm = MixingMatrix(*self.comps)

        ### Compute them using the eval method at each frequency nus
        mixing_matrix_elements = mm.eval(nus, *beta)

        _sh = mixing_matrix_elements.shape
        if _sh[0] != 1:
            beta = hp.ud_grade(beta, self.nside)
            mixing_matrix_elements = mm.eval(nus, *beta)

            mixing_matrix = np.transpose(mixing_matrix_elements, (1, 0, 2))
        else:
            mixing_matrix = mixing_matrix_elements[0]

        return np.round(mixing_matrix, 6)

    def _get_mixing_operator(self, A):
        """Planck Mixing Operator.

        Method to define an operator like object for a given frequency nu, the input A should be for one frequency.
        The type of operator depends on the shape of input A.

        Parameters
        ----------
        A : array
            Planck Mixing Matrix.

        Returns
        -------
        BlockDiagonalOperator
            Mixing operator.
        """

        if A.ndim == 1:  ### If constant beta across the sky
            r = ReshapeOperator((1, self.npix, 3), (self.npix, 3))
            D = r * DenseOperator(A, broadcast="rightward", shapein=(A.shape[0], self.npix, 3), shapeout=(1, self.npix, 3))

        else:  ### If varying beta across the sky
            r = ReshapeOperator((self.npix, 1, 3), (self.npix, 3))
            _, nc = A.shape

            def reshape_fct(vec, out):
                out[...] = vec.T

            R = Operator(direct=reshape_fct, transpose=reshape_fct, shapein=(nc, self.npix, 3), shapeout=(3, self.npix, nc), flags="linear")

            ### if pixelization of A is lower than the one of components
            if hp.npix2nside(A.shape[0]) != self.nside:
                A = hp.ud_grade(A.T, self.nside).T

            d = DenseBlockDiagonalOperator(A[:, np.newaxis, :], broadcast="rightward", shapein=(self.npix, nc))

            ### Multiply by 3 to create A matrix for I, Q and U
            D = r * BlockDiagonalOperator([d] * 3, new_axisin=0, new_axisout=2) * R

        return D

    def get_operator(self, A=None, fwhm=None, comm=None, nu_co=None):
        """Planck Acquisition Operator.

        Method to build the acquisition operator for Planck. This operator is composed at first by a convolution operator at Planck FWHM. Then, for the Component MapMaking, a Mixing Operator is added. Finally, we have the operator to turn maps into TOD.

        Parameters
        ----------
        A : array, optional
            Mixing Matrix of Planck. If None, the Mixing Operator will be the Identity (FMM case), not None, the Mixing Operator will be computated and then added (CMM case), by default None
        fwhm : array, optional
            Array of lenght the number of Planck bands considered containing Planck FWHM. If None, the Convolution Operator will be Identity (case without convolution), if not None, the Convolution Operator will be computed and then added, by default None
        comm : MPI communicator, optional
            MPI communicator from pyoperators, by default None
        nu_co : bool, optional
            Bool to add Carbon Oxyde emission line, not supported yet, by default None

        Returns
        -------
        BlockColumnOperator
            Planck Acquisition Operator.
        """
        Rmap2tod = ReshapeOperator((12 * self.nside**2, 3), (3 * 12 * self.nside**2))

        Operator = []
        # if np.array_equal(fwhm, np.zeros(fwhm.shape)):
        #     fwhm = None
        # else:
        #     if self.use_planck_at_qubic_freq:
        #         fwhm_planck = fwhm
        #     else:
        #         fwhm_planck = self.fwhm

        k = 0
        for _ in self.nus:
            ope_i = []
            # for _ in range(self.nsub_planck):
            for i in range(int(self.nsub_planck / len(self.nus))):
                if fwhm is not None:
                    C = HealpixConvolutionGaussianOperator(fwhm=fwhm[k], lmax=3 * self.nside - 1)
                else:
                    C = IdentityOperator()

                if A is not None:
                    D = self._get_mixing_operator(A=A[k])
                else:
                    D = IdentityOperator()

                ope_i += [C * D]
                k += 1

            if comm is not None:
                Operator.append(comm * Rmap2tod(AdditionOperator(ope_i) / self.nsub_planck))
            else:
                Operator.append(Rmap2tod(AdditionOperator(ope_i) / self.nsub_planck))

        return BlockColumnOperator(Operator, axisout=0)


class JointAcquisitionFrequencyMapMaking:
    def __init__(self, d, Nrec, Nsub, H=None, nsub_planck=1, is_external_data=False, sampling=None):
        self.d = d
        self.Nrec = Nrec
        self.Nsub = Nsub
        self.is_external_data = is_external_data
        self.qubic = QubicInstrumentType(self.d, self.Nsub, self.Nrec, comps=[], H=H, nu_co=None, sampling=sampling)
        self.scene = self.qubic.scene

        if self.is_external_data:
            self.pl143 = PlanckAcquisitionTest(nus=[143], nside=self.scene.nside, comps=None, nsub_planck=nsub_planck)
            self.pl217 = PlanckAcquisitionTest(nus=[217], nside=self.scene.nside, comps=None, nsub_planck=nsub_planck)
            self.planck_acquisition = [self.pl143, self.pl217]

    def get_operator(self, fwhm=None, seenpix=None):
        ### nstokes is hardcoded to nstokes = 3
        ### We could retrieve it in the shape of H if we want to implement a different nstokes case
        nstokes = 3

        ### The operator that allows the focus on seenpix:
        ### shapein : (self.Nrec, sum(seenpix), nstokes)
        ### shapeout: (self.Nrec, npix, nstokes)
        if seenpix is not None:
            U = (
<<<<<<< HEAD
                ReshapeOperator((self.Nrec * sum(seenpix) * nstokes), (self.Nrec, sum(seenpix), nstokes))
                * PackOperator(np.broadcast_to(seenpix[None, :, None], (self.Nrec, seenpix.size, nstokes)).copy())
=======
                ReshapeOperator((self.Nrec * sum(seenpix) * nstokes), (self.Nrec, sum(seenpix), nstokes)) # doesn't allow for different input shapes for Planck and Qubic
                * PackOperator(
                    np.broadcast_to(seenpix[None, :, None], (self.Nrec, seenpix.size, nstokes)).copy()
                )
>>>>>>> 5b610af9
            ).T
        else:
            U = IdentityOperator()

        ### Get QUBIC H operator
<<<<<<< HEAD
        H = [self.qubic.get_operator(fwhm=fwhm)]

        if self.is_external_data:
            R_planck = ReshapeOperator((12 * self.qubic.scene.nside**2, nstokes), (12 * self.qubic.scene.nside**2 * nstokes))
            H_planck_ = BlockDiagonalOperator([R_planck] * self.Nrec, new_axisout=0)
            # It is necessary to change the shape of H_planck_ in order to stack it with H_qubic
            R_diag = ReshapeOperator(H_planck_.shapeout, H_planck_.shape[0])
            H_planck = R_diag(H_planck_)
            H.append(H_planck)

        return BlockColumnOperator(H, axisout=0) * U

    def get_invntt_operator(  # We stack the invNqubic and invN_planck on top of eachother
        self,
        qubic_ndet,
        qubic_npho150,
        qubic_npho220,
        planck_ntot,
        seenpix,
        weight_planck=1,
        beam_correction=None,
=======
        H_qubic = self.qubic.get_operator(fwhm=fwhm)

        R_planck = ReshapeOperator(
            (12 * self.qubic.scene.nside**2, nstokes),
            (12 * self.qubic.scene.nside**2 * nstokes),
        )
        H_planck_ = BlockDiagonalOperator([R_planck] * self.Nrec, new_axisout=0) # if Nrec == 1, then Planck has only one band too...
        # It is necessary to change the shape of H_planck_ in order to stack it with H_qubic
        # R_diag = ReshapeOperator(H_planck_.shapeout, H_planck_.shape[0])
        H_planck = ReshapeOperator(H_planck_.shapeout, H_planck_.shape[0]) * H_planck_ * ReshapeOperator((self.Nrec, 12 * self.qubic.scene.nside**2, nstokes), H_planck_.shapein)

        H_list = [H_qubic]
        ### Doing the BlockDiagonal H_planck line by line in order to stack it with H_qubic in a BlockColumnOperator
        H_list += [H_planck]
        return BlockColumnOperator(H_list, axisout=0) * U

    def get_invntt_operator( # We create a block diagonal matrix with invN_qubic and invN_planck
        self, qubic_ndet, qubic_npho150, qubic_npho220, planck_ntot, # noise weights of QUBIC and Planck
        weight_planck=1, beam_correction=None, seenpix=None, mask=None,
>>>>>>> 5b610af9
    ):
        if beam_correction is None:
            beam_correction = [0] * self.Nrec

        invNq = self.qubic.get_invntt_operator(qubic_ndet, qubic_npho150, qubic_npho220)  # add weight of Qubic detector and photon noise
        R = ReshapeOperator(invNq.shapeout, invNq.shape[0])
        invN = [R(invNq(R.T))]

<<<<<<< HEAD
        if self.is_external_data:
            invntt_planck143 = self.pl143.get_invntt_operator(planck_ntot, weight_planck=weight_planck, seenpix=seenpix)
            invntt_planck217 = self.pl217.get_invntt_operator(planck_ntot, weight_planck=weight_planck, seenpix=seenpix)
=======
        invntt_planck143 = weight_planck * self.pl143.get_invntt_operator( # add weight of Planck noise here? Or inside function?
            planck_ntot, beam_correction=beam_correction[0], mask=mask, seenpix=seenpix
        )
        invntt_planck217 = weight_planck * self.pl217.get_invntt_operator(
            planck_ntot, beam_correction=beam_correction[0], mask=mask, seenpix=seenpix
        )
        R_planck = ReshapeOperator(
            invntt_planck143.shapeout, invntt_planck143.shape[0]
        )
        invN_143 = R_planck(invntt_planck143(R_planck.T))
        invN_217 = R_planck(invntt_planck217(R_planck.T))
        if self.Nrec == 1:
            # invNe = [invN_143, invN_217]
            invNe = [invN_143]
        else:
            invNe = [invN_143] * int(self.Nrec / 2) + [invN_217] * int(
                self.Nrec / 2
            )
        invN = invn_q + invNe
        return BlockDiagonalOperator(invN, axisout=0)
>>>>>>> 5b610af9

            R_planck = ReshapeOperator(invntt_planck143.shapeout, invntt_planck143.shape[0])

            invN_143 = R_planck(invntt_planck143(R_planck.T))
            invN_217 = R_planck(invntt_planck217(R_planck.T))
            if self.Nrec == 1:
                invNe = [invN_143, invN_217]
            else:
                invNe = [invN_143] * int(self.Nrec / 2) + [invN_217] * int(self.Nrec / 2)

            invN += invNe

        return BlockDiagonalOperator(invN, axisout=0)


class JointAcquisitionComponentsMapMaking:
    def __init__(self, d, comp, Nsub, nus_external, nsub_planck, nu_co=None, H=None, weight_planck=1.0):
        self.d = d
        self.Nsub = Nsub
        self.comp = comp
        self.nus_external = nus_external
        self.nsub_planck = nsub_planck
        self.weight_planck = weight_planck

        ### Select the instrument model
        self.qubic = QubicInstrumentType(self.d, self.Nsub, nrec=2, comps=self.comp, H=H, nu_co=nu_co)
        self.scene = self.qubic.scene

        self.external = PlanckAcquisitionTest(nus=self.nus_external, nside=self.scene.nside, comps=self.comp, nsub_planck=self.nsub_planck)
        self.allnus = np.array(list(self.qubic.allnus) + list(self.external.allnus))

    def get_operator(self, A, gain=None, fwhm=None, nu_co=None):
        Aq = A[: self.Nsub]
        Ap = A[self.Nsub :]

        Hq = self.qubic.get_operator(A=Aq, gain=gain, fwhm=fwhm)
        Rq = ReshapeOperator(Hq.shapeout, (Hq.shapeout[0] * Hq.shapeout[1]))

        try:
            mpidist = self.qubic.mpidist
        except Exception:
            mpidist = None

        He = self.external.get_operator(A=Ap, fwhm=None, comm=mpidist)  # , nu_co=nu_co)

        return BlockColumnOperator([Rq * Hq, He], axisout=0)

    def get_invntt_operator(self, qubic_ndet, qubic_npho150, qubic_npho220, planck_ntot, seenpix=None):
        invNq = self.qubic.get_invntt_operator(qubic_ndet, qubic_npho150, qubic_npho220)
        R = ReshapeOperator(invNq.shapeout, invNq.shape[0])

        invNe = self.external.get_invntt_operator(planck_ntot, weight_planck=self.weight_planck, seenpix=seenpix)

        return BlockDiagonalOperator([R(invNq(R.T)), invNe], axisout=0)<|MERGE_RESOLUTION|>--- conflicted
+++ resolved
@@ -500,45 +500,6 @@
             preconditioner = None
         return preconditioner
 
-<<<<<<< HEAD
-=======
-        if nintegr == 1:
-            return Hp
-
-    def get_invntt_operator(self, planck_ntot, beam_correction=0, mask=None, seenpix=None):
-
-        if planck_ntot == 0:
-            return IdentityOperator(shapein=(hp.nside2npix(self.nside), 3))
-        
-        if beam_correction != 0:
-            factor = (
-                4 * np.pi* (
-                    np.rad2deg(beam_correction) / 2.35 / np.degrees(hp.nside2resol(self.scene.nside))
-                    )** 2
-            )
-            # print(f'corrected by {factor}')
-            varnew = (
-                hp.smoothing(self.var.T, fwhm=beam_correction / np.sqrt(2)) / factor
-            )
-            self.sigma = 1e6 * np.sqrt(varnew.T) * planck_ntot
-        
-        if mask is not None:
-            for i in range(3):
-                self.sigma[:, i] /= mask.copy()
-
-        myweight = 1 / (self.sigma**2)
-
-        return DiagonalOperator(myweight, broadcast="leftward", shapein=myweight.shape)
-
-    def get_noise(self, rng_noise):
-        state = np.random.get_state()
-        out = (
-            rng_noise.standard_normal(np.ones((12 * self.nside**2, 3)).shape)
-            * self.sigma
-        )
-        np.random.set_state(state)
-        return out
->>>>>>> 5b610af9
 
 class QubicMultiAcquisitions:
     """
@@ -600,14 +561,6 @@
             f_bands = [150, 220]
         for i, f_band in enumerate(f_bands):
             ### Compute frequencies on the edges
-<<<<<<< HEAD
-            _, _, nus_subbands_i, _, _, _ = compute_freq(f_band, Nfreq=int(self.nsub / len(f_bands)), relative_bandwidth=self.dict["filter_relative_bandwidth"])
-
-            ### Compute the effective reconstructed frequencies if FMM is applied
-            _, _, nus_i, _, _, _ = compute_freq(f_band, Nfreq=int(self.nrec / len(f_bands)), relative_bandwidth=self.dict["filter_relative_bandwidth"])
-
-            ### Joint 150 and 220 GHz band if needed
-=======
             _, _, nus_subbands_i, _, _, _ = compute_freq(
                 f_band,
                 Nfreq=int(self.nsub / len(f_bands)),
@@ -627,7 +580,6 @@
                     relative_bandwidth=self.dict["filter_relative_bandwidth"],
                 )
             ### Join 150 and 220 GHz band if needed
->>>>>>> 5b610af9
             self.allnus += list(nus_subbands_i)
             self.allnus_rec += list(nus_i)
 
@@ -869,13 +821,8 @@
         """
 
         if wdet == 0 and wpho150 == 0 and wpho220 == 0:
-<<<<<<< HEAD
             return IdentityOperator(shapein=(self.nFocalPlanes, len(self.multiinstrument[0]), len(self.sampling)))
 
-=======
-            shapein = (self.nFocalPlanes, len(self.multiinstrument[0]), len(self.sampling))
-            return IdentityOperator(shapein=shapein)
->>>>>>> 5b610af9
         photon_noise = [wpho150, wpho220]
         if self.dict["instrument_type"] == "UWB":
             det_noise = [wdet, 0]
@@ -1196,21 +1143,13 @@
         ### shapeout: (self.Nrec, npix, nstokes)
         if seenpix is not None:
             U = (
-<<<<<<< HEAD
                 ReshapeOperator((self.Nrec * sum(seenpix) * nstokes), (self.Nrec, sum(seenpix), nstokes))
                 * PackOperator(np.broadcast_to(seenpix[None, :, None], (self.Nrec, seenpix.size, nstokes)).copy())
-=======
-                ReshapeOperator((self.Nrec * sum(seenpix) * nstokes), (self.Nrec, sum(seenpix), nstokes)) # doesn't allow for different input shapes for Planck and Qubic
-                * PackOperator(
-                    np.broadcast_to(seenpix[None, :, None], (self.Nrec, seenpix.size, nstokes)).copy()
-                )
->>>>>>> 5b610af9
             ).T
         else:
             U = IdentityOperator()
 
         ### Get QUBIC H operator
-<<<<<<< HEAD
         H = [self.qubic.get_operator(fwhm=fwhm)]
 
         if self.is_external_data:
@@ -1232,27 +1171,6 @@
         seenpix,
         weight_planck=1,
         beam_correction=None,
-=======
-        H_qubic = self.qubic.get_operator(fwhm=fwhm)
-
-        R_planck = ReshapeOperator(
-            (12 * self.qubic.scene.nside**2, nstokes),
-            (12 * self.qubic.scene.nside**2 * nstokes),
-        )
-        H_planck_ = BlockDiagonalOperator([R_planck] * self.Nrec, new_axisout=0) # if Nrec == 1, then Planck has only one band too...
-        # It is necessary to change the shape of H_planck_ in order to stack it with H_qubic
-        # R_diag = ReshapeOperator(H_planck_.shapeout, H_planck_.shape[0])
-        H_planck = ReshapeOperator(H_planck_.shapeout, H_planck_.shape[0]) * H_planck_ * ReshapeOperator((self.Nrec, 12 * self.qubic.scene.nside**2, nstokes), H_planck_.shapein)
-
-        H_list = [H_qubic]
-        ### Doing the BlockDiagonal H_planck line by line in order to stack it with H_qubic in a BlockColumnOperator
-        H_list += [H_planck]
-        return BlockColumnOperator(H_list, axisout=0) * U
-
-    def get_invntt_operator( # We create a block diagonal matrix with invN_qubic and invN_planck
-        self, qubic_ndet, qubic_npho150, qubic_npho220, planck_ntot, # noise weights of QUBIC and Planck
-        weight_planck=1, beam_correction=None, seenpix=None, mask=None,
->>>>>>> 5b610af9
     ):
         if beam_correction is None:
             beam_correction = [0] * self.Nrec
@@ -1261,43 +1179,22 @@
         R = ReshapeOperator(invNq.shapeout, invNq.shape[0])
         invN = [R(invNq(R.T))]
 
-<<<<<<< HEAD
         if self.is_external_data:
             invntt_planck143 = self.pl143.get_invntt_operator(planck_ntot, weight_planck=weight_planck, seenpix=seenpix)
             invntt_planck217 = self.pl217.get_invntt_operator(planck_ntot, weight_planck=weight_planck, seenpix=seenpix)
-=======
-        invntt_planck143 = weight_planck * self.pl143.get_invntt_operator( # add weight of Planck noise here? Or inside function?
-            planck_ntot, beam_correction=beam_correction[0], mask=mask, seenpix=seenpix
-        )
-        invntt_planck217 = weight_planck * self.pl217.get_invntt_operator(
-            planck_ntot, beam_correction=beam_correction[0], mask=mask, seenpix=seenpix
-        )
-        R_planck = ReshapeOperator(
-            invntt_planck143.shapeout, invntt_planck143.shape[0]
-        )
-        invN_143 = R_planck(invntt_planck143(R_planck.T))
-        invN_217 = R_planck(invntt_planck217(R_planck.T))
+
+            R_planck = ReshapeOperator(invntt_planck143.shapeout, invntt_planck143.shape[0])
+
+            invN_143 = R_planck(invntt_planck143(R_planck.T))
+            invN_217 = R_planck(invntt_planck217(R_planck.T))
+
         if self.Nrec == 1:
             # invNe = [invN_143, invN_217]
             invNe = [invN_143]
         else:
-            invNe = [invN_143] * int(self.Nrec / 2) + [invN_217] * int(
-                self.Nrec / 2
-            )
-        invN = invn_q + invNe
-        return BlockDiagonalOperator(invN, axisout=0)
->>>>>>> 5b610af9
-
-            R_planck = ReshapeOperator(invntt_planck143.shapeout, invntt_planck143.shape[0])
-
-            invN_143 = R_planck(invntt_planck143(R_planck.T))
-            invN_217 = R_planck(invntt_planck217(R_planck.T))
-            if self.Nrec == 1:
-                invNe = [invN_143, invN_217]
-            else:
-                invNe = [invN_143] * int(self.Nrec / 2) + [invN_217] * int(self.Nrec / 2)
-
-            invN += invNe
+            invNe = [invN_143] * int(self.Nrec / 2) + [invN_217] * int(self.Nrec / 2)
+
+        invN += invNe
 
         return BlockDiagonalOperator(invN, axisout=0)
 
