--- conflicted
+++ resolved
@@ -107,14 +107,10 @@
         bandwidth = d["bandwidth"]
         twosided = d["twosided"]
         sigma = d["sigma"]
-<<<<<<< HEAD
         self.interp_projection = d["interp_projection"]
         comm = d["comm"]
         nprocs_instrument = d["nprocs_instrument"]
         nprocs_sampling = d["nprocs_sampling"]
-=======
-        self.interp_projection = d["interp_projection"] # Should be None if not initialised but doesn't seem to work
->>>>>>> e4f615b4
 
         Acquisition.__init__(
             self,
@@ -151,7 +147,7 @@
         out *= ndetectors * nsamplings * self.sampling.period / np.sum(out)
         return out
 
-    def get_hitmap(self, nside=None): #?
+    def get_hitmap(self, nside=None):  # ?
         """
         Return a healpy map whose values are the number of times a pointing
         hits the pixel.
@@ -247,7 +243,7 @@
             out /= nsamplings * self.sampling.period / (self.effective_duration * 31557600)
         return out
 
-    def get_invntt_operator(self, det_noise, photon_noise): # Not working in some cases?
+    def get_invntt_operator(self, det_noise, photon_noise):  # Not working in some cases?
         """
         Return the inverse time-time noise correlation matrix as an Operator.
 
@@ -439,16 +435,8 @@
             p = f(self.sampling[self.block[i]], self.scene, verbose=False)
             return p
 
-<<<<<<< HEAD
         shapeouts = [(len(self.instrument), s.stop - s.start) + self.scene.shape[1:] for s in self.block]
         proxies = proxy_group(len(self.block), callback, shapeouts=shapeouts)
-=======
-        shapeouts = [
-            (len(self.instrument), s.stop - s.start) + self.scene.shape[1:]
-            for s in self.block
-        ]
-        proxies = proxy_group(len(self.block), callback, shapeouts=shapeouts) #?
->>>>>>> e4f615b4
         return BlockColumnOperator(proxies, axisout=1)
 
     def get_add_grids_operator(self):
@@ -457,7 +445,7 @@
         if nd % 2 != 0:
             raise ValueError("Odd number of detectors.")
         partitionin = 2 * (len(self.instrument) // 2,)
-        return BlockRowOperator([I, I], axisin=0, partitionin=partitionin) #?
+        return BlockRowOperator([I, I], axisin=0, partitionin=partitionin)  # ?
 
     def get_subtract_grids_operator(self):
         """Return operator to subtract signal from detector pairs."""
@@ -465,7 +453,7 @@
         if nd % 2 != 0:
             raise ValueError("Odd number of detectors.")
         partitionin = 2 * (len(self.instrument) // 2,)
-        return BlockRowOperator([I, -I], axisin=0, partitionin=partitionin) #?
+        return BlockRowOperator([I, -I], axisin=0, partitionin=partitionin)  # ?
 
     def get_observation(self, map, convolution=True, noiseless=False):
         """
@@ -594,10 +582,7 @@
         np.random.set_state(state)
         return out
 
-<<<<<<< HEAD
-
-=======
->>>>>>> e4f615b4
+
 class QubicMultiAcquisitions:
     """
 
@@ -612,12 +597,7 @@
 
     """
 
-<<<<<<< HEAD
-    def __init__(self, dictionary, nsub, nrec=1, comps=[], H=None, nu_co=None, sampling=None):
-=======
     def __init__(self, dictionary, nsub, nrec, comps=[], H=None, nu_co=None, sampling=None):
-
->>>>>>> e4f615b4
         ### Define class arguments
         self.dict = dictionary
         self.nsub = nsub
@@ -626,7 +606,6 @@
         self.comps = comps
         self.fsub = int(self.nsub / self.nrec)
 
-<<<<<<< HEAD
         ### Resolve issue when comm, nprocs_instrument, nprocs_sampling are None in the dictionary.
         # It will define them using codes from Acquisition in pysimulators if they are not defined by the user.
         # When dict["nprocs_instrument"] is None, the test to save MPI communicator at the end of __init__ is passing while it should not.
@@ -654,42 +633,20 @@
         self.dict["nprocs_instrument"] = nprocs_instrument
         self.dict["nprocs_sampling"] = nprocs_sampling
 
-        ### Compute frequencies on the edges
-        _, _, nus_subbands_150, _, _, _ = compute_freq(
-            150,
-            Nfreq=int(self.nsub / 2),
-            relative_bandwidth=self.dict["filter_relative_bandwidth"],
-        )
-        _, _, nus_subbands_220, _, _, _ = compute_freq(
-            220,
-            Nfreq=int(self.nsub / 2),
-            relative_bandwidth=self.dict["filter_relative_bandwidth"],
-        )
-=======
         # There was code duplication in the previous version
         self.allnus = []
         self.allnus_rec = []
-        if self.dict["instrument_type"] == "MB": # to be implemented on dictionary level
+        if self.dict["instrument_type"] == "MB":  # to be implemented on dictionary level
             print("Only the 150 GHz band will be used.")
-            f_bands = [150] # this is for the TD MonoBand instrument, the choice of the band could be implemented at dictionary level
+            f_bands = [150]  # this is for the TD MonoBand instrument, the choice of the band could be implemented at dictionary level
         else:
             f_bands = [150, 220]
         for i, f_band in enumerate(f_bands):
             ### Compute frequencies on the edges
-
-            _, _, nus_subbands_i, _, _, _ = compute_freq(
-                f_band,
-                Nfreq=int(self.nsub / len(f_bands)),
-                relative_bandwidth=self.dict["filter_relative_bandwidth"],
-            )
->>>>>>> e4f615b4
+            _, _, nus_subbands_i, _, _, _ = compute_freq(f_band, Nfreq=int(self.nsub / len(f_bands)), relative_bandwidth=self.dict["filter_relative_bandwidth"])
 
             ### Compute the effective reconstructed frequencies if FMM is applied
-            _, _, nus_i, _, _, _ = compute_freq(
-                f_band,
-                Nfreq=int(self.nrec / len(f_bands)),
-                relative_bandwidth=self.dict["filter_relative_bandwidth"],
-            )
+            _, _, nus_i, _, _, _ = compute_freq(f_band, Nfreq=int(self.nrec / len(f_bands)), relative_bandwidth=self.dict["filter_relative_bandwidth"])
 
             ### Joint 150 and 220 GHz band if needed
             self.allnus += list(nus_subbands_i)
@@ -713,27 +670,17 @@
         ### Compute pointing matrix
         self.subacqs = [QubicAcquisition(self.multiinstrument[i], self.sampling, self.scene, self.dict) for i in range(len(self.multiinstrument))]
 
-        # ### CO line emission
-        # if nu_co is not None:
-        #     dmono = self.dict.copy()
-        #     dmono["filter_nu"] = nu_co * 1e9
-
-        #     w = IntegrationTrapezeOperator(allnus_edges_220)
-        #     deltas_trap = np.array([w.operands[i].todense(shapein=1)[0][0] for i in range(len(allnus_edges_220))]).max()
-
-<<<<<<< HEAD
-        #     dmono["filter_relative_bandwidth"] = 0.05  #
-=======
-            # Not used?
-            # w = IntegrationTrapezeOperator(allnus_edges_220)
-            # deltas_trap = np.array([w.operands[i].todense(shapein=1)[0][0] for i in range(len(allnus_edges_220))]).max()
->>>>>>> e4f615b4
-
-        #     instrument_co = QubicInstrument(dmono, FRBW=0.25)
-        #     self.multiinstrument.subinstruments += [instrument_co]
-        #     self.subacqs += [QubicAcquisition(instrument_co, self.sampling, self.scene, dmono)]
-
-        #     self.allnus = np.append(self.allnus, nu_co)
+        ### CO line emission
+        if nu_co is not None:
+            dmono = self.dict.copy()
+            dmono["filter_nu"] = nu_co * 1e9
+            dmono["filter_relative_bandwidth"] = 0.05
+
+            instrument_co = QubicInstrument(dmono, FRBW=0.25)
+            self.multiinstrument.subinstruments += [instrument_co]
+            self.subacqs += [QubicAcquisition(instrument_co, self.sampling, self.scene, dmono)]
+
+            self.allnus = np.append(self.allnus, nu_co)
 
         for acq in self.subacqs:
             acq.comm = self.subacqs[0].comm
@@ -804,12 +751,7 @@
 
         if A.ndim == 1:  ### If constant beta across the sky
             r = ReshapeOperator((1, self.npix, 3), (self.npix, 3))
-            D = r * DenseOperator(
-                A,
-                broadcast="rightward",
-                shapein=(A.shape[0], self.npix, 3),
-                shapeout=(1, self.npix, 3),
-            )
+            D = r * DenseOperator(A, broadcast="rightward", shapein=(A.shape[0], self.npix, 3), shapeout=(1, self.npix, 3))
 
         else:  ### If varying beta across the sky
             r = ReshapeOperator((self.npix, 1, 3), (self.npix, 3))
@@ -818,13 +760,7 @@
             def reshape_fct(vec, out):
                 out[...] = vec.T
 
-            R = Operator(
-                direct=reshape_fct,
-                transpose=reshape_fct,
-                shapein=(nc, self.npix, 3),
-                shapeout=(3, self.npix, nc),
-                flags="linear",
-            )
+            R = Operator(direct=reshape_fct, transpose=reshape_fct, shapein=(nc, self.npix, 3), shapeout=(3, self.npix, nc), flags="linear")
 
             ### if pixelization of A is lower than the one of components
             if hp.npix2nside(A.shape[0]) != self.scene.nside:
@@ -836,32 +772,15 @@
             D = r * BlockDiagonalOperator([d] * 3, new_axisin=0, new_axisout=2) * R
 
         return D
-<<<<<<< HEAD
-
-=======
-    
+
+
 class QubicInstrumentType(QubicMultiAcquisitions):
     """
     Class providing methods necessary for all instrument types.
-    
+
     """
 
     def __init__(self, dictionary, nsub, nrec, comps=[], H=None, nu_co=None):
->>>>>>> e4f615b4
-
-class QubicDualBand(QubicMultiAcquisitions):
-    def __init__(self, dictionary, nsub, nrec=1, comps=[], H=None, nu_co=None, sampling=None):
-        QubicMultiAcquisitions.__init__(
-            self,
-            dictionary,
-            nsub=nsub,
-            nrec=nrec,
-            comps=comps,
-            H=H,
-            nu_co=nu_co,
-            sampling=sampling,
-        )
-
         if self.dict["instrument_type"] == "DB":
             self.used_bands = [150, 220]
             self.nFocalPlanes = 2
@@ -869,14 +788,13 @@
             self.used_bands = [150, 220]
             self.nFocalPlanes = 1
         elif self.dict["instrument_type"] == "MB":
-            self.used_bands = [150] # this is the TD MonoBand instrument
+            self.used_bands = [150]  # this is the TD MonoBand instrument
             self.nFocalPlanes = 1
         else:
             raise TypeError(f"{self.dict['instrument_type']} is not implemented...")
-    
-        
-    def sum_over_band(self, h, algo, gain=None): # same for DB and UWB sum_over_band for FMM except for the return,
-                                                    #similar for CMM, with one band instead of two
+
+    def sum_over_band(self, h, algo, gain=None):  # same for DB and UWB sum_over_band for FMM except for the return,
+        # similar for CMM, with one band instead of two
         """
 
         Perform sum over sub-operators depending on the reconstruction algorithms (FMM or CMM)
@@ -893,130 +811,22 @@
                 imax = (irec + 1) * f - 1
                 op_sum += [h[(self.allnus >= self.allnus[imin]) * (self.allnus <= self.allnus[imax])].sum(axis=0)]
 
-<<<<<<< HEAD
-            if self.nrec > 2:
-                return BlockDiagonalOperator(
-                    [
-                        BlockRowOperator(op_sum[: int(self.nrec / 2)], new_axisin=0),
-                        BlockRowOperator(op_sum[int(self.nrec / 2) : int(self.nrec)], new_axisin=0),
-                    ],
-                    axisout=0,
-                )
-            else:
-                return ReshapeOperator((2, self.ndets, self.nsamples), (2 * self.ndets * self.nsamples)) * BlockDiagonalOperator(
-                    [
-                        BlockRowOperator(op_sum[: int(self.nrec / 2)], new_axisin=0),
-                        BlockRowOperator(op_sum[int(self.nrec / 2) : int(self.nrec)], new_axisin=0),
-                    ],
-                    new_axisin=0,
-                )
-=======
             block_list = []
             for iband in range(self.nFocalPlanes):
-                edges_band = [iband * int(self.nrec//self.nFocalPlanes), (iband + 1) * int(self.nrec//self.nFocalPlanes)] # splitting nrec op
+                edges_band = [iband * int(self.nrec // self.nFocalPlanes), (iband + 1) * int(self.nrec // self.nFocalPlanes)]  # splitting nrec op
                 block_list.append(BlockRowOperator(op_sum[edges_band[0] : edges_band[1]], new_axisin=0))
->>>>>>> e4f615b4
-
-            operator_H = BlockDiagonalOperator(block_list, new_axisout=0,)
-            return ReshapeOperator(
-                operator_H.shapeout, (self.nFocalPlanes * self.ndets * self.nsamples)
-            ) * operator_H * ReshapeOperator(
-                (self.nrec, self.npix, h[0].shapein[-1]), (operator_H.shapein) # this reshape ensures that it works even for nrec=2
+
+            operator_H = BlockDiagonalOperator(block_list, new_axisout=0)
+
+            return (
+                ReshapeOperator(operator_H.shapeout, (self.nFocalPlanes * self.ndets * self.nsamples))
+                * operator_H
+                * ReshapeOperator(
+                    (self.nrec, self.npix, h[0].shapein[-1]),
+                    (operator_H.shapein),  # this reshape ensures that it works even for nrec=2
+                )
             )
-<<<<<<< HEAD
-
-    def get_operator(self, A=None, gain=None, fwhm=None, seenpix=None):
-        """
-
-        Method to generate the pointing matrix.
-
-        mixing_matrix : array like containing mixing matrix elements. If the elements of the mixing matrix are constant across the sky,
-                        mixing_matrix.shape = (nfreq, ncomp)
-
-        """
-        self.operator = []
-        print(len(self.H))
-
-        for isub in range(self.nsub):
-            ### Compute mixing matrix operator if mixing matrix is provided
-            if A is None:
-                Acomp = IdentityOperator()
-                algo = "FMM"
-            else:
-                Acomp = self._get_mixing_operator(A=A[isub])
-                algo = "CMM"
-
-            ### Compute gaussian kernel to account for angular resolution
-            if fwhm is None:
-                convolution = IdentityOperator()
-            else:
-                convolution = HealpixConvolutionGaussianOperator(fwhm=fwhm[isub], lmax=2 * self.scene.nside - 1)
-
-            ### Compose operator as H = Proj * C * A
-            with rule_manager(inplace=True):
-                hi = CompositionOperator([self.H[isub], convolution, Acomp])
-
-            self.operator.append(hi)
-
-        ### Do the sum over operators depending on the reconstruction model
-        H = self.sum_over_band(self.operator, algo=algo, gain=gain)
-
-        return H
-
-    def get_invntt_operator(self, det_noise=True, photon_noise=True):
-        """
-
-        Method to compute the inverse noise covariance matrix in time-domain.
-
-        """
-
-        d150 = self.dict.copy()
-        d150["filter_nu"] = 150 * 1e9
-        d150["effective_duration"] = self.dict["effective_duration150"]
-        ins150 = QubicInstrument(d150)
-
-        d220 = self.dict.copy()
-        d220["effective_duration"] = self.dict["effective_duration220"]
-        d220["filter_nu"] = 220 * 1e9
-
-        ins220 = QubicInstrument(d220)
-
-        subacq150 = QubicAcquisition(ins150, self.sampling, self.scene, d150)
-        subacq220 = QubicAcquisition(ins220, self.sampling, self.scene, d220)
-
-        self.invn150 = subacq150.get_invntt_operator(det_noise=det_noise, photon_noise=photon_noise)
-        self.invn220 = subacq220.get_invntt_operator(det_noise=det_noise, photon_noise=photon_noise)
-
-        return BlockDiagonalOperator([self.invn150, self.invn220], axisout=0)
-
-
-class QubicUltraWideBand(QubicMultiAcquisitions):
-    def __init__(self, dictionary, nsub, nrec=1, comps=[], H=None, nu_co=None):
-        QubicMultiAcquisitions.__init__(self, dictionary, nsub=nsub, nrec=nrec, comps=comps, H=H, nu_co=nu_co)
-
-    def sum_over_band(self, h, algo, gain=None):
-        """
-
-        Perform sum over sub-operators depending on the reconstruction algorithms (FMM or CMM)
-
-        """
-
-        op_sum = []
-        f = int(self.nsub / self.nrec)
-
-        ### Frequency Map-Making
-        if algo == "FMM":
-            h = np.array(h)
-            for irec in range(self.nrec):
-                imin = irec * f
-                imax = (irec + 1) * f - 1
-                op_sum += [h[(self.allnus >= self.allnus[imin]) * (self.allnus <= self.allnus[imax])].sum(axis=0)]
-
-            return BlockRowOperator(op_sum, new_axisin=0)
-
-=======
-        
->>>>>>> e4f615b4
+
         ### Components Map-Making
         else:
             Operator_list = []
@@ -1028,22 +838,15 @@
                         gain_ = gain[:]
                     else:
                         gain_ = gain[:, iband]
-                G_band = DiagonalOperator(
-                    gain_,
-                    broadcast="rightward",
-                    shapein=(self.ndets, self.nsamples),
-                )
-<<<<<<< HEAD
-            else:
-                G = DiagonalOperator(gain, broadcast="rightward", shapein=(self.ndets, self.nsamples))
-            return G * AdditionOperator(h)
-=======
-                edges_band = [iband * int(self.nsub//self.nFocalPlanes), (iband + 1) * int(self.nsub//self.nFocalPlanes)] # splitting nsub h
+
+                G_band = DiagonalOperator(gain_, broadcast="rightward", shapein=(self.ndets, self.nsamples))
+
+                edges_band = [iband * int(self.nsub // self.nFocalPlanes), (iband + 1) * int(self.nsub // self.nFocalPlanes)]  # splitting nsub h
                 Operator_list.append(G_band * AdditionOperator(h[edges_band[0] : edges_band[1]]))
-            return BlockColumnOperator(Operator_list, axisout=0,)
->>>>>>> e4f615b4
-
-    def get_operator(self, A=None, gain=None, fwhm=None): # exactly the same for DB and UWB get_operator except for lmax=2 * self.dict["nside"] (which should be the same anyway?)
+
+            return BlockColumnOperator(Operator_list, axisout=0)
+
+    def get_operator(self, A=None, gain=None, fwhm=None):  # exactly the same for DB and UWB get_operator except for lmax=2 * self.dict["nside"] (which should be the same anyway?)
         """
 
         Method to generate the pointing matrix.
@@ -1067,13 +870,7 @@
             if fwhm is None:
                 convolution = IdentityOperator()
             else:
-<<<<<<< HEAD
-                convolution = HealpixConvolutionGaussianOperator(fwhm=fwhm[isub], lmax=2 * self.dict["nside"])
-=======
-                convolution = HealpixConvolutionGaussianOperator(
-                    fwhm=fwhm[isub], lmax=2 * self.scene.nside -1
-                )
->>>>>>> e4f615b4
+                convolution = HealpixConvolutionGaussianOperator(fwhm=fwhm[isub], lmax=2 * self.scene.nside - 1)
 
             ### Compose operator as H = Proj * C * A
             with rule_manager(inplace=True):
@@ -1085,8 +882,8 @@
         H = self.sum_over_band(self.operator, gain=gain, algo=algo)
 
         return H
-    
-    def get_invntt_operator(self): # DB and UWB had the same get_invntt_operator except from the return and the det_noise=False in 220 band
+
+    def get_invntt_operator(self):  # DB and UWB had the same get_invntt_operator except from the return and the det_noise=False in 220 band
         """
 
         Method to compute the inverse noise covariance matrix in time-domain.
@@ -1095,7 +892,7 @@
 
         if self.dict["instrument_type"] == "UWB":
             det_noise = [True, False]
-        else: # doesn't matter for MB, because only the first is used anyway
+        else:  # doesn't matter for MB, because only the first is used anyway
             det_noise = [True, True]
         invn_list = []
         for iband, band in enumerate(self.used_bands):
@@ -1105,21 +902,12 @@
             inst = QubicInstrument(d)
             subacq = QubicAcquisition(inst, self.sampling, self.scene, d)
             invn_list.append(subacq.get_invntt_operator(det_noise=det_noise[iband], photon_noise=True))
-        self.invn150 = invn_list[0] # used in PresetAcquisition.get_approx_hth
+        self.invn150 = invn_list[0]  # used in PresetAcquisition.get_approx_hth
         if self.dict["instrument_type"] == "UWB":
             self.invN = np.sum(invn_list)
         else:
             self.invN = BlockDiagonalOperator(invn_list, axisout=0)
         return self.invN
-
-<<<<<<< HEAD
-        self.invn150 = subacq150.get_invntt_operator(det_noise=True, photon_noise=True)
-        self.invn220 = subacq220.get_invntt_operator(det_noise=False, photon_noise=True)
-
-        return self.invn150 + self.invn220
-=======
-class OtherDataParametric:
->>>>>>> e4f615b4
 
 
 class OtherDataParametric:
@@ -1139,7 +927,6 @@
             else:
                 self.bw.append(self.dataset["bw{}".format(i)])
 
-        # Conversion from arcimin to radian
         self.fwhm = np.deg2rad(self.create_array("fwhm", self.nus, self.nside) / 60.0)
         self.comps = comps
         self.nc = len(self.comps)
@@ -1151,7 +938,6 @@
             for inu, nu in enumerate(self.nus):
                 self.allnus += list(np.linspace(nu - self.bw[inu] / 2, nu + self.bw[inu] / 2, self.nintegr))
             self.allnus = np.array(self.allnus)
-        ### Compute all external nus
 
     def create_array(self, name, nus, nside):
         if name == "noise":
@@ -1205,12 +991,7 @@
 
         if A.ndim == 1:  ### If constant beta across the sky
             r = ReshapeOperator((1, self.npix, 3), (self.npix, 3))
-            D = r * DenseOperator(
-                A,
-                broadcast="rightward",
-                shapein=(A.shape[0], self.npix, 3),
-                shapeout=(1, self.npix, 3),
-            )
+            D = r * DenseOperator(A, broadcast="rightward", shapein=(A.shape[0], self.npix, 3), shapeout=(1, self.npix, 3))
 
         else:  ### If varying beta across the sky
             r = ReshapeOperator((self.npix, 1, 3), (self.npix, 3))
@@ -1219,13 +1000,7 @@
             def reshape_fct(vec, out):
                 out[...] = vec.T
 
-            R = Operator(
-                direct=reshape_fct,
-                transpose=reshape_fct,
-                shapein=(nc, self.npix, 3),
-                shapeout=(3, self.npix, nc),
-                flags="linear",
-            )
+            R = Operator(direct=reshape_fct, transpose=reshape_fct, shapein=(nc, self.npix, 3), shapeout=(3, self.npix, nc), flags="linear")
 
             ### if pixelization of A is lower than the one of components
             if hp.npix2nside(A.shape[0]) != self.nside:
@@ -1261,11 +1036,7 @@
 
         # Flatten the list of sigmas and create a diagonal operator
         allsigma = allsigma.ravel().copy()
-        invN = DiagonalOperator(
-            1 / allsigma**2,
-            broadcast="leftward",
-            shapein=(3 * len(self.nus) * 12 * self.nside**2),
-        )
+        invN = DiagonalOperator(1 / allsigma**2, broadcast="leftward", shapein=(3 * len(self.nus) * 12 * self.nside**2))
 
         # Create reshape operator and apply it to the diagonal operator
         R = ReshapeOperator(invN.shapeout, invN.shape[0])
@@ -1307,10 +1078,8 @@
         state = np.random.get_state()
         np.random.seed(seed)
         out = np.zeros((len(self.nus), self.npix, 3))
-        R2tod = ReshapeOperator(
-            (len(self.nus), 12 * self.nside**2, 3),
-            (len(self.nus) * 3 * 12 * self.nside**2),
-        )
+        R2tod = ReshapeOperator((len(self.nus), 12 * self.nside**2, 3), (len(self.nus) * 3 * 12 * self.nside**2))
+
         for inu, nu in enumerate(self.nus):
             if fact is None:
                 f = 1
@@ -1323,104 +1092,21 @@
         np.random.set_state(state)
         return R2tod(out)
 
-<<<<<<< HEAD
 
 class JointAcquisitionFrequencyMapMaking:
-    def __init__(self, d, kind, Nrec, Nsub, H=None):
-        self.kind = kind
-=======
     def __init__(self, d, Nrec, Nsub, H=None):
-
->>>>>>> e4f615b4
         self.d = d
         self.Nrec = Nrec
         self.Nsub = Nsub
 
         ### Select the instrument model
-<<<<<<< HEAD
-        if self.kind == "DB":
-            self.qubic = QubicDualBand(self.d, self.Nsub, self.Nrec, comps=[], H=H, nu_co=None)
-        elif self.kind == "UWB":
-            self.qubic = QubicUltraWideBand(self.d, self.Nsub, self.Nrec, comps=[], H=H, nu_co=None)
-        else:
-            raise TypeError(f"{self.kind} is not implemented. Choose DB or UWB")
-=======
-        self.qubic = QubicInstrumentType(
-            self.d, self.Nsub, self.Nrec, comps=[], H=H, nu_co=None
-        )
->>>>>>> e4f615b4
+        self.qubic = QubicInstrumentType(self.d, self.Nsub, self.Nrec, comps=[], H=H, nu_co=None)
 
         self.scene = self.qubic.scene
         self.pl143 = PlanckAcquisition(143, self.scene)
         self.pl217 = PlanckAcquisition(217, self.scene)
 
     def get_operator(self, fwhm=None, seenpix=None):
-<<<<<<< HEAD
-        if seenpix is not None:
-            U = (ReshapeOperator((sum(seenpix) * 3), (sum(seenpix), 3)) * PackOperator(np.broadcast_to(seenpix[:, None], (seenpix.size, 3)).copy())).T
-        else:
-            U = IdentityOperator()
-
-        if self.kind == "UWB":  # WideBand intrument
-            # Get QUBIC operator
-            H_qubic = self.qubic.get_operator(fwhm=fwhm)
-            R_qubic = ReshapeOperator(H_qubic.operands[0].shapeout, H_qubic.operands[0].shape[0])
-            R_planck = ReshapeOperator(
-                (12 * self.qubic.scene.nside**2, 3),
-                (12 * self.qubic.scene.nside**2 * 3),
-            )
-
-            if self.Nrec == 1:
-                operator = [R_qubic(H_qubic), R_planck, R_planck]
-                return BlockColumnOperator(operator, axisout=0)
-
-            else:
-                full_operator = []
-                for irec in range(self.Nrec):
-                    operator = [R_qubic(H_qubic.operands[irec])]
-                    for jrec in range(self.Nrec):
-                        if irec == jrec:
-                            operator += [R_planck]
-                        else:
-                            operator += [R_planck * 0]
-                    full_operator += [BlockColumnOperator(operator, axisout=0) * U]
-
-                return BlockRowOperator(full_operator, new_axisin=0)
-
-        elif self.kind == "DB":
-            # Get QUBIC operator
-            if self.Nrec == 2:
-                H_qubic = self.qubic.get_operator(fwhm=fwhm).operands[1]
-            else:
-                H_qubic = self.qubic.get_operator(fwhm=fwhm)
-            R_qubic = ReshapeOperator(H_qubic.operands[0].shapeout, H_qubic.operands[0].shape[0])
-            R_planck = ReshapeOperator(
-                (12 * self.qubic.scene.nside**2, 3),
-                (12 * self.qubic.scene.nside**2 * 3),
-            )
-            opefull = []
-            for ifp in range(2):
-                ope_per_fp = []
-                for irec in range(int(self.Nrec / 2)):
-                    if self.Nrec > 2:
-                        operator = [R_qubic * H_qubic.operands[ifp].operands[irec]]
-                    else:
-                        operator = [R_qubic * H_qubic.operands[ifp]]
-                    for jrec in range(int(self.Nrec / 2)):
-                        if irec == jrec:
-                            operator += [R_planck]
-                        else:
-                            operator += [R_planck * 0]
-                    ope_per_fp += [BlockColumnOperator(operator, axisout=0) * U]
-                opefull += [BlockRowOperator(ope_per_fp, new_axisin=0)]
-            if self.Nrec == 2:
-                h = BlockDiagonalOperator(opefull, new_axisin=0)
-                _r = ReshapeOperator((h.shapeout[0], h.shapeout[1]), (h.shapeout[0] * h.shapeout[1]))
-                return _r * h
-            else:
-                return BlockDiagonalOperator(opefull, axisout=0)
-=======
-
         ### nstokes is hardcoded to nstokes = 3
         ### We could retrieve it in the shape of H if we want to implement a different nstokes case
         # nstokes = H_qubic.shapein[-1] # might not work for nstokes = 1
@@ -1432,9 +1118,7 @@
         if seenpix is not None:
             U = (
                 ReshapeOperator((self.Nrec * sum(seenpix) * nstokes), (self.Nrec, sum(seenpix), nstokes))
-                * PackOperator(
-                    np.broadcast_to(seenpix[None, :, None], (self.Nrec, seenpix.size, nstokes)).copy()
-                )
+                * PackOperator(np.broadcast_to(seenpix[None, :, None], (self.Nrec, seenpix.size, nstokes)).copy())
             ).T
         else:
             U = IdentityOperator()
@@ -1442,67 +1126,20 @@
         ### Get QUBIC H operator
         H_qubic = self.qubic.get_operator(fwhm=fwhm)
 
-        R_planck = ReshapeOperator(
-            (12 * self.qubic.scene.nside**2, nstokes),
-            (12 * self.qubic.scene.nside**2 * nstokes),
-        )
+        R_planck = ReshapeOperator((12 * self.qubic.scene.nside**2, nstokes), (12 * self.qubic.scene.nside**2 * nstokes))
         H_planck_ = BlockDiagonalOperator([R_planck] * self.Nrec, new_axisout=0)
         # It is necessary to change the shape of H_planck_ in order to stack it with H_qubic
         R_diag = ReshapeOperator(H_planck_.shapeout, H_planck_.shape[0])
         H_planck = R_diag(H_planck_)
->>>>>>> e4f615b4
 
         H_list = [H_qubic]
         ### Doing the BlockDiagonal H_planck line by line in order to stack it with H_qubic in a BlockColumnOperator
         H_list += [H_planck]
         return BlockColumnOperator(H_list, axisout=0) * U
 
-<<<<<<< HEAD
-    def get_invntt_operator(self, weight_planck=1, beam_correction=None, seenpix=None, mask=None):
-        if beam_correction is None:
-            beam_correction = [0] * self.Nrec
-
-        if self.kind == "UWB":
-            invn_q = self.qubic.get_invntt_operator()
-            R = ReshapeOperator(invn_q.shapeout, invn_q.shape[0])
-            invn_q = [R(invn_q(R.T))]
-
-            invntt_planck143 = weight_planck * self.pl143.get_invntt_operator(beam_correction=beam_correction[0], mask=mask, seenpix=seenpix)
-            invntt_planck217 = weight_planck * self.pl217.get_invntt_operator(beam_correction=beam_correction[0], mask=mask, seenpix=seenpix)
-            R_planck = ReshapeOperator(invntt_planck143.shapeout, invntt_planck143.shape[0])
-            invN_143 = R_planck(invntt_planck143(R_planck.T))
-            invN_217 = R_planck(invntt_planck217(R_planck.T))
-            if self.Nrec == 1:
-                invNe = [invN_143, invN_217]
-            else:
-                invNe = [invN_143] * int(self.Nrec / 2) + [invN_217] * int(self.Nrec / 2)
-            invN = invn_q + invNe
-            return BlockDiagonalOperator(invN, axisout=0)
-
-        elif self.kind == "DB":
-            invn_q_150 = self.qubic.get_invntt_operator().operands[0]
-            invn_q_220 = self.qubic.get_invntt_operator().operands[1]
-            R = ReshapeOperator(invn_q_150.shapeout, invn_q_150.shape[0])
-
-            invntt_planck143 = weight_planck * self.pl143.get_invntt_operator(beam_correction=beam_correction[0], mask=mask, seenpix=seenpix)
-            invntt_planck217 = weight_planck * self.pl217.get_invntt_operator(beam_correction=beam_correction[0], mask=mask, seenpix=seenpix)
-            R_planck = ReshapeOperator(invntt_planck143.shapeout, invntt_planck143.shape[0])
-            invN_143 = R_planck(invntt_planck143(R_planck.T))
-            invN_217 = R_planck(invntt_planck217(R_planck.T))
-            invN = [R(invn_q_150(R.T))]
-            for i in range(int(self.Nrec / 2)):
-                invN += [R_planck(invntt_planck143(R_planck.T))]
-            invN += [R(invn_q_220(R.T))]
-
-            for i in range(int(self.Nrec / 2)):
-                invN += [R_planck(invntt_planck217(R_planck.T))]
-
-            return BlockDiagonalOperator(invN, axisout=0)
-=======
-    def get_invntt_operator( # We stack the invN_qubic and invN_planck on top of eachother
+    def get_invntt_operator(  # We stack the invN_qubic and invN_planck on top of eachother
         self, weight_planck=1, beam_correction=None, seenpix=None, mask=None
     ):
-
         if beam_correction is None:
             beam_correction = [0] * self.Nrec
 
@@ -1510,36 +1147,21 @@
         R = ReshapeOperator(invn_q.shapeout, invn_q.shape[0])
         invn_q = [R(invn_q(R.T))]
 
-        invntt_planck143 = weight_planck * self.pl143.get_invntt_operator(
-            beam_correction=beam_correction[0], mask=mask, seenpix=seenpix
-        )
-        invntt_planck217 = weight_planck * self.pl217.get_invntt_operator(
-            beam_correction=beam_correction[0], mask=mask, seenpix=seenpix
-        )
-        R_planck = ReshapeOperator(
-            invntt_planck143.shapeout, invntt_planck143.shape[0]
-        )
+        invntt_planck143 = weight_planck * self.pl143.get_invntt_operator(beam_correction=beam_correction[0], mask=mask, seenpix=seenpix)
+        invntt_planck217 = weight_planck * self.pl217.get_invntt_operator(beam_correction=beam_correction[0], mask=mask, seenpix=seenpix)
+        R_planck = ReshapeOperator(invntt_planck143.shapeout, invntt_planck143.shape[0])
         invN_143 = R_planck(invntt_planck143(R_planck.T))
         invN_217 = R_planck(invntt_planck217(R_planck.T))
         if self.Nrec == 1:
             invNe = [invN_143, invN_217]
         else:
-            invNe = [invN_143] * int(self.Nrec / 2) + [invN_217] * int(
-                self.Nrec / 2
-            )
+            invNe = [invN_143] * int(self.Nrec / 2) + [invN_217] * int(self.Nrec / 2)
         invN = invn_q + invNe
         return BlockDiagonalOperator(invN, axisout=0)
->>>>>>> e4f615b4
-
-
-<<<<<<< HEAD
+
+
 class JointAcquisitionComponentsMapMaking:
-    def __init__(self, d, kind, comp, Nsub, nus_external, nintegr, nu_co=None, H=None):
-        self.kind = kind
-=======
     def __init__(self, d, comp, Nsub, nus_external, nintegr, nu_co=None, H=None):
-
->>>>>>> e4f615b4
         self.d = d
         self.Nsub = Nsub
         self.comp = comp
@@ -1547,19 +1169,7 @@
         self.nintegr = nintegr
 
         ### Select the instrument model
-<<<<<<< HEAD
-        if self.kind == "DB":
-            self.qubic = QubicDualBand(self.d, self.Nsub, nrec=2, comps=self.comp, H=H, nu_co=nu_co)
-        elif self.kind == "UWB":
-            self.qubic = QubicUltraWideBand(self.d, self.Nsub, nrec=2, comps=self.comp, H=H, nu_co=nu_co)
-        else:
-            raise TypeError(f"{self.kind} is not implemented...")
-=======
-        self.qubic = QubicInstrumentType(
-            self.d, self.Nsub, nrec=2, comps=self.comp, H=H, nu_co=nu_co
-        )
-
->>>>>>> e4f615b4
+        self.qubic = QubicInstrumentType(self.d, self.Nsub, nrec=2, comps=self.comp, H=H, nu_co=nu_co)
 
         self.scene = self.qubic.scene
         self.external = OtherDataParametric(self.nus_external, self.scene.nside, self.comp, self.nintegr)
