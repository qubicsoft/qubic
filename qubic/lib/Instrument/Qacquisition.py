import pickle
import warnings

import healpy as hp
import numpy as np
from fgbuster.mixingmatrix import MixingMatrix
from pyoperators import (
    MPI,
    AdditionOperator,
    BlockColumnOperator,
    BlockDiagonalOperator,
    BlockRowOperator,
    CompositionOperator,
    DenseBlockDiagonalOperator,
    DenseOperator,
    DiagonalOperator,
    I,
    IdentityOperator,
    MPIDistributionIdentityOperator,
    Operator,
    PackOperator,
    ReshapeOperator,
    SymmetricBandToeplitzOperator,
    proxy_group,
    rule_manager,
)
from pyoperators.utils.mpi import as_mpi
from pysimulators import (
    Acquisition,
    FitsArray,
)
from pysimulators.interfaces.healpy import HealpixConvolutionGaussianOperator
from pysimulators.noises import (
    _fold_psd,
    _gaussian_psd_1f,
    _logloginterp_psd,
    _psd2invntt,
    _unfold_psd,
)

from qubic.data import PATH
from qubic.lib.Instrument.Qinstrument import (
    QubicInstrument,
    QubicMultibandInstrument,
    compute_freq,
)
from qubic.lib.Qsamplings import get_pointing
from qubic.lib.Qscene import QubicScene

warnings.filterwarnings("ignore")


class QubicAcquisition(Acquisition):
    """
    The QubicAcquisition class, which combines the instrument, sampling and
    scene models.
    """

    def __init__(self, instrument, sampling, scene, d):
        """
        acq = QubicAcquisition(instrument, sampling, scene, d)
        Parameters
        ----------
        instrument : QubicInstrument, optional
            The QubicInstrument instance.
        sampling : pointing
            Pointing obtained with get_pointing().
        scene : QubicScene, optional
            The discretized observed scene (the sky).
        d : dictionary with lot of parameters:
            block : tuple of slices, optional
                Partition of the samplings.
            effective_duration : float, optional
                If not None, the noise properties are rescaled so that this
                acquisition has an effective duration equal to the specified value,
                in years.
            photon_noise : boolean, optional
                If true, the photon noise contribution is included.
            max_nbytes : int or None, optional
                Maximum number of bytes to be allocated for the acquisition's
                operator.
            nprocs_instrument : int, optional
                For a given sampling slice, number of procs dedicated to
                the instrument.
            nprocs_sampling : int, optional
                For a given detector slice, number of procs dedicated to
                the sampling.
            comm : mpi4py.MPI.Comm, optional
                The acquisition's MPI communicator. Note that it is transformed
                into a 2d cartesian communicator before being stored as the 'comm'
                attribute. The following relationship must hold:
                    comm.size = nprocs_instrument * nprocs_sampling
            psd : array-like, optional
                The one-sided or two-sided power spectrum density
                [signal unit/sqrt Hz].
            bandwidth : float, optional
                The PSD frequency increment [Hz].
            twosided : boolean, optional
                Whether or not the input psd is one-sided (only positive
                frequencies) or two-sided (positive and negative frequencies).
            sigma : float
                Standard deviation of the white noise component.
        """
        block = d["block"]
        effective_duration = d["effective_duration"]
        photon_noise = d["photon_noise"]
        max_nbytes = d["max_nbytes"]
        psd = d["psd"]
        bandwidth = d["bandwidth"]
        twosided = d["twosided"]
        sigma = d["sigma"]
        self.interp_projection = d["interp_projection"]
        comm = d["comm"]
        nprocs_instrument = d["nprocs_instrument"]
        nprocs_sampling = d["nprocs_sampling"]

        Acquisition.__init__(
            self,
            instrument,
            sampling,
            scene,
            block=block,
            max_nbytes=max_nbytes,
            nprocs_instrument=nprocs_instrument,
            nprocs_sampling=nprocs_sampling,
            comm=comm,
        )

        self.photon_noise = bool(photon_noise)
        self.effective_duration = effective_duration
        self.bandwidth = bandwidth
        self.psd = psd
        self.twosided = twosided
        self.sigma = sigma
        self.forced_sigma = None

    def get_coverage(self):
        """
        Return the acquisition scene coverage as given by H.T(1), normalized
        so that its integral over the sky is the number of detectors times
        the duration of the acquisition.
        """
        H = self.get_operator()
        out = H.T(np.ones((len(self.instrument), len(self.sampling))))
        if self.scene.kind != "I":
            out = out[..., 0].copy()  # to avoid keeping QU in memory
        ndetectors = self.comm.allreduce(len(self.instrument))
        nsamplings = self.sampling.comm.allreduce(len(self.sampling))
        out *= ndetectors * nsamplings * self.sampling.period / np.sum(out)
        return out

    def get_hitmap(self, nside=None):  # ?
        """
        Return a healpy map whose values are the number of times a pointing
        hits the pixel.
        """
        if nside is None:
            nside = self.scene.nside
        ipixel = self.sampling.healpix(nside)
        npixel = 12 * nside**2
        hit = np.histogram(ipixel, bins=npixel, range=(0, npixel))[0]
        self.comm.Allreduce(MPI.IN_PLACE, as_mpi(hit), op=MPI.SUM)
        return hit

    def get_noise(self, det_noise, photon_noise, seed=None, out=None):
        np.random.seed(seed)
        out = self.instrument.get_noise(self.sampling, self.scene, det_noise, photon_noise, out=out)
        if self.effective_duration is not None:
            nsamplings = self.sampling.comm.allreduce(len(self.sampling))

            out *= np.sqrt(nsamplings * self.sampling.period / (self.effective_duration * 31557600))
        return out

    get_noise.__doc__ = Acquisition.get_noise.__doc__

    def get_aperture_integration_operator(self):
        """
        Integrate flux density in the telescope aperture.
        Convert signal from W / m^2 / Hz into W / Hz.
        """
        return self.instrument.get_aperture_integration_operator()

    def get_convolution_peak_operator(self, **keywords):
        """
        Return an operator that convolves the Healpix sky by the gaussian
        kernel that, if used in conjonction with the peak sampling operator,
        best approximates the synthetic beam.
        """
        return self.instrument.get_convolution_peak_operator(**keywords)

    def get_detector_integration_operator(self):
        """
        Integrate flux density in detector solid angles.
        Convert W / sr into W.
        """
        return self.instrument.get_detector_integration_operator()

    def get_detector_response_operator(self):
        """
        Return the operator for the bolometer responses.
        """
        return BlockDiagonalOperator(
            [self.instrument.get_detector_response_operator(self.sampling[b]) for b in self.block],
            axisin=1,
        )

    def get_distribution_operator(self):
        """
        Return the MPI distribution operator.
        """
        return MPIDistributionIdentityOperator(self.comm)

    def get_filter_operator(self):
        """
        Return the filter operator.
        Convert units from W/Hz to W.
        """
        return self.instrument.get_filter_operator()

    def get_hwp_operator(self):
        """
        Return the operator for the bolometer responses.
        """
        return BlockDiagonalOperator(
            [self.instrument.get_hwp_operator(self.sampling[b], self.scene) for b in self.block],
            axisin=1,
        )

    def get_diag_invntt_operator(self):
        print("Use diagonal noise covariance matrix")

        sigma_detector = self.instrument.detector.nep / np.sqrt(2 * self.sampling.period)
        if self.photon_noise:
            sigma_photon = self.instrument._get_noise_photon_nep(self.scene) / np.sqrt(2 * self.sampling.period)
        else:
            sigma_photon = 0

        out = DiagonalOperator(
            1 / (sigma_detector**2 + sigma_photon**2),
            broadcast="rightward",
            shapein=(len(self.instrument), len(self.sampling)),
        )
        if self.effective_duration is not None:
            nsamplings = self.comm.allreduce(len(self.sampling))
            out /= nsamplings * self.sampling.period / (self.effective_duration * 31557600)
        return out

<<<<<<< HEAD
    def get_invntt_operator(self, det_noise, photon_noise):  # Not working in some cases?
=======
    def get_invntt_operator(self, det_noise, photon_noise): # Not working in some cases? ## det_noise, photon_noise are now weights
>>>>>>> e59f11fb
        """
        Return the inverse time-time noise correlation matrix as an Operator.

        The input Power Spectrum Density can either be fully specified by using
        the 'bandwidth' and 'psd' keywords, or by providing the parameters of
        the gaussian distribution:
        psd = sigma**2 * (1 + (fknee/f)**fslope) / B
        where B is the sampling bandwidth equal to sampling_frequency / N.

        Parameters
        ----------
        sampling : Sampling
            The temporal sampling.
        psd : array-like, optional
            The one-sided or two-sided power spectrum density
            [signal unit/sqrt Hz].
        bandwidth : float, optional
            The PSD frequency increment [Hz].
        twosided : boolean, optional
            Whether or not the input psd is one-sided (only positive
            frequencies) or two-sided (positive and negative frequencies).
        sigma : float
            Standard deviation of the white noise component.
        sampling_frequency : float
            The sampling frequency [Hz].
        fftw_flag : string, optional
            The flags FFTW_ESTIMATE, FFTW_MEASURE, FFTW_PATIENT and
            FFTW_EXHAUSTIVE can be used to describe the increasing amount of
            effort spent during the planning stage to create the fastest
            possible transform. Usually, FFTW_MEASURE is a good compromise
            and is the default.
        nthreads : int, optional
            Tells how many threads to use when invoking FFTW or MKL. Default is
            the number of cores.

        """

        fftw_flag = "FFTW_MEASURE"
        nthreads = None

        # if self.bandwidth is None or self.psd is None:
        if self.bandwidth is None and self.psd is not None or self.bandwidth is not None and self.psd is None:
            raise ValueError("The bandwidth or the PSD is not specified.")

        # Get sigma in Watt
        self.sigma = 0
<<<<<<< HEAD
        if det_noise is not None:
            self.sigma = self.instrument.detector.nep / np.sqrt(2 * self.sampling.period)

        if photon_noise:
            sigma_photon = self.instrument._get_noise_photon_nep(self.scene) / np.sqrt(2 * self.sampling.period)
=======
        if det_noise != 0:
            self.sigma = self.instrument.detector.nep / np.sqrt(
                2 * self.sampling.period
            ) * det_noise

        if photon_noise != 0:
            sigma_photon = self.instrument._get_noise_photon_nep(self.scene) / np.sqrt(
                2 * self.sampling.period
            ) * photon_noise
>>>>>>> e59f11fb
            self.sigma = np.sqrt(self.sigma**2 + sigma_photon**2)

        else:
            pass

        if self.bandwidth is None and self.psd is None and self.sigma is None:
            raise ValueError("The noise model is not specified.")

        if self.forced_sigma is None:
            pass
        else:
            self.sigma = self.forced_sigma.copy()

        shapein = (len(self.instrument), len(self.sampling))

        if self.bandwidth is None and self.instrument.detector.fknee == 0:
            out = DiagonalOperator(
                1 / self.sigma**2,
                broadcast="rightward",
                shapein=(len(self.instrument), len(self.sampling)),
            )

            if self.effective_duration is not None:
                nsamplings = self.sampling.comm.allreduce(len(self.sampling))
                out /= nsamplings * self.sampling.period / (self.effective_duration * 31557600)
            return out

        sampling_frequency = 1 / self.sampling.period

        nsamples_max = len(self.sampling)
        fftsize = 2
        while fftsize < nsamples_max:
            fftsize *= 2

        new_bandwidth = sampling_frequency / fftsize
        if self.bandwidth is not None and self.psd is not None:
            if self.twosided:
                self.psd = _fold_psd(self.psd)
            f = np.arange(fftsize // 2 + 1, dtype=float) * new_bandwidth
            p = _unfold_psd(_logloginterp_psd(f, self.bandwidth, self.psd))
        else:
            p = _gaussian_psd_1f(
                fftsize,
                sampling_frequency,
                self.sigma,
                self.instrument.detector.fknee,
                self.instrument.detector.fslope,
                twosided=True,
            )
        p[..., 0] = p[..., 1]
        invntt = _psd2invntt(p, new_bandwidth, self.instrument.detector.ncorr, fftw_flag=fftw_flag)

        print("non diagonal case")
        if self.effective_duration is not None:
            nsamplings = self.comm.allreduce(len(self.sampling))
            invntt /= nsamplings * self.sampling.period / (self.effective_duration * 31557600)

        return SymmetricBandToeplitzOperator(shapein, invntt, fftw_flag=fftw_flag, nthreads=nthreads)

    get_invntt_operator.__doc__ = Acquisition.get_invntt_operator.__doc__

    def get_unit_conversion_operator(self):
        """
        Convert sky temperature into W / m^2 / Hz.
        If the scene has been initialised with the 'absolute' keyword, the
        scene is assumed to include the CMB background and the fluctuations
        (in Kelvin) and the operator follows the non-linear Planck law.
        Otherwise, the scene only includes the fluctuations (in microKelvin)
        and the operator is linear (i.e. the output also corresponds to power
        fluctuations).
        """
        nu = self.instrument.filter.nu
        return self.scene.get_unit_conversion_operator(nu)

    def get_operator(self):
        """
        Return the operator of the acquisition. Note that the operator is only
        linear if the scene temperature is differential (absolute=False).
        """
        distribution = self.get_distribution_operator()
        temp = self.get_unit_conversion_operator()
        aperture = self.get_aperture_integration_operator()
        filter = self.get_filter_operator()
        projection = self.get_projection_operator()
        hwp = self.get_hwp_operator()
        polarizer = self.get_polarizer_operator()
        integ = self.get_detector_integration_operator()
        trans_inst = self.instrument.get_transmission_operator()
        trans_atm = self.scene.atmosphere.transmission
        response = self.get_detector_response_operator()

        with rule_manager(inplace=True):
            H = CompositionOperator(
                [
                    response,
                    trans_inst,
                    integ,
                    polarizer,
                    hwp * projection,
                    filter,
                    aperture,
                    trans_atm,
                    temp,
                    distribution,
                ]
            )
        if self.scene == "QU":
            H = self.get_subtract_grid_operator()(H)
        return H

    def get_polarizer_operator(self):
        """
        Return operator for the polarizer grid.
        """
        return BlockDiagonalOperator(
            [self.instrument.get_polarizer_operator(self.sampling[b], self.scene) for b in self.block],
            axisin=1,
        )

    def get_projection_operator(self, verbose=True):
        """
        Return the projection operator for the peak sampling.
        Convert units from W to W/sr.
        Parameters
        ----------
        verbose : bool, optional
            If true, display information about the memory allocation.
        """
        f = self.instrument.get_projection_operator
        if len(self.block) == 1:
            return BlockColumnOperator(
                [f(self.sampling[b], self.scene, verbose=verbose, interp_projection=self.interp_projection) for b in self.block],
                axisout=1,
            )

        # XXX HACK
        def callback(i):
            p = f(self.sampling[self.block[i]], self.scene, verbose=False)
            return p

        shapeouts = [(len(self.instrument), s.stop - s.start) + self.scene.shape[1:] for s in self.block]
        proxies = proxy_group(len(self.block), callback, shapeouts=shapeouts)
        return BlockColumnOperator(proxies, axisout=1)

    def get_add_grids_operator(self):
        """Return operator to add signal from detector pairs."""
        nd = len(self.instrument)
        if nd % 2 != 0:
            raise ValueError("Odd number of detectors.")
        partitionin = 2 * (len(self.instrument) // 2,)
        return BlockRowOperator([I, I], axisin=0, partitionin=partitionin)  # ?

    def get_subtract_grids_operator(self):
        """Return operator to subtract signal from detector pairs."""
        nd = len(self.instrument)
        if nd % 2 != 0:
            raise ValueError("Odd number of detectors.")
        partitionin = 2 * (len(self.instrument) // 2,)
        return BlockRowOperator([I, -I], axisin=0, partitionin=partitionin)  # ?

    # def get_observation(self, map, convolution=True, noiseless=False):
    #     """
    #     tod = map2tod(acquisition, map)
    #     tod, convolved_map = map2tod(acquisition, map, convolution=True)
    #     Parameters
    #     ----------
    #     map : I, QU or IQU maps
    #         Temperature, QU or IQU maps of shapes npix, (npix, 2), (npix, 3)
    #         with npix = 12 * nside**2
    #     noiseless : boolean, optional
    #         If True, no noise is added to the observation.
    #     convolution : boolean, optional
    #         Set to True to convolve the input map by a gaussian and return it.
    #     Returns
    #     -------
    #     tod : array
    #         The Time-Ordered-Data of shape (ndetectors, ntimes).
    #     convolved_map : array, optional
    #         The convolved map, if the convolution keyword is set.
    #     """
    #     if convolution:
    #         convolution = self.get_convolution_peak_operator()
    #         map = convolution(map)

    #     H = self.get_operator()
    #     tod = H(map)

    #     if not noiseless:
    #         tod += self.get_noise()

    #     if convolution:
    #         return tod, map

    #     return tod

    def get_preconditioner(self, cov):
        if cov is not None:
            cov_inv = 1 / cov
            cov_inv[np.isinf(cov_inv)] = 0.0
            preconditioner = DiagonalOperator(cov_inv, broadcast="rightward")
        else:
            preconditioner = None
        return preconditioner


class PlanckAcquisition:
    def __init__(self, band, scene):
        if band not in (30, 44, 70, 143, 217, 353):
            raise ValueError("Invalid band '{}'.".format(band))
        self.scene = scene
        self.band = band
        self.nside = self.scene.nside

        if band == 30:
            filename = "Variance_Planck30GHz_Kcmb2_ns256.fits"
            var = np.zeros((12 * self.scene.nside**2, 3))
            for i in range(3):
                var[:, i] = hp.ud_grade(hp.fitsfunc.read_map(filename, field=i), self.scene.nside)
            sigma = np.sqrt(var)
        elif band == 44:
            filename = "Variance_Planck44GHz_Kcmb2_ns256.fits"
            var = np.zeros((12 * self.scene.nside**2, 3))
            for i in range(3):
                var[:, i] = hp.ud_grade(hp.fitsfunc.read_map(filename, field=i), self.scene.nside)
            sigma = np.sqrt(var)
        elif band == 70:
            filename = "Variance_Planck70GHz_Kcmb2_ns256.fits"
            var = np.zeros((12 * self.scene.nside**2, 3))
            for i in range(3):
                var[:, i] = hp.ud_grade(hp.fitsfunc.read_map(filename, field=i), self.scene.nside)
            sigma = np.sqrt(var)
        elif band == 143:
            filename = "Variance_Planck143GHz_Kcmb2_ns256.fits"
            self.var = np.array(FitsArray(PATH + filename))
            sigma = np.sqrt(self.var)
        elif band == 217:
            filename = "Variance_Planck217GHz_Kcmb2_ns256.fits"
            self.var = np.array(FitsArray(PATH + filename))
            sigma = np.sqrt(self.var)
        else:
            filename = "Variance_Planck353GHz_Kcmb2_ns256.fits"
            var = np.zeros((12 * self.scene.nside**2, 3))
            for i in range(3):
                var[:, i] = hp.ud_grade(hp.fitsfunc.read_map(filename, field=i), self.scene.nside)
            sigma = np.sqrt(var)

        if scene.kind == "I":
            sigma = sigma[:, 0]
        elif scene.kind == "QU":
            sigma = sigma[:, :2]
        if self.nside != 256:
            sigma = np.array(hp.ud_grade(sigma.T, self.nside, power=2), copy=False).T
        self.sigma = sigma * 1e6

    def get_operator(self, nintegr=1):
        Hp = DiagonalOperator(
            np.ones((12 * self.nside**2, 3)),
            broadcast="rightward",
            shapein=self.scene.shape,
            shapeout=np.ones((12 * self.nside**2, 3)).ravel().shape,
        )

        if nintegr == 1:
            return Hp

<<<<<<< HEAD
    def get_invntt_operator(self, beam_correction=0, mask=None, seenpix=None):
        if beam_correction != 0:
            factor = 4 * np.pi * (np.rad2deg(beam_correction) / 2.35 / np.degrees(hp.nside2resol(self.scene.nside))) ** 2
            # print(f'corrected by {factor}')
            varnew = hp.smoothing(self.var.T, fwhm=beam_correction / np.sqrt(2)) / factor
            self.sigma = 1e6 * np.sqrt(varnew.T)
=======
    def get_invntt_operator(self, planck_ntot, beam_correction=0, mask=None, seenpix=None):

        if planck_ntot == 0:
            return IdentityOperator()

        if beam_correction != 0:
            factor = (
                4 * np.pi* (
                    np.rad2deg(beam_correction) / 2.35 / np.degrees(hp.nside2resol(self.scene.nside))
                    )** 2
            )
            # print(f'corrected by {factor}')
            varnew = (
                hp.smoothing(self.var.T, fwhm=beam_correction / np.sqrt(2)) / factor
            )
            self.sigma = 1e6 * np.sqrt(varnew.T) * planck_ntot
>>>>>>> e59f11fb

        if mask is not None:
            for i in range(3):
                self.sigma[:, i] /= mask.copy()

        myweight = 1 / (self.sigma**2)

        return DiagonalOperator(myweight, broadcast="leftward", shapein=myweight.shape)

    def get_noise(self, rng_noise):
        state = np.random.get_state()
<<<<<<< HEAD
        np.random.seed(seed)
        out = np.random.standard_normal(np.ones((12 * self.nside**2, 3)).shape) * self.sigma
=======
        out = (
            rng_noise.standard_normal(np.ones((12 * self.nside**2, 3)).shape)
            * self.sigma
        )
>>>>>>> e59f11fb
        np.random.set_state(state)
        return out


class QubicMultiAcquisitions:
    """

    Instance to define the multi-frequency instrument.

    Input : - dictionary : contains QUBIC informations
            - Nsub : Number of sub-bands for integrating the physical bandwidth
            - Nrec : Number of reconstructed maps (in the case of FMM)
            - comps : List of astrophysical components (CMB, Dust, ...)
            - H : List of pointing matrix if not already computed
            - nu_co : Frequency of a line emission

    """

    def __init__(self, dictionary, nsub, nrec, comps=[], H=None, nu_co=None, sampling=None):
        ### Define class arguments
        self.dict = dictionary
        self.nsub = nsub
        self.nrec = nrec
        self.dict["nf_sub"] = self.nsub
        self.comps = comps
        self.fsub = int(self.nsub / self.nrec)

        ### Resolve issue when comm, nprocs_instrument, nprocs_sampling are None in the dictionary.
        # It will define them using codes from Acquisition in pysimulators if they are not defined by the user.
        # When dict["nprocs_instrument"] is None, the test to save MPI communicator at the end of __init__ is passing while it should not.
        comm = self.dict["comm"]
        nprocs_instrument = self.dict["nprocs_instrument"]
        nprocs_sampling = self.dict["nprocs_sampling"]

        if comm is None:
            comm = MPI.COMM_WORLD
        if nprocs_instrument is None and nprocs_sampling is None:
            nprocs_instrument = 1
            nprocs_sampling = comm.size
        elif nprocs_instrument is None:
            if nprocs_sampling < 1 or nprocs_sampling > comm.size:
                raise ValueError(f"Invalid value for nprocs_sampling '{nprocs_sampling}'.")
            nprocs_instrument = comm.size // nprocs_sampling
        else:
            if nprocs_instrument < 1 or nprocs_instrument > comm.size:
                raise ValueError(f"Invalid value for nprocs_instrument '{nprocs_instrument}'.")
            nprocs_sampling = comm.size // nprocs_instrument
        if nprocs_instrument * nprocs_sampling != comm.size:
            raise ValueError("Invalid MPI distribution of the acquisition.")

        self.dict["comm"] = comm
        self.dict["nprocs_instrument"] = nprocs_instrument
        self.dict["nprocs_sampling"] = nprocs_sampling

        # There was code duplication in the previous version
        self.allnus = []
        self.allnus_rec = []
        if self.dict["instrument_type"] == "MB":  # to be implemented on dictionary level
            print("Only the 150 GHz band will be used.")
            f_bands = [150]  # this is for the TD MonoBand instrument, the choice of the band could be implemented at dictionary level
        else:
            f_bands = [150, 220]
        for i, f_band in enumerate(f_bands):
            ### Compute frequencies on the edges
            _, _, nus_subbands_i, _, _, _ = compute_freq(f_band, Nfreq=int(self.nsub / len(f_bands)), relative_bandwidth=self.dict["filter_relative_bandwidth"])

            ### Compute the effective reconstructed frequencies if FMM is applied
            _, _, nus_i, _, _, _ = compute_freq(f_band, Nfreq=int(self.nrec / len(f_bands)), relative_bandwidth=self.dict["filter_relative_bandwidth"])

            ### Joint 150 and 220 GHz band if needed
            self.allnus += list(nus_subbands_i)
            self.allnus_rec += list(nus_i)

        ### Convert lists to numpy arrays
        self.allnus = np.array(self.allnus)
        self.allnus_rec = np.array(self.allnus_rec)

        ### Multi-frequency instrument
        self.multiinstrument = QubicMultibandInstrument(self.dict)
        print(self.multiinstrument)

        if sampling is None:
            self.sampling = get_pointing(self.dict)
        else:
            self.sampling = sampling
        self.scene = QubicScene(self.dict)
        self.npix = 12 * self.scene.nside**2

        ### Compute pointing matrix
        self.subacqs = [QubicAcquisition(self.multiinstrument[i], self.sampling, self.scene, self.dict) for i in range(len(self.multiinstrument))]

        ### CO line emission
        if nu_co is not None:
            dmono = self.dict.copy()
            dmono["filter_nu"] = nu_co * 1e9
            dmono["filter_relative_bandwidth"] = 0.05

            instrument_co = QubicInstrument(dmono, FRBW=0.25)
            self.multiinstrument.subinstruments += [instrument_co]
            self.subacqs += [QubicAcquisition(instrument_co, self.sampling, self.scene, dmono)]

            self.allnus = np.append(self.allnus, nu_co)

        for acq in self.subacqs:
            acq.comm = self.subacqs[0].comm

        ### Angular resolution
        self.allfwhm = np.zeros(len(self.multiinstrument))
        for i in range(len(self.multiinstrument)):
            self.allfwhm[i] = self.subacqs[i].get_convolution_peak_operator().fwhm

        ### Compute the pointing matrix if not already done
        if H is None:
            self.H = [self.subacqs[i].get_operator() for i in range(len(self.subacqs))]
        else:
            self.H = H

        ### Save MPI communicator
        if self.dict["nprocs_instrument"] != 1:
            self.mpidist = self.H[0].operands[-1]
            for i in range(1, len(self.H)):
                self.H[i].operands[-1] = self.mpidist

        ### Define the number of detector and sampling (for each processors)
        self.ndets = len(self.subacqs[0].instrument)
        self.nsamples = len(self.sampling)
        self.coverage = self._get_coverage()

    def _get_coverage(self):
        out = self.H[0].T(np.ones(self.H[0].T.shapein))
        if self.scene.kind != "I":
            out = out[..., 0].copy()
        out *= self.ndets * self.nsamples * self.sampling.period / np.sum(out)
        return out

    def _get_mixing_matrix(self, nus, beta):
        """

        Method to return mixing matrix.

        If beta has shape (ncomp), then the mixing matrix will have shape (nfreq, ncomp).
        If beta has shape (npix, ncomp), the the elements of the mxing matrix vary across the sky, it will have shape (npix, nfreq, ncomp)

        """

        ### Define Mixing Matrix with FGB classes
        mm = MixingMatrix(*self.comps)

        ### Compute them using the eval method at each frequency nus
        mixing_matrix_elements = mm.eval(nus, *beta)

        _sh = mixing_matrix_elements.shape
        if _sh[0] != 1:
            beta = hp.ud_grade(beta, self.scene.nside)
            mixing_matrix_elements = mm.eval(nus, *beta)

            mixing_matrix = np.transpose(mixing_matrix_elements, (1, 0, 2))
        else:
            mixing_matrix = mixing_matrix_elements[0]

        return np.round(mixing_matrix, 10)

    def _get_mixing_operator(self, A):
        """

        Method to define an operator like object for a given frequency nu, the input A should be for one frequency.
        The type of operator depends on the shape of input A.

        """

        if A.ndim == 1:  ### If constant beta across the sky
            r = ReshapeOperator((1, self.npix, 3), (self.npix, 3))
            D = r * DenseOperator(A, broadcast="rightward", shapein=(A.shape[0], self.npix, 3), shapeout=(1, self.npix, 3))

        else:  ### If varying beta across the sky
            r = ReshapeOperator((self.npix, 1, 3), (self.npix, 3))
            _, nc = A.shape

            def reshape_fct(vec, out):
                out[...] = vec.T

            R = Operator(direct=reshape_fct, transpose=reshape_fct, shapein=(nc, self.npix, 3), shapeout=(3, self.npix, nc), flags="linear")

            ### if pixelization of A is lower than the one of components
            if hp.npix2nside(A.shape[0]) != self.scene.nside:
                A = hp.ud_grade(A.T, self.scene.nside).T

            d = DenseBlockDiagonalOperator(A[:, np.newaxis, :], broadcast="rightward", shapein=(self.npix, nc))

            ### Multiply by 3 to create A matrix for I, Q and U
            D = r * BlockDiagonalOperator([d] * 3, new_axisin=0, new_axisout=2) * R

        return D


class QubicInstrumentType(QubicMultiAcquisitions):
    """
    Class providing methods necessary for all instrument types.

    """

    def __init__(self, dictionary, nsub, nrec, comps=[], H=None, nu_co=None, sampling=None):
        QubicMultiAcquisitions.__init__(self, dictionary, nsub=nsub, nrec=nrec, comps=comps, H=H, nu_co=nu_co, sampling=sampling)

        if self.dict["instrument_type"] == "DB":
            self.used_bands = [150, 220]
            self.nFocalPlanes = 2
        elif self.dict["instrument_type"] == "UWB":
            self.used_bands = [150, 220]
            self.nFocalPlanes = 1
        elif self.dict["instrument_type"] == "MB":
            self.used_bands = [150]  # this is the TD MonoBand instrument
            self.nFocalPlanes = 1
        else:
            raise TypeError(f"{self.dict['instrument_type']} is not implemented...")

    def sum_over_band(self, h, algo, gain=None):  # same for DB and UWB sum_over_band for FMM except for the return,
        # similar for CMM, with one band instead of two
        """

        Perform sum over sub-operators depending on the reconstruction algorithms (FMM or CMM)

        """

        ### Frequency Map-Making
        if algo == "FMM":
            op_sum = []
            f = int(self.nsub / self.nrec)
            h = np.array(h)
            for irec in range(self.nrec):
                imin = irec * f
                imax = (irec + 1) * f - 1
                op_sum += [h[(self.allnus >= self.allnus[imin]) * (self.allnus <= self.allnus[imax])].sum(axis=0)]

            block_list = []
            for iband in range(self.nFocalPlanes):
                edges_band = [iband * int(self.nrec // self.nFocalPlanes), (iband + 1) * int(self.nrec // self.nFocalPlanes)]  # splitting nrec op
                block_list.append(BlockRowOperator(op_sum[edges_band[0] : edges_band[1]], new_axisin=0))

            operator_H = BlockDiagonalOperator(block_list, new_axisout=0)

            return (
                ReshapeOperator(operator_H.shapeout, (self.nFocalPlanes * self.ndets * self.nsamples))
                * operator_H
                * ReshapeOperator(
                    (self.nrec, self.npix, h[0].shapein[-1]),
                    (operator_H.shapein),  # this reshape ensures that it works even for nrec=2
                )
            )

        ### Components Map-Making
        else:
            Operator_list = []
            for iband in range(self.nFocalPlanes):
                if gain is None:
                    gain_ = np.ones(self.ndets)
                else:
                    if len(gain.shape) < 2:
                        gain_ = gain[:]
                    else:
                        gain_ = gain[:, iband]

                G_band = DiagonalOperator(gain_, broadcast="rightward", shapein=(self.ndets, self.nsamples))

                edges_band = [iband * int(self.nsub // self.nFocalPlanes), (iband + 1) * int(self.nsub // self.nFocalPlanes)]  # splitting nsub h
                Operator_list.append(G_band * AdditionOperator(h[edges_band[0] : edges_band[1]]))

            return BlockColumnOperator(Operator_list, axisout=0)

    def get_operator(self, A=None, gain=None, fwhm=None):  # exactly the same for DB and UWB get_operator except for lmax=2 * self.dict["nside"] (which should be the same anyway?)
        """

        Method to generate the pointing matrix.

        mixing_matrix : array like containing mixing matrix elements. If the elements of the mixing matrix are constant across the sky,
                        mixing_matrix.shape = (nfreq, ncomp)

        """
        self.operator = []

        for isub in range(self.nsub):
            ### Compute mixing matrix operator if mixing matrix is provided
            if A is None:
                Acomp = IdentityOperator()
                algo = "FMM"
            else:
                Acomp = self._get_mixing_operator(A=A[isub])
                algo = "CMM"

            ### Compute gaussian kernel to account for angular resolution
            # convolution = IdentityOperator()
            if fwhm is None:
                convolution = IdentityOperator()
            else:
<<<<<<< HEAD
                convolution = HealpixConvolutionGaussianOperator(fwhm=fwhm[isub], lmax=3 * self.scene.nside - 1)
=======
                convolution = HealpixConvolutionGaussianOperator(
                    fwhm=fwhm[isub], lmax= 3*self.scene.nside - 1
                )
>>>>>>> e59f11fb

            ### Compose operator as H = Proj * C * A
            with rule_manager(inplace=True):
                hi = CompositionOperator([self.H[isub], convolution, Acomp])

            self.operator.append(hi)

        ### Do the sum over operators depending on the reconstruction model
        H = self.sum_over_band(self.operator, gain=gain, algo=algo)

        return H
<<<<<<< HEAD

    def get_invntt_operator(self):  # DB and UWB had the same get_invntt_operator except from the return and the det_noise=False in 220 band
=======
    
    def get_invntt_operator(self, wdet, wpho150, wpho220): # DB and UWB had the same get_invntt_operator except from the return and the det_noise=False in 220 band
>>>>>>> e59f11fb
        """

        Method to compute the inverse noise covariance matrix in time-domain.

        """

        if wdet == 0 and wpho150 == 0 and wpho220 == 0:
            self.invn150 = IdentityOperator() # used in PresetAcquisition.get_approx_hth
            return IdentityOperator(shapein=(len(self.multiinstrument[0]), len(self.sampling)))
        photon_noise = [wpho150, wpho220]
        if self.dict["instrument_type"] == "UWB":
<<<<<<< HEAD
            det_noise = [True, False]
        else:  # doesn't matter for MB, because only the first is used anyway
            det_noise = [True, True]
=======
            det_noise = [wdet, 0]
        else: # doesn't matter for MB, because only the first is used anyway
            det_noise = [wdet, wdet]
>>>>>>> e59f11fb
        invn_list = []
        for iband, band in enumerate(self.used_bands):
            d = self.dict.copy()
            d["filter_nu"] = band * 1e9
            d["effective_duration"] = self.dict["effective_duration{}".format(band)]
            inst = QubicInstrument(d)
            subacq = QubicAcquisition(inst, self.sampling, self.scene, d)
<<<<<<< HEAD
            invn_list.append(subacq.get_invntt_operator(det_noise=det_noise[iband], photon_noise=True))
        self.invn150 = invn_list[0]  # used in PresetAcquisition.get_approx_hth
=======
            invn_list.append(subacq.get_invntt_operator(det_noise=det_noise[iband], photon_noise=photon_noise[iband]))
        self.invn150 = invn_list[0] # used in PresetAcquisition.get_approx_hth
>>>>>>> e59f11fb
        if self.dict["instrument_type"] == "UWB":
            self.invN = np.sum(invn_list)
        else:
            self.invN = BlockDiagonalOperator(invn_list, axisout=0)
        return self.invN


class OtherDataParametric:
    def __init__(self, nus, nside, comps, nintegr=2):
        self.nintegr = nintegr
        pkl_file = open(PATH + "AllDataSet_Components_MapMaking.pkl", "rb")
        dataset = pickle.load(pkl_file)
        self.dataset = dataset

        self.nus = nus
        self.nside = nside
        self.npix = 12 * self.nside**2
        self.bw = []
        for _, i in enumerate(self.nus):
            if nintegr == 1:
                self.bw.append(0)
            else:
                self.bw.append(self.dataset["bw{}".format(i)])

        self.fwhm = np.deg2rad(self.create_array("fwhm", self.nus, self.nside) / 60.0)
        self.comps = comps
        self.nc = len(self.comps)

        if nintegr == 1:
            self.allnus = self.nus
        else:
            self.allnus = []
            for inu, nu in enumerate(self.nus):
                self.allnus += list(np.linspace(nu - self.bw[inu] / 2, nu + self.bw[inu] / 2, self.nintegr))
            self.allnus = np.array(self.allnus)

    def create_array(self, name, nus, nside):
        if name == "noise":
            shape = (2, 12 * nside**2, 3)
        else:
            shape = len(nus)
        pkl_file = open(PATH + "AllDataSet_Components_MapMaking.pkl", "rb")
        dataset = pickle.load(pkl_file)

        myarray = np.zeros(shape)

        for ii, i in enumerate(nus):
            myarray[ii] = dataset[name + str(i)]

        return myarray

    def _get_mixing_matrix(self, nus, beta):
        """

        Method to return mixing matrix.

        If beta has shape (ncomp), then the mixing matrix will have shape (nfreq, ncomp).
        If beta has shape (npix, ncomp), the the elements of the mxing matrix vary across the sky, it will have shape (npix, nfreq, ncomp)

        """

        ### Define Mixing Matrix with FGB classes
        mm = MixingMatrix(*self.comps)

        ### Compute them using the eval method at each frequency nus
        mixing_matrix_elements = mm.eval(nus, *beta)

        _sh = mixing_matrix_elements.shape
        if _sh[0] != 1:
            beta = hp.ud_grade(beta, self.nside)
            mixing_matrix_elements = mm.eval(nus, *beta)

            mixing_matrix = np.transpose(mixing_matrix_elements, (1, 0, 2))
        else:
            mixing_matrix = mixing_matrix_elements[0]

        return np.round(mixing_matrix, 6)

    def _get_mixing_operator(self, A):
        """

        Method to define an operator like object for a given frequency nu, the input A should be for one frequency.
        The type of operator depends on the shape of input A.

        """

        if A.ndim == 1:  ### If constant beta across the sky
            r = ReshapeOperator((1, self.npix, 3), (self.npix, 3))
            D = r * DenseOperator(A, broadcast="rightward", shapein=(A.shape[0], self.npix, 3), shapeout=(1, self.npix, 3))

        else:  ### If varying beta across the sky
            r = ReshapeOperator((self.npix, 1, 3), (self.npix, 3))
            _, nc = A.shape

            def reshape_fct(vec, out):
                out[...] = vec.T

            R = Operator(direct=reshape_fct, transpose=reshape_fct, shapein=(nc, self.npix, 3), shapeout=(3, self.npix, nc), flags="linear")

            ### if pixelization of A is lower than the one of components
            if hp.npix2nside(A.shape[0]) != self.nside:
                A = hp.ud_grade(A.T, self.nside).T

            d = DenseBlockDiagonalOperator(A[:, np.newaxis, :], broadcast="rightward", shapein=(self.npix, nc))

            ### Multiply by 3 to create A matrix for I, Q and U
            D = r * BlockDiagonalOperator([d] * 3, new_axisin=0, new_axisout=2) * R

        return D

    def get_invntt_operator(self, planck_ntot, fact=None, mask=None):

        invntt_operator_shapein = (3 * len(self.nus) * 12 * self.nside**2)

        if planck_ntot == 0:
            return IdentityOperator(shapein=invntt_operator_shapein)
        
        # Create an empty array to store the values of sigma
        allsigma = np.array([])

        # Iterate through the frequency values
        for inu, nu in enumerate(self.nus):
            # Determine the scaling factor for the noise
            if fact is None:
                f = 1
            else:
                f = fact[inu]

            # Get the noise value for the current frequency and upsample to the desired nside
            sigma = f * hp.ud_grade(self.dataset["noise{}".format(nu)].T, self.nside).T

            if mask is not None:
                sigma /= np.array([mask, mask, mask]).T

            # Append the noise value to the list of all sigmas
            allsigma = np.append(allsigma, sigma.ravel())

<<<<<<< HEAD
        # Flatten the list of sigmas and create a diagonal operator
        allsigma = allsigma.ravel().copy()
        invN = DiagonalOperator(1 / allsigma**2, broadcast="leftward", shapein=(3 * len(self.nus) * 12 * self.nside**2))
=======
        # Flatten the list of sigmas and multiply by Planck noise level, then create a diagonal operator
        allsigma = allsigma.ravel().copy() * planck_ntot
        invN = DiagonalOperator(
            1 / allsigma**2,
            broadcast="leftward",
            shapein=invntt_operator_shapein,
        )
>>>>>>> e59f11fb

        # Create reshape operator and apply it to the diagonal operator
        R = ReshapeOperator(invN.shapeout, invN.shape[0])
        return R(invN(R.T))

    def get_operator(self, A, convolution, myfwhm=None, nu_co=None, comm=None):
        R2tod = ReshapeOperator((12 * self.nside**2, 3), (3 * 12 * self.nside**2))

        Operator = []

        k = 0
        for ii, _ in enumerate(self.nus):
            ope_i = []
<<<<<<< HEAD
            for _ in range(self.nintegr):
=======
            for j in range(self.nintegr):
                # fwhm = 0
>>>>>>> e59f11fb
                if convolution:
                    if myfwhm is not None:
                        fwhm = myfwhm[ii]
                    else:
                        fwhm = self.fwhm[ii]
                else:
                    fwhm = 0

                C = HealpixConvolutionGaussianOperator(fwhm=fwhm, lmax=3 * self.nside - 1)

                D = self._get_mixing_operator(A=A[k])

                ope_i += [C * D]

                k += 1

            if comm is not None:
                Operator.append(comm * R2tod(AdditionOperator(ope_i) / self.nintegr))
            else:
                Operator.append(R2tod(AdditionOperator(ope_i) / self.nintegr))

        return BlockColumnOperator(Operator, axisout=0)

    def get_noise(self, seed=None, fact=None, seenpix=None):
        state = np.random.get_state()
        np.random.seed(seed)
        out = np.zeros((len(self.nus), self.npix, 3))
        R2tod = ReshapeOperator((len(self.nus), 12 * self.nside**2, 3), (len(self.nus) * 3 * 12 * self.nside**2))

        for inu, nu in enumerate(self.nus):
            if fact is None:
                f = 1
            else:
                f = fact[inu]
            sigma = f * hp.ud_grade(self.dataset["noise{}".format(nu)].T, self.nside).T
            out[inu] = np.random.standard_normal((self.npix, 3)) * sigma
        if seenpix is not None:
            out[:, seenpix, :] = 0
        np.random.set_state(state)
        return R2tod(out)


class JointAcquisitionFrequencyMapMaking:
    def __init__(self, d, Nrec, Nsub, H=None):
        self.d = d
        self.Nrec = Nrec
        self.Nsub = Nsub

        ### Select the instrument model
        self.qubic = QubicInstrumentType(self.d, self.Nsub, self.Nrec, comps=[], H=H, nu_co=None)

        self.scene = self.qubic.scene
        self.pl143 = PlanckAcquisition(143, self.scene)
        self.pl217 = PlanckAcquisition(217, self.scene)

    def get_operator(self, fwhm=None, seenpix=None):
        ### nstokes is hardcoded to nstokes = 3
        ### We could retrieve it in the shape of H if we want to implement a different nstokes case
        # nstokes = H_qubic.shapein[-1] # might not work for nstokes = 1
        nstokes = 3

        ### The operator that allows the focus on seenpix:
        ### shapein : (self.Nrec, sum(seenpix), nstokes)
        ### shapeout: (self.Nrec, npix, nstokes)
        if seenpix is not None:
            U = (
                ReshapeOperator((self.Nrec * sum(seenpix) * nstokes), (self.Nrec, sum(seenpix), nstokes))
                * PackOperator(np.broadcast_to(seenpix[None, :, None], (self.Nrec, seenpix.size, nstokes)).copy())
            ).T
        else:
            U = IdentityOperator()

        ### Get QUBIC H operator
        H_qubic = self.qubic.get_operator(fwhm=fwhm)

        R_planck = ReshapeOperator((12 * self.qubic.scene.nside**2, nstokes), (12 * self.qubic.scene.nside**2 * nstokes))
        H_planck_ = BlockDiagonalOperator([R_planck] * self.Nrec, new_axisout=0)
        # It is necessary to change the shape of H_planck_ in order to stack it with H_qubic
        R_diag = ReshapeOperator(H_planck_.shapeout, H_planck_.shape[0])
        H_planck = R_diag(H_planck_)

        H_list = [H_qubic]
        ### Doing the BlockDiagonal H_planck line by line in order to stack it with H_qubic in a BlockColumnOperator
        H_list += [H_planck]
        return BlockColumnOperator(H_list, axisout=0) * U

<<<<<<< HEAD
    def get_invntt_operator(  # We stack the invN_qubic and invN_planck on top of eachother
        self, weight_planck=1, beam_correction=None, seenpix=None, mask=None
=======
    def get_invntt_operator( # We stack the invN_qubic and invN_planck on top of eachother
        self, qubic_ndet, qubic_npho150, qubic_npho220, planck_ntot, # noise weights of QUBIC and Planck
        weight_planck=1, beam_correction=None, seenpix=None, mask=None,
>>>>>>> e59f11fb
    ):
        if beam_correction is None:
            beam_correction = [0] * self.Nrec

        invn_q = self.qubic.get_invntt_operator(qubic_ndet, qubic_npho150, qubic_npho220) # add weight of Qubic detector and photon noise
        R = ReshapeOperator(invn_q.shapeout, invn_q.shape[0])
        invn_q = [R(invn_q(R.T))]

<<<<<<< HEAD
        invntt_planck143 = weight_planck * self.pl143.get_invntt_operator(beam_correction=beam_correction[0], mask=mask, seenpix=seenpix)
        invntt_planck217 = weight_planck * self.pl217.get_invntt_operator(beam_correction=beam_correction[0], mask=mask, seenpix=seenpix)
        R_planck = ReshapeOperator(invntt_planck143.shapeout, invntt_planck143.shape[0])
=======
        invntt_planck143 = weight_planck * self.pl143.get_invntt_operator( # add weight of Planck noise here? Or inside function?
            planck_ntot, beam_correction=beam_correction[0], mask=mask, seenpix=seenpix
        )
        invntt_planck217 = weight_planck * self.pl217.get_invntt_operator(
            planck_ntot, beam_correction=beam_correction[0], mask=mask, seenpix=seenpix
        )
        R_planck = ReshapeOperator(
            invntt_planck143.shapeout, invntt_planck143.shape[0]
        )
>>>>>>> e59f11fb
        invN_143 = R_planck(invntt_planck143(R_planck.T))
        invN_217 = R_planck(invntt_planck217(R_planck.T))
        if self.Nrec == 1:
            invNe = [invN_143, invN_217]
        else:
            invNe = [invN_143] * int(self.Nrec / 2) + [invN_217] * int(self.Nrec / 2)
        invN = invn_q + invNe
        return BlockDiagonalOperator(invN, axisout=0)


class JointAcquisitionComponentsMapMaking:
    def __init__(self, d, comp, Nsub, nus_external, nintegr, nu_co=None, H=None):
        self.d = d
        self.Nsub = Nsub
        self.comp = comp
        self.nus_external = nus_external
        self.nintegr = nintegr

        ### Select the instrument model
        self.qubic = QubicInstrumentType(self.d, self.Nsub, nrec=2, comps=self.comp, H=H, nu_co=nu_co)

        self.scene = self.qubic.scene
        self.external = OtherDataParametric(self.nus_external, self.scene.nside, self.comp, self.nintegr)
        self.allnus = np.array(list(self.qubic.allnus) + list(self.external.allnus))

    def get_operator(self, A, gain=None, fwhm=None, nu_co=None):
        Aq = A[: self.Nsub]
        Ap = A[self.Nsub :]

        Hq = self.qubic.get_operator(A=Aq, gain=gain, fwhm=fwhm)
        Rq = ReshapeOperator(Hq.shapeout, (Hq.shapeout[0] * Hq.shapeout[1]))

        try:
            mpidist = self.qubic.mpidist
        except Exception:
            mpidist = None

        He = self.external.get_operator(A=Ap, convolution=True, myfwhm=fwhm, comm=mpidist, nu_co=nu_co)

        return BlockColumnOperator([Rq * Hq, He], axisout=0)

<<<<<<< HEAD
    def get_invntt_operator(self, fact=None, mask=None):
        invNq = self.qubic.get_invntt_operator()
=======
    def get_invntt_operator(self, qubic_ndet, qubic_npho150, qubic_npho220, planck_ntot, fact=None, mask=None):

        invNq = self.qubic.get_invntt_operator(qubic_ndet, qubic_npho150, qubic_npho220)
        print("\n\n\ninvNq", invNq)
>>>>>>> e59f11fb
        R = ReshapeOperator(invNq.shapeout, invNq.shape[0])
        
        invNe = self.external.get_invntt_operator(planck_ntot, fact=fact, mask=mask)

        return BlockDiagonalOperator([R(invNq(R.T)), invNe], axisout=0)<|MERGE_RESOLUTION|>--- conflicted
+++ resolved
@@ -245,11 +245,7 @@
             out /= nsamplings * self.sampling.period / (self.effective_duration * 31557600)
         return out
 
-<<<<<<< HEAD
-    def get_invntt_operator(self, det_noise, photon_noise):  # Not working in some cases?
-=======
-    def get_invntt_operator(self, det_noise, photon_noise): # Not working in some cases? ## det_noise, photon_noise are now weights
->>>>>>> e59f11fb
+    def get_invntt_operator(self, det_noise, photon_noise):  # Not working in some cases? ## det_noise, photon_noise are now weights
         """
         Return the inverse time-time noise correlation matrix as an Operator.
 
@@ -296,23 +292,11 @@
 
         # Get sigma in Watt
         self.sigma = 0
-<<<<<<< HEAD
-        if det_noise is not None:
-            self.sigma = self.instrument.detector.nep / np.sqrt(2 * self.sampling.period)
-
-        if photon_noise:
-            sigma_photon = self.instrument._get_noise_photon_nep(self.scene) / np.sqrt(2 * self.sampling.period)
-=======
         if det_noise != 0:
-            self.sigma = self.instrument.detector.nep / np.sqrt(
-                2 * self.sampling.period
-            ) * det_noise
+            self.sigma = self.instrument.detector.nep / np.sqrt(2 * self.sampling.period) * det_noise
 
         if photon_noise != 0:
-            sigma_photon = self.instrument._get_noise_photon_nep(self.scene) / np.sqrt(
-                2 * self.sampling.period
-            ) * photon_noise
->>>>>>> e59f11fb
+            sigma_photon = self.instrument._get_noise_photon_nep(self.scene) / np.sqrt(2 * self.sampling.period) * photon_noise
             self.sigma = np.sqrt(self.sigma**2 + sigma_photon**2)
 
         else:
@@ -578,31 +562,15 @@
         if nintegr == 1:
             return Hp
 
-<<<<<<< HEAD
-    def get_invntt_operator(self, beam_correction=0, mask=None, seenpix=None):
+    def get_invntt_operator(self, planck_ntot, beam_correction=0, mask=None, seenpix=None):
+        if planck_ntot == 0:
+            return IdentityOperator()
+
         if beam_correction != 0:
             factor = 4 * np.pi * (np.rad2deg(beam_correction) / 2.35 / np.degrees(hp.nside2resol(self.scene.nside))) ** 2
             # print(f'corrected by {factor}')
             varnew = hp.smoothing(self.var.T, fwhm=beam_correction / np.sqrt(2)) / factor
-            self.sigma = 1e6 * np.sqrt(varnew.T)
-=======
-    def get_invntt_operator(self, planck_ntot, beam_correction=0, mask=None, seenpix=None):
-
-        if planck_ntot == 0:
-            return IdentityOperator()
-
-        if beam_correction != 0:
-            factor = (
-                4 * np.pi* (
-                    np.rad2deg(beam_correction) / 2.35 / np.degrees(hp.nside2resol(self.scene.nside))
-                    )** 2
-            )
-            # print(f'corrected by {factor}')
-            varnew = (
-                hp.smoothing(self.var.T, fwhm=beam_correction / np.sqrt(2)) / factor
-            )
             self.sigma = 1e6 * np.sqrt(varnew.T) * planck_ntot
->>>>>>> e59f11fb
 
         if mask is not None:
             for i in range(3):
@@ -614,15 +582,7 @@
 
     def get_noise(self, rng_noise):
         state = np.random.get_state()
-<<<<<<< HEAD
-        np.random.seed(seed)
-        out = np.random.standard_normal(np.ones((12 * self.nside**2, 3)).shape) * self.sigma
-=======
-        out = (
-            rng_noise.standard_normal(np.ones((12 * self.nside**2, 3)).shape)
-            * self.sigma
-        )
->>>>>>> e59f11fb
+        out = rng_noise.standard_normal(np.ones((12 * self.nside**2, 3)).shape) * self.sigma
         np.random.set_state(state)
         return out
 
@@ -917,13 +877,7 @@
             if fwhm is None:
                 convolution = IdentityOperator()
             else:
-<<<<<<< HEAD
                 convolution = HealpixConvolutionGaussianOperator(fwhm=fwhm[isub], lmax=3 * self.scene.nside - 1)
-=======
-                convolution = HealpixConvolutionGaussianOperator(
-                    fwhm=fwhm[isub], lmax= 3*self.scene.nside - 1
-                )
->>>>>>> e59f11fb
 
             ### Compose operator as H = Proj * C * A
             with rule_manager(inplace=True):
@@ -935,13 +889,8 @@
         H = self.sum_over_band(self.operator, gain=gain, algo=algo)
 
         return H
-<<<<<<< HEAD
-
-    def get_invntt_operator(self):  # DB and UWB had the same get_invntt_operator except from the return and the det_noise=False in 220 band
-=======
-    
-    def get_invntt_operator(self, wdet, wpho150, wpho220): # DB and UWB had the same get_invntt_operator except from the return and the det_noise=False in 220 band
->>>>>>> e59f11fb
+
+    def get_invntt_operator(self, wdet, wpho150, wpho220):  # DB and UWB had the same get_invntt_operator except from the return and the det_noise=False in 220 band
         """
 
         Method to compute the inverse noise covariance matrix in time-domain.
@@ -949,19 +898,13 @@
         """
 
         if wdet == 0 and wpho150 == 0 and wpho220 == 0:
-            self.invn150 = IdentityOperator() # used in PresetAcquisition.get_approx_hth
+            self.invn150 = IdentityOperator()  # used in PresetAcquisition.get_approx_hth
             return IdentityOperator(shapein=(len(self.multiinstrument[0]), len(self.sampling)))
         photon_noise = [wpho150, wpho220]
         if self.dict["instrument_type"] == "UWB":
-<<<<<<< HEAD
-            det_noise = [True, False]
+            det_noise = [wdet, 0]
         else:  # doesn't matter for MB, because only the first is used anyway
-            det_noise = [True, True]
-=======
-            det_noise = [wdet, 0]
-        else: # doesn't matter for MB, because only the first is used anyway
             det_noise = [wdet, wdet]
->>>>>>> e59f11fb
         invn_list = []
         for iband, band in enumerate(self.used_bands):
             d = self.dict.copy()
@@ -969,13 +912,8 @@
             d["effective_duration"] = self.dict["effective_duration{}".format(band)]
             inst = QubicInstrument(d)
             subacq = QubicAcquisition(inst, self.sampling, self.scene, d)
-<<<<<<< HEAD
-            invn_list.append(subacq.get_invntt_operator(det_noise=det_noise[iband], photon_noise=True))
+            invn_list.append(subacq.get_invntt_operator(det_noise=det_noise[iband], photon_noise=photon_noise[iband]))
         self.invn150 = invn_list[0]  # used in PresetAcquisition.get_approx_hth
-=======
-            invn_list.append(subacq.get_invntt_operator(det_noise=det_noise[iband], photon_noise=photon_noise[iband]))
-        self.invn150 = invn_list[0] # used in PresetAcquisition.get_approx_hth
->>>>>>> e59f11fb
         if self.dict["instrument_type"] == "UWB":
             self.invN = np.sum(invn_list)
         else:
@@ -1087,12 +1025,11 @@
         return D
 
     def get_invntt_operator(self, planck_ntot, fact=None, mask=None):
-
-        invntt_operator_shapein = (3 * len(self.nus) * 12 * self.nside**2)
+        invntt_operator_shapein = 3 * len(self.nus) * 12 * self.nside**2
 
         if planck_ntot == 0:
             return IdentityOperator(shapein=invntt_operator_shapein)
-        
+
         # Create an empty array to store the values of sigma
         allsigma = np.array([])
 
@@ -1113,11 +1050,6 @@
             # Append the noise value to the list of all sigmas
             allsigma = np.append(allsigma, sigma.ravel())
 
-<<<<<<< HEAD
-        # Flatten the list of sigmas and create a diagonal operator
-        allsigma = allsigma.ravel().copy()
-        invN = DiagonalOperator(1 / allsigma**2, broadcast="leftward", shapein=(3 * len(self.nus) * 12 * self.nside**2))
-=======
         # Flatten the list of sigmas and multiply by Planck noise level, then create a diagonal operator
         allsigma = allsigma.ravel().copy() * planck_ntot
         invN = DiagonalOperator(
@@ -1125,7 +1057,6 @@
             broadcast="leftward",
             shapein=invntt_operator_shapein,
         )
->>>>>>> e59f11fb
 
         # Create reshape operator and apply it to the diagonal operator
         R = ReshapeOperator(invN.shapeout, invN.shape[0])
@@ -1139,12 +1070,7 @@
         k = 0
         for ii, _ in enumerate(self.nus):
             ope_i = []
-<<<<<<< HEAD
             for _ in range(self.nintegr):
-=======
-            for j in range(self.nintegr):
-                # fwhm = 0
->>>>>>> e59f11fb
                 if convolution:
                     if myfwhm is not None:
                         fwhm = myfwhm[ii]
@@ -1153,6 +1079,7 @@
                 else:
                     fwhm = 0
 
+                C = HealpixConvolutionGaussianOperator(fwhm=fwhm, lmax=3 * self.nside - 1)
                 C = HealpixConvolutionGaussianOperator(fwhm=fwhm, lmax=3 * self.nside - 1)
 
                 D = self._get_mixing_operator(A=A[k])
@@ -1231,37 +1158,29 @@
         H_list += [H_planck]
         return BlockColumnOperator(H_list, axisout=0) * U
 
-<<<<<<< HEAD
     def get_invntt_operator(  # We stack the invN_qubic and invN_planck on top of eachother
-        self, weight_planck=1, beam_correction=None, seenpix=None, mask=None
-=======
-    def get_invntt_operator( # We stack the invN_qubic and invN_planck on top of eachother
-        self, qubic_ndet, qubic_npho150, qubic_npho220, planck_ntot, # noise weights of QUBIC and Planck
-        weight_planck=1, beam_correction=None, seenpix=None, mask=None,
->>>>>>> e59f11fb
+        self,
+        qubic_ndet,
+        qubic_npho150,
+        qubic_npho220,
+        planck_ntot,  # noise weights of QUBIC and Planck
+        weight_planck=1,
+        beam_correction=None,
+        seenpix=None,
+        mask=None,
     ):
         if beam_correction is None:
             beam_correction = [0] * self.Nrec
 
-        invn_q = self.qubic.get_invntt_operator(qubic_ndet, qubic_npho150, qubic_npho220) # add weight of Qubic detector and photon noise
+        invn_q = self.qubic.get_invntt_operator(qubic_ndet, qubic_npho150, qubic_npho220)  # add weight of Qubic detector and photon noise
         R = ReshapeOperator(invn_q.shapeout, invn_q.shape[0])
         invn_q = [R(invn_q(R.T))]
 
-<<<<<<< HEAD
-        invntt_planck143 = weight_planck * self.pl143.get_invntt_operator(beam_correction=beam_correction[0], mask=mask, seenpix=seenpix)
-        invntt_planck217 = weight_planck * self.pl217.get_invntt_operator(beam_correction=beam_correction[0], mask=mask, seenpix=seenpix)
-        R_planck = ReshapeOperator(invntt_planck143.shapeout, invntt_planck143.shape[0])
-=======
-        invntt_planck143 = weight_planck * self.pl143.get_invntt_operator( # add weight of Planck noise here? Or inside function?
+        invntt_planck143 = weight_planck * self.pl143.get_invntt_operator(  # add weight of Planck noise here? Or inside function?
             planck_ntot, beam_correction=beam_correction[0], mask=mask, seenpix=seenpix
         )
-        invntt_planck217 = weight_planck * self.pl217.get_invntt_operator(
-            planck_ntot, beam_correction=beam_correction[0], mask=mask, seenpix=seenpix
-        )
-        R_planck = ReshapeOperator(
-            invntt_planck143.shapeout, invntt_planck143.shape[0]
-        )
->>>>>>> e59f11fb
+        invntt_planck217 = weight_planck * self.pl217.get_invntt_operator(planck_ntot, beam_correction=beam_correction[0], mask=mask, seenpix=seenpix)
+        R_planck = ReshapeOperator(invntt_planck143.shapeout, invntt_planck143.shape[0])
         invN_143 = R_planck(invntt_planck143(R_planck.T))
         invN_217 = R_planck(invntt_planck217(R_planck.T))
         if self.Nrec == 1:
@@ -1303,17 +1222,11 @@
 
         return BlockColumnOperator([Rq * Hq, He], axisout=0)
 
-<<<<<<< HEAD
-    def get_invntt_operator(self, fact=None, mask=None):
-        invNq = self.qubic.get_invntt_operator()
-=======
     def get_invntt_operator(self, qubic_ndet, qubic_npho150, qubic_npho220, planck_ntot, fact=None, mask=None):
-
         invNq = self.qubic.get_invntt_operator(qubic_ndet, qubic_npho150, qubic_npho220)
         print("\n\n\ninvNq", invNq)
->>>>>>> e59f11fb
         R = ReshapeOperator(invNq.shapeout, invNq.shape[0])
-        
+
         invNe = self.external.get_invntt_operator(planck_ntot, fact=fact, mask=mask)
 
         return BlockDiagonalOperator([R(invNq(R.T)), invNe], axisout=0)