--- conflicted
+++ resolved
@@ -1120,23 +1120,14 @@
 
 
 class JointAcquisitionFrequencyMapMaking:
-<<<<<<< HEAD
-    def __init__(self, d, Nrec, Nsub, H=None, sampling=None):
+    def __init__(self, d, Nrec, Nsub, H=None):
         self.d = d
         self.Nrec = Nrec
         self.Nsub = Nsub
 
         ### Select the instrument model
-        self.qubic = QubicInstrumentType(self.d, self.Nsub, self.Nrec, comps=[], H=H, nu_co=None, sampling=sampling)
-
-=======
-    def __init__(self, d, Nrec, Nsub, H=None, nsub_planck=1, is_external_data=False, sampling=None):
-        self.d = d
-        self.Nrec = Nrec
-        self.Nsub = Nsub
-        self.is_external_data = is_external_data
-        self.qubic = QubicInstrumentType(self.d, self.Nsub, self.Nrec, comps=[], H=H, nu_co=None, sampling=sampling)
->>>>>>> fbe6095d
+        self.qubic = QubicInstrumentType(self.d, self.Nsub, self.Nrec, comps=[], H=H, nu_co=None)
+
         self.scene = self.qubic.scene
 
         if self.is_external_data:
