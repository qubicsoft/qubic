import pickle
import warnings

import healpy as hp
import numpy as np
from fgbuster.mixingmatrix import MixingMatrix
from pyoperators import (
    MPI,
    AdditionOperator,
    BlockColumnOperator,
    BlockDiagonalOperator,
    BlockRowOperator,
    CompositionOperator,
    DenseBlockDiagonalOperator,
    DenseOperator,
    DiagonalOperator,
    I,
    IdentityOperator,
    MPIDistributionIdentityOperator,
    Operator,
    PackOperator,
    ReshapeOperator,
    SymmetricBandToeplitzOperator,
    proxy_group,
    rule_manager,
)
from pyoperators.utils.mpi import as_mpi
from pysimulators import (
    Acquisition,
    FitsArray,
)
from pysimulators.interfaces.healpy import HealpixConvolutionGaussianOperator
from pysimulators.noises import (
    _fold_psd,
    _gaussian_psd_1f,
    _logloginterp_psd,
    _psd2invntt,
    _unfold_psd,
)

from qubic.data import PATH
from qubic.lib.Instrument.Qinstrument import (
    QubicInstrument,
    QubicMultibandInstrument,
    compute_freq,
)
from qubic.lib.Qsamplings import get_pointing
from qubic.lib.Qscene import QubicScene

warnings.filterwarnings("ignore")


class QubicAcquisition(Acquisition):
    """
    The QubicAcquisition class, which combines the instrument, sampling and
    scene models.
    """

    def __init__(self, instrument, sampling, scene, d):
        """
        acq = QubicAcquisition(instrument, sampling, scene, d)
        Parameters
        ----------
        instrument : QubicInstrument, optional
            The QubicInstrument instance.
        sampling : pointing
            Pointing obtained with get_pointing().
        scene : QubicScene, optional
            The discretized observed scene (the sky).
        d : dictionary with lot of parameters:
            block : tuple of slices, optional
                Partition of the samplings.
            effective_duration : float, optional
                If not None, the noise properties are rescaled so that this
                acquisition has an effective duration equal to the specified value,
                in years.
            photon_noise : boolean, optional
                If true, the photon noise contribution is included.
            max_nbytes : int or None, optional
                Maximum number of bytes to be allocated for the acquisition's
                operator.
            nprocs_instrument : int, optional
                For a given sampling slice, number of procs dedicated to
                the instrument.
            nprocs_sampling : int, optional
                For a given detector slice, number of procs dedicated to
                the sampling.
            comm : mpi4py.MPI.Comm, optional
                The acquisition's MPI communicator. Note that it is transformed
                into a 2d cartesian communicator before being stored as the 'comm'
                attribute. The following relationship must hold:
                    comm.size = nprocs_instrument * nprocs_sampling
            psd : array-like, optional
                The one-sided or two-sided power spectrum density
                [signal unit/sqrt Hz].
            bandwidth : float, optional
                The PSD frequency increment [Hz].
            twosided : boolean, optional
                Whether or not the input psd is one-sided (only positive
                frequencies) or two-sided (positive and negative frequencies).
            sigma : float
                Standard deviation of the white noise component.
        """
        block = d["block"]
        effective_duration = d["effective_duration"]
        photon_noise = d["photon_noise"]
        max_nbytes = d["max_nbytes"]
        psd = d["psd"]
        bandwidth = d["bandwidth"]
        twosided = d["twosided"]
        sigma = d["sigma"]
        self.interp_projection = d["interp_projection"]
        comm = d["comm"]
        nprocs_instrument = d["nprocs_instrument"]
        nprocs_sampling = d["nprocs_sampling"]

        Acquisition.__init__(
            self,
            instrument,
            sampling,
            scene,
            block=block,
            max_nbytes=max_nbytes,
            nprocs_instrument=nprocs_instrument,
            nprocs_sampling=nprocs_sampling,
            comm=comm,
        )

        self.photon_noise = bool(photon_noise)
        self.effective_duration = effective_duration
        self.bandwidth = bandwidth
        self.psd = psd
        self.twosided = twosided
        self.sigma = sigma
        self.forced_sigma = None

    def get_coverage(self):
        """
        Return the acquisition scene coverage as given by H.T(1), normalized
        so that its integral over the sky is the number of detectors times
        the duration of the acquisition.
        """
        H = self.get_operator()
        out = H.T(np.ones((len(self.instrument), len(self.sampling))))
        if self.scene.kind != "I":
            out = out[..., 0].copy()  # to avoid keeping QU in memory
        ndetectors = self.comm.allreduce(len(self.instrument))
        nsamplings = self.sampling.comm.allreduce(len(self.sampling))
        out *= ndetectors * nsamplings * self.sampling.period / np.sum(out)
        return out

    def get_hitmap(self, nside=None):  # ?
        """
        Return a healpy map whose values are the number of times a pointing
        hits the pixel.
        """
        if nside is None:
            nside = self.scene.nside
        ipixel = self.sampling.healpix(nside)
        npixel = 12 * nside**2
        hit = np.histogram(ipixel, bins=npixel, range=(0, npixel))[0]
        self.comm.Allreduce(MPI.IN_PLACE, as_mpi(hit), op=MPI.SUM)
        return hit

    def get_noise(self, det_noise, photon_noise, seed=None, out=None):
        np.random.seed(seed)
        out = self.instrument.get_noise(self.sampling, self.scene, det_noise, photon_noise, out=out)
        if self.effective_duration is not None:
            nsamplings = self.sampling.comm.allreduce(len(self.sampling))

            out *= np.sqrt(nsamplings * self.sampling.period / (self.effective_duration * 31557600))
        return out

    get_noise.__doc__ = Acquisition.get_noise.__doc__

    def get_aperture_integration_operator(self):
        """
        Integrate flux density in the telescope aperture.
        Convert signal from W / m^2 / Hz into W / Hz.
        """
        return self.instrument.get_aperture_integration_operator()

    def get_convolution_peak_operator(self, **keywords):
        """
        Return an operator that convolves the Healpix sky by the gaussian
        kernel that, if used in conjonction with the peak sampling operator,
        best approximates the synthetic beam.
        """
        return self.instrument.get_convolution_peak_operator(**keywords)

    def get_detector_integration_operator(self):
        """
        Integrate flux density in detector solid angles.
        Convert W / sr into W.
        """
        return self.instrument.get_detector_integration_operator()

    def get_detector_response_operator(self):
        """
        Return the operator for the bolometer responses.
        """
        return BlockDiagonalOperator(
            [self.instrument.get_detector_response_operator(self.sampling[b]) for b in self.block],
            axisin=1,
        )

    def get_distribution_operator(self):
        """
        Return the MPI distribution operator.
        """
        return MPIDistributionIdentityOperator(self.comm)

    def get_filter_operator(self):
        """
        Return the filter operator.
        Convert units from W/Hz to W.
        """
        return self.instrument.get_filter_operator()

    def get_hwp_operator(self):
        """
        Return the operator for the bolometer responses.
        """
        return BlockDiagonalOperator(
            [self.instrument.get_hwp_operator(self.sampling[b], self.scene) for b in self.block],
            axisin=1,
        )

    def get_diag_invntt_operator(self):
        print("Use diagonal noise covariance matrix")

        sigma_detector = self.instrument.detector.nep / np.sqrt(2 * self.sampling.period)
        if self.photon_noise:
            sigma_photon = self.instrument._get_noise_photon_nep(self.scene) / np.sqrt(2 * self.sampling.period)
        else:
            sigma_photon = 0

        out = DiagonalOperator(
            1 / (sigma_detector**2 + sigma_photon**2),
            broadcast="rightward",
            shapein=(len(self.instrument), len(self.sampling)),
        )
        if self.effective_duration is not None:
            nsamplings = self.comm.allreduce(len(self.sampling))
            out /= nsamplings * self.sampling.period / (self.effective_duration * 31557600)
        return out

    def get_invntt_operator(self, det_noise, photon_noise):  # Not working in some cases? ## det_noise, photon_noise are now weights
        """
        Return the inverse time-time noise correlation matrix as an Operator.

        The input Power Spectrum Density can either be fully specified by using
        the 'bandwidth' and 'psd' keywords, or by providing the parameters of
        the gaussian distribution:
        psd = sigma**2 * (1 + (fknee/f)**fslope) / B
        where B is the sampling bandwidth equal to sampling_frequency / N.

        Parameters
        ----------
        sampling : Sampling
            The temporal sampling.
        psd : array-like, optional
            The one-sided or two-sided power spectrum density
            [signal unit/sqrt Hz].
        bandwidth : float, optional
            The PSD frequency increment [Hz].
        twosided : boolean, optional
            Whether or not the input psd is one-sided (only positive
            frequencies) or two-sided (positive and negative frequencies).
        sigma : float
            Standard deviation of the white noise component.
        sampling_frequency : float
            The sampling frequency [Hz].
        fftw_flag : string, optional
            The flags FFTW_ESTIMATE, FFTW_MEASURE, FFTW_PATIENT and
            FFTW_EXHAUSTIVE can be used to describe the increasing amount of
            effort spent during the planning stage to create the fastest
            possible transform. Usually, FFTW_MEASURE is a good compromise
            and is the default.
        nthreads : int, optional
            Tells how many threads to use when invoking FFTW or MKL. Default is
            the number of cores.

        """

        fftw_flag = "FFTW_MEASURE"
        nthreads = None

        # if self.bandwidth is None or self.psd is None:
        if self.bandwidth is None and self.psd is not None or self.bandwidth is not None and self.psd is None:
            raise ValueError("The bandwidth or the PSD is not specified.")

        # Get sigma in Watt
        self.sigma = 0
        if det_noise != 0:
            self.sigma = self.instrument.detector.nep / np.sqrt(2 * self.sampling.period) * det_noise

        if photon_noise != 0:
            sigma_photon = self.instrument._get_noise_photon_nep(self.scene) / np.sqrt(2 * self.sampling.period) * photon_noise
            self.sigma = np.sqrt(self.sigma**2 + sigma_photon**2)

        else:
            pass

        if self.bandwidth is None and self.psd is None and self.sigma is None:
            raise ValueError("The noise model is not specified.")

        if self.forced_sigma is None:
            pass
        else:
            self.sigma = self.forced_sigma.copy()

        shapein = (len(self.instrument), len(self.sampling))

        if self.bandwidth is None and self.instrument.detector.fknee == 0:
            out = DiagonalOperator(
                1 / self.sigma**2,
                broadcast="rightward",
                shapein=(len(self.instrument), len(self.sampling)),
            )

            if self.effective_duration is not None:
                nsamplings = self.sampling.comm.allreduce(len(self.sampling))
                out /= nsamplings * self.sampling.period / (self.effective_duration * 31557600)
            return out

        sampling_frequency = 1 / self.sampling.period

        nsamples_max = len(self.sampling)
        fftsize = 2
        while fftsize < nsamples_max:
            fftsize *= 2

        new_bandwidth = sampling_frequency / fftsize
        if self.bandwidth is not None and self.psd is not None:
            if self.twosided:
                self.psd = _fold_psd(self.psd)
            f = np.arange(fftsize // 2 + 1, dtype=float) * new_bandwidth
            p = _unfold_psd(_logloginterp_psd(f, self.bandwidth, self.psd))
        else:
            p = _gaussian_psd_1f(
                fftsize,
                sampling_frequency,
                self.sigma,
                self.instrument.detector.fknee,
                self.instrument.detector.fslope,
                twosided=True,
            )
        p[..., 0] = p[..., 1]
        invntt = _psd2invntt(p, new_bandwidth, self.instrument.detector.ncorr, fftw_flag=fftw_flag)

        print("non diagonal case")
        if self.effective_duration is not None:
            nsamplings = self.comm.allreduce(len(self.sampling))
            invntt /= nsamplings * self.sampling.period / (self.effective_duration * 31557600)

        return SymmetricBandToeplitzOperator(shapein, invntt, fftw_flag=fftw_flag, nthreads=nthreads)

    get_invntt_operator.__doc__ = Acquisition.get_invntt_operator.__doc__

    def get_unit_conversion_operator(self):
        """
        Convert sky temperature into W / m^2 / Hz.
        If the scene has been initialised with the 'absolute' keyword, the
        scene is assumed to include the CMB background and the fluctuations
        (in Kelvin) and the operator follows the non-linear Planck law.
        Otherwise, the scene only includes the fluctuations (in microKelvin)
        and the operator is linear (i.e. the output also corresponds to power
        fluctuations).
        """
        nu = self.instrument.filter.nu
        return self.scene.get_unit_conversion_operator(nu)

    def get_operator(self):
        """
        Return the operator of the acquisition. Note that the operator is only
        linear if the scene temperature is differential (absolute=False).
        """
        distribution = self.get_distribution_operator()
        temp = self.get_unit_conversion_operator()
        aperture = self.get_aperture_integration_operator()
        filter = self.get_filter_operator()
        projection = self.get_projection_operator()
        hwp = self.get_hwp_operator()
        polarizer = self.get_polarizer_operator()
        integ = self.get_detector_integration_operator()
        trans_inst = self.instrument.get_transmission_operator()
        trans_atm = self.scene.atmosphere.transmission
        response = self.get_detector_response_operator()

        with rule_manager(inplace=True):
            H = CompositionOperator(
                [
                    response,
                    trans_inst,
                    integ,
                    polarizer,
                    hwp * projection,
                    filter,
                    aperture,
                    trans_atm,
                    temp,
                    distribution,
                ]
            )
        if self.scene == "QU":
            H = self.get_subtract_grid_operator()(H)
        return H

    def get_polarizer_operator(self):
        """
        Return operator for the polarizer grid.
        """
        return BlockDiagonalOperator(
            [self.instrument.get_polarizer_operator(self.sampling[b], self.scene) for b in self.block],
            axisin=1,
        )

    def get_projection_operator(self, verbose=True):
        """
        Return the projection operator for the peak sampling.
        Convert units from W to W/sr.
        Parameters
        ----------
        verbose : bool, optional
            If true, display information about the memory allocation.
        """
        f = self.instrument.get_projection_operator
        if len(self.block) == 1:
            return BlockColumnOperator(
                [f(self.sampling[b], self.scene, verbose=verbose, interp_projection=self.interp_projection) for b in self.block],
                axisout=1,
            )

        # XXX HACK
        def callback(i):
            p = f(self.sampling[self.block[i]], self.scene, verbose=False)
            return p

        shapeouts = [(len(self.instrument), s.stop - s.start) + self.scene.shape[1:] for s in self.block]
        proxies = proxy_group(len(self.block), callback, shapeouts=shapeouts)
        return BlockColumnOperator(proxies, axisout=1)

    def get_add_grids_operator(self):
        """Return operator to add signal from detector pairs."""
        nd = len(self.instrument)
        if nd % 2 != 0:
            raise ValueError("Odd number of detectors.")
        partitionin = 2 * (len(self.instrument) // 2,)
        return BlockRowOperator([I, I], axisin=0, partitionin=partitionin)  # ?

    def get_subtract_grids_operator(self):
        """Return operator to subtract signal from detector pairs."""
        nd = len(self.instrument)
        if nd % 2 != 0:
            raise ValueError("Odd number of detectors.")
        partitionin = 2 * (len(self.instrument) // 2,)
        return BlockRowOperator([I, -I], axisin=0, partitionin=partitionin)  # ?

    # def get_observation(self, map, convolution=True, noiseless=False):
    #     """
    #     tod = map2tod(acquisition, map)
    #     tod, convolved_map = map2tod(acquisition, map, convolution=True)
    #     Parameters
    #     ----------
    #     map : I, QU or IQU maps
    #         Temperature, QU or IQU maps of shapes npix, (npix, 2), (npix, 3)
    #         with npix = 12 * nside**2
    #     noiseless : boolean, optional
    #         If True, no noise is added to the observation.
    #     convolution : boolean, optional
    #         Set to True to convolve the input map by a gaussian and return it.
    #     Returns
    #     -------
    #     tod : array
    #         The Time-Ordered-Data of shape (ndetectors, ntimes).
    #     convolved_map : array, optional
    #         The convolved map, if the convolution keyword is set.
    #     """
    #     if convolution:
    #         convolution = self.get_convolution_peak_operator()
    #         map = convolution(map)

    #     H = self.get_operator()
    #     tod = H(map)

    #     if not noiseless:
    #         tod += self.get_noise()

    #     if convolution:
    #         return tod, map

    #     return tod

    def get_preconditioner(self, cov):
        if cov is not None:
            cov_inv = 1 / cov
            cov_inv[np.isinf(cov_inv)] = 0.0
            preconditioner = DiagonalOperator(cov_inv, broadcast="rightward")
        else:
            preconditioner = None
        return preconditioner


class PlanckAcquisition:
    def __init__(self, band, scene):
        if band not in (30, 44, 70, 143, 217, 353):
            raise ValueError("Invalid band '{}'.".format(band))
        self.scene = scene
        self.band = band
        self.nside = self.scene.nside

        # if band == 30:
        #     filename = "Variance_Planck30GHz_Kcmb2_ns256.fits"
        #     var = np.zeros((12 * self.scene.nside**2, 3))
        #     for i in range(3):
        #         var[:, i] = hp.ud_grade(hp.fitsfunc.read_map(filename, field=i), self.scene.nside)
        #     sigma = np.sqrt(var)
        # elif band == 44:
        #     filename = "Variance_Planck44GHz_Kcmb2_ns256.fits"
        #     var = np.zeros((12 * self.scene.nside**2, 3))
        #     for i in range(3):
        #         var[:, i] = hp.ud_grade(hp.fitsfunc.read_map(filename, field=i), self.scene.nside)
        #     sigma = np.sqrt(var)
        # elif band == 70:
        #     filename = "Variance_Planck70GHz_Kcmb2_ns256.fits"
        #     var = np.zeros((12 * self.scene.nside**2, 3))
        #     for i in range(3):
        #         var[:, i] = hp.ud_grade(hp.fitsfunc.read_map(filename, field=i), self.scene.nside)
        #     sigma = np.sqrt(var)
        # elif band == 143:
        #     filename = "Variance_Planck143GHz_Kcmb2_ns256.fits"
        #     self.var = np.array(FitsArray(PATH + filename))
        #     sigma = np.sqrt(self.var)
        # elif band == 217:
        #     filename = "Variance_Planck217GHz_Kcmb2_ns256.fits"
        #     self.var = np.array(FitsArray(PATH + filename))
        #     sigma = np.sqrt(self.var)
        # else:
        #     filename = "Variance_Planck353GHz_Kcmb2_ns256.fits"
        #     var = np.zeros((12 * self.scene.nside**2, 3))
        #     for i in range(3):
        #         var[:, i] = hp.ud_grade(hp.fitsfunc.read_map(filename, field=i), self.scene.nside)
        #     sigma = np.sqrt(var)
        filename = f"Variance_Planck{band}GHz_Kcmb2_ns256.fits"
        self.var = np.array(FitsArray(PATH + filename))
        sigma = np.sqrt(self.var)

        if scene.kind == "I":
            sigma = sigma[:, 0]
        elif scene.kind == "QU":
            sigma = sigma[:, :2]
        if self.nside != 256:
            sigma = np.array(hp.ud_grade(sigma.T, self.nside, power=2), copy=False).T
        self.sigma = sigma * 1e6

    def get_operator(self, nsub_planck=1):
        Hp = DiagonalOperator(
            np.ones((12 * self.nside**2, 3)),
            broadcast="rightward",
            shapein=self.scene.shape,
            shapeout=np.ones((12 * self.nside**2, 3)).ravel().shape,
        )

        if nsub_planck == 1:
            return Hp

    def get_invntt_operator(self, planck_ntot, beam_correction=0, mask=None):
        if planck_ntot == 0:
            return IdentityOperator(shapein=(hp.nside2npix(self.nside), 3))

        if beam_correction != 0:
            factor = 4 * np.pi * (np.rad2deg(beam_correction) / 2.35 / np.degrees(hp.nside2resol(self.scene.nside))) ** 2
            # print(f'corrected by {factor}')
            varnew = hp.smoothing(self.var.T, fwhm=beam_correction / np.sqrt(2)) / factor
            self.sigma = 1e6 * np.sqrt(varnew.T) * planck_ntot

        if mask is not None:
            for i in range(3):
                self.sigma[:, i] /= mask.copy()

        myweight = 1 / (self.sigma**2)

        return DiagonalOperator(myweight, broadcast="leftward", shapein=myweight.shape)

    def get_noise(self, rng_noise):
        state = np.random.get_state()
        out = rng_noise.standard_normal(np.ones((12 * self.nside**2, 3)).shape) * self.sigma
        np.random.set_state(state)
        return out

<<<<<<< HEAD
=======

>>>>>>> 41f50e23

class QubicMultiAcquisitions:
    """

    Instance to define the multi-frequency instrument.

    Input : - dictionary : contains QUBIC informations
            - Nsub : Number of sub-bands for integrating the physical bandwidth
            - Nrec : Number of reconstructed maps (in the case of FMM)
            - comps : List of astrophysical components (CMB, Dust, ...)
            - H : List of pointing matrix if not already computed
            - nu_co : Frequency of a line emission

    """

    def __init__(self, dictionary, nsub, nrec, comps=[], H=None, nu_co=None, sampling=None):
        ### Define class arguments
        self.dict = dictionary
        self.nsub = nsub
        self.nrec = nrec
        self.dict["nf_sub"] = self.nsub
        self.comps = comps
        self.fsub = int(self.nsub / self.nrec)

        ### Resolve issue when comm, nprocs_instrument, nprocs_sampling are None in the dictionary.
        # It will define them using codes from Acquisition in pysimulators if they are not defined by the user.
        # When dict["nprocs_instrument"] is None, the test to save MPI communicator at the end of __init__ is passing while it should not.
        comm = self.dict["comm"]
        nprocs_instrument = self.dict["nprocs_instrument"]
        nprocs_sampling = self.dict["nprocs_sampling"]

        if comm is None:
            comm = MPI.COMM_WORLD
        if nprocs_instrument is None and nprocs_sampling is None:
            nprocs_instrument = 1
            nprocs_sampling = comm.size
        elif nprocs_instrument is None:
            if nprocs_sampling < 1 or nprocs_sampling > comm.size:
                raise ValueError(f"Invalid value for nprocs_sampling '{nprocs_sampling}'.")
            nprocs_instrument = comm.size // nprocs_sampling
        else:
            if nprocs_instrument < 1 or nprocs_instrument > comm.size:
                raise ValueError(f"Invalid value for nprocs_instrument '{nprocs_instrument}'.")
            nprocs_sampling = comm.size // nprocs_instrument
        if nprocs_instrument * nprocs_sampling != comm.size:
            raise ValueError("Invalid MPI distribution of the acquisition.")

        self.dict["comm"] = comm
        self.dict["nprocs_instrument"] = nprocs_instrument
        self.dict["nprocs_sampling"] = nprocs_sampling

        # There was code duplication in the previous version
        self.allnus = []
        self.allnus_rec = []
        if self.dict["instrument_type"] == "MB":  # to be implemented on dictionary level
            print("Only the 150 GHz band will be used.")
            f_bands = [150]  # this is for the TD MonoBand instrument, the choice of the band could be implemented at dictionary level
        else:
            f_bands = [150, 220]
        for i, f_band in enumerate(f_bands):
            ### Compute frequencies on the edges
            _, _, nus_subbands_i, _, _, _ = compute_freq(f_band, Nfreq=int(self.nsub / len(f_bands)), relative_bandwidth=self.dict["filter_relative_bandwidth"])

            ### Compute the effective reconstructed frequencies if FMM is applied
            _, _, nus_i, _, _, _ = compute_freq(f_band, Nfreq=int(self.nrec / len(f_bands)), relative_bandwidth=self.dict["filter_relative_bandwidth"])

            ### Joint 150 and 220 GHz band if needed
            self.allnus += list(nus_subbands_i)
            self.allnus_rec += list(nus_i)

        ### Convert lists to numpy arrays
        self.allnus = np.array(self.allnus)
        self.allnus_rec = np.array(self.allnus_rec)

        ### Multi-frequency instrument
        self.multiinstrument = QubicMultibandInstrument(self.dict)

        if sampling is None:
            self.sampling = get_pointing(self.dict)
        else:
            self.sampling = sampling
        self.scene = QubicScene(self.dict)
        self.npix = 12 * self.scene.nside**2

        ### Compute pointing matrix
        self.subacqs = [QubicAcquisition(self.multiinstrument[i], self.sampling, self.scene, self.dict) for i in range(len(self.multiinstrument))]

        ### CO line emission
        if nu_co is not None:
            dmono = self.dict.copy()
            dmono["filter_nu"] = nu_co * 1e9
            dmono["filter_relative_bandwidth"] = 0.05

            instrument_co = QubicInstrument(dmono, FRBW=0.25)
            self.multiinstrument.subinstruments += [instrument_co]
            self.subacqs += [QubicAcquisition(instrument_co, self.sampling, self.scene, dmono)]

            self.allnus = np.append(self.allnus, nu_co)

        for acq in self.subacqs:
            acq.comm = self.subacqs[0].comm

        ### Angular resolution
        self.allfwhm = np.zeros(len(self.multiinstrument))
        for i in range(len(self.multiinstrument)):
            self.allfwhm[i] = self.subacqs[i].get_convolution_peak_operator().fwhm

        ### Compute the pointing matrix if not already done
        if H is None:
            self.H = [self.subacqs[i].get_operator() for i in range(len(self.subacqs))]
        else:
            self.H = H

        ### Save MPI communicator
        if self.dict["nprocs_instrument"] != 1:
            self.mpidist = self.H[0].operands[-1]
            for i in range(1, len(self.H)):
                self.H[i].operands[-1] = self.mpidist

        ### Define the number of detector and sampling (for each processors)
        self.ndets = len(self.subacqs[0].instrument)
        self.nsamples = len(self.sampling)
        self.coverage = self._get_coverage()

    def _get_coverage(self):
        out = self.H[0].T(np.ones(self.H[0].T.shapein))
        if self.scene.kind != "I":
            out = out[..., 0].copy()
        out *= self.ndets * self.nsamples * self.sampling.period / np.sum(out)
        return out

    def _get_mixing_matrix(self, nus, beta):
        """

        Method to return mixing matrix.

        If beta has shape (ncomp), then the mixing matrix will have shape (nfreq, ncomp).
        If beta has shape (npix, ncomp), the the elements of the mxing matrix vary across the sky, it will have shape (npix, nfreq, ncomp)

        """

        ### Define Mixing Matrix with FGB classes
        mm = MixingMatrix(*self.comps)

        ### Compute them using the eval method at each frequency nus
        mixing_matrix_elements = mm.eval(nus, *beta)

        _sh = mixing_matrix_elements.shape
        if _sh[0] != 1:
            beta = hp.ud_grade(beta, self.scene.nside)
            mixing_matrix_elements = mm.eval(nus, *beta)

            mixing_matrix = np.transpose(mixing_matrix_elements, (1, 0, 2))
        else:
            mixing_matrix = mixing_matrix_elements[0]

        return np.round(mixing_matrix, 10)

    def _get_mixing_operator(self, A):
        """

        Method to define an operator like object for a given frequency nu, the input A should be for one frequency.
        The type of operator depends on the shape of input A.

        """

        if A.ndim == 1:  ### If constant beta across the sky
            r = ReshapeOperator((1, self.npix, 3), (self.npix, 3))
            D = r * DenseOperator(A, broadcast="rightward", shapein=(A.shape[0], self.npix, 3), shapeout=(1, self.npix, 3))

        else:  ### If varying beta across the sky
            r = ReshapeOperator((self.npix, 1, 3), (self.npix, 3))
            _, nc = A.shape

            def reshape_fct(vec, out):
                out[...] = vec.T

            R = Operator(direct=reshape_fct, transpose=reshape_fct, shapein=(nc, self.npix, 3), shapeout=(3, self.npix, nc), flags="linear")

            ### if pixelization of A is lower than the one of components
            if hp.npix2nside(A.shape[0]) != self.scene.nside:
                A = hp.ud_grade(A.T, self.scene.nside).T

            d = DenseBlockDiagonalOperator(A[:, np.newaxis, :], broadcast="rightward", shapein=(self.npix, nc))

            ### Multiply by 3 to create A matrix for I, Q and U
            D = r * BlockDiagonalOperator([d] * 3, new_axisin=0, new_axisout=2) * R

        return D


class QubicInstrumentType(QubicMultiAcquisitions):
    """
    Class providing methods necessary for all instrument types.

    """

    def __init__(self, dictionary, nsub, nrec, comps=[], H=None, nu_co=None, sampling=None):
        QubicMultiAcquisitions.__init__(self, dictionary, nsub=nsub, nrec=nrec, comps=comps, H=H, nu_co=nu_co, sampling=sampling)

        if self.dict["instrument_type"] == "DB":
            self.used_bands = [150, 220]
            self.nFocalPlanes = 2
        elif self.dict["instrument_type"] == "UWB":
            self.used_bands = [150, 220]
            self.nFocalPlanes = 1
        elif self.dict["instrument_type"] == "MB":
            self.used_bands = [150]  # this is the TD MonoBand instrument
            self.nFocalPlanes = 1
        else:
            raise TypeError(f"{self.dict['instrument_type']} is not implemented...")

    def sum_over_band(self, h, algo, gain=None):
        """

        Perform sum over sub-operators depending on the reconstruction algorithms (FMM or CMM)

        """

        ### Frequency Map-Making
        if algo == "FMM":
            op_sum = []
            f = int(self.nsub / self.nrec)
            h = np.array(h)
            for irec in range(self.nrec):
                imin = irec * f
                imax = (irec + 1) * f - 1
                op_sum += [h[(self.allnus >= self.allnus[imin]) * (self.allnus <= self.allnus[imax])].sum(axis=0)]
            block_list = []
            for iband in range(self.nFocalPlanes):
                edges_band = [iband * (self.nrec // self.nFocalPlanes), (iband + 1) * (self.nrec // self.nFocalPlanes)]  # splitting nrec op
                block_list.append(BlockRowOperator(op_sum[edges_band[0] : edges_band[1]], new_axisin=0))

            operator_H = BlockDiagonalOperator(block_list, new_axisout=0)

            return (
                ReshapeOperator(operator_H.shapeout, (self.nFocalPlanes * self.ndets * self.nsamples))
                * operator_H
                * ReshapeOperator(
                    (self.nrec, self.npix, h[0].shapein[-1]),
                    (operator_H.shapein),  # this reshape ensures that it works even for nrec=2
                )
            )

        ### Components Map-Making
        else:
            Operator_list = []
            for iband in range(self.nFocalPlanes):
                if gain is None:
                    gain_ = np.ones(self.ndets)
                else:
                    if len(gain.shape) < 2:
                        gain_ = gain[:]
                    else:
                        gain_ = gain[:, iband]

                G_band = DiagonalOperator(gain_, broadcast="rightward", shapein=(self.ndets, self.nsamples))

                edges_band = [iband * int(self.nsub // self.nFocalPlanes), (iband + 1) * int(self.nsub // self.nFocalPlanes)]  # splitting nsub h
                Operator_list.append(G_band * AdditionOperator(h[edges_band[0] : edges_band[1]]))

            return BlockColumnOperator(Operator_list, axisout=0)

    def get_operator(self, A=None, gain=None, fwhm=None):  # exactly the same for DB and UWB get_operator except for lmax=2 * self.dict["nside"] (which should be the same anyway?)
        """

        Method to generate the pointing matrix.

        mixing_matrix : array like containing mixing matrix elements. If the elements of the mixing matrix are constant across the sky,
                        mixing_matrix.shape = (nfreq, ncomp)

        """
        self.operator = []

        for isub in range(self.nsub):
            ### Compute mixing matrix operator if mixing matrix is provided
            if A is None:
                Acomp = IdentityOperator()
                algo = "FMM"
            else:
                Acomp = self._get_mixing_operator(A=A[isub])
                algo = "CMM"

            ### Compute gaussian kernel to account for angular resolution
            if fwhm is None:
                convolution = IdentityOperator()
            else:
                convolution = HealpixConvolutionGaussianOperator(fwhm=fwhm[isub], lmax=3 * self.scene.nside - 1)

            ### Compose operator as H = Proj * C * A
            with rule_manager(inplace=True):
                hi = CompositionOperator([self.H[isub], convolution, Acomp])

            self.operator.append(hi)

        ### Do the sum over operators depending on the reconstruction model
        H = self.sum_over_band(self.operator, gain=gain, algo=algo)

        return H

    def get_invntt_operator(self, wdet, wpho150, wpho220):  # DB and UWB had the same get_invntt_operator except from the return and the det_noise=False in 220 band
        """

        Method to compute the inverse noise covariance matrix in time-domain.

        """

        if wdet == 0 and wpho150 == 0 and wpho220 == 0:
            return IdentityOperator(shapein=(self.nFocalPlanes, len(self.multiinstrument[0]), len(self.sampling)))

        photon_noise = [wpho150, wpho220]
        if self.dict["instrument_type"] == "UWB":
            det_noise = [wdet, 0]
        else:  # doesn't matter for MB, because only the first is used anyway
            det_noise = [wdet, wdet]
        invn_list = []
        for iband, band in enumerate(self.used_bands):
            d = self.dict.copy()
            d["filter_nu"] = band * 1e9
            d["effective_duration"] = self.dict["effective_duration{}".format(band)]
            inst = QubicInstrument(d)
            subacq = QubicAcquisition(inst, self.sampling, self.scene, d)
            invn_list.append(subacq.get_invntt_operator(det_noise=det_noise[iband], photon_noise=photon_noise[iband]))
        self.invn150 = invn_list[0]  # used in PresetAcquisition.get_approx_hth
        if self.dict["instrument_type"] == "UWB":
            self.invN = np.sum(invn_list)
        else:
            self.invN = BlockDiagonalOperator(invn_list, axisout=0)
        return self.invN


class OtherDataParametric:
    def __init__(self, nus, nside, comps, nsub_planck=2):
        self.nsub_planck = nsub_planck
        pkl_file = open(PATH + "AllDataSet_Components_MapMaking.pkl", "rb")
        dataset = pickle.load(pkl_file)
        self.dataset = dataset

        self.nus = nus
        self.nside = nside
        self.npix = 12 * self.nside**2
        self.bw = []
        for _, i in enumerate(self.nus):
            if nsub_planck == 1:
                self.bw.append(0)
            else:
                self.bw.append(self.dataset["bw{}".format(i)])

        # self.fwhm = np.deg2rad(self.create_array("fwhm", self.nus, self.nside) / 60.0)
        self.comps = comps
        self.nc = len(self.comps)

        if nsub_planck == 1:
            self.allnus = self.nus
        else:
            self.allnus = []
            for inu, nu in enumerate(self.nus):
                self.allnus += list(np.linspace(nu - self.bw[inu] / 2, nu + self.bw[inu] / 2, self.nsub_planck))
            self.allnus = np.array(self.allnus)

    def create_array(self, name, nus, nside):
        if name == "noise":
            shape = (2, 12 * nside**2, 3)
        else:
            shape = len(nus)
        pkl_file = open(PATH + "AllDataSet_Components_MapMaking.pkl", "rb")
        dataset = pickle.load(pkl_file)

        myarray = np.zeros(shape)

        for ii, i in enumerate(nus):
            myarray[ii] = dataset[name + str(i)]

        return myarray

    def _get_mixing_matrix(self, nus, beta):
        """

        Method to return mixing matrix.

        If beta has shape (ncomp), then the mixing matrix will have shape (nfreq, ncomp).
        If beta has shape (npix, ncomp), the the elements of the mxing matrix vary across the sky, it will have shape (npix, nfreq, ncomp)

        """

        ### Define Mixing Matrix with FGB classes
        mm = MixingMatrix(*self.comps)

        ### Compute them using the eval method at each frequency nus
        mixing_matrix_elements = mm.eval(nus, *beta)

        _sh = mixing_matrix_elements.shape
        if _sh[0] != 1:
            beta = hp.ud_grade(beta, self.nside)
            mixing_matrix_elements = mm.eval(nus, *beta)

            mixing_matrix = np.transpose(mixing_matrix_elements, (1, 0, 2))
        else:
            mixing_matrix = mixing_matrix_elements[0]

        return np.round(mixing_matrix, 6)

    def _get_mixing_operator(self, A):
        """

        Method to define an operator like object for a given frequency nu, the input A should be for one frequency.
        The type of operator depends on the shape of input A.

        """

        if A.ndim == 1:  ### If constant beta across the sky
            r = ReshapeOperator((1, self.npix, 3), (self.npix, 3))
            D = r * DenseOperator(A, broadcast="rightward", shapein=(A.shape[0], self.npix, 3), shapeout=(1, self.npix, 3))

        else:  ### If varying beta across the sky
            r = ReshapeOperator((self.npix, 1, 3), (self.npix, 3))
            _, nc = A.shape

            def reshape_fct(vec, out):
                out[...] = vec.T

            R = Operator(direct=reshape_fct, transpose=reshape_fct, shapein=(nc, self.npix, 3), shapeout=(3, self.npix, nc), flags="linear")

            ### if pixelization of A is lower than the one of components
            if hp.npix2nside(A.shape[0]) != self.nside:
                A = hp.ud_grade(A.T, self.nside).T

            d = DenseBlockDiagonalOperator(A[:, np.newaxis, :], broadcast="rightward", shapein=(self.npix, nc))

            ### Multiply by 3 to create A matrix for I, Q and U
            D = r * BlockDiagonalOperator([d] * 3, new_axisin=0, new_axisout=2) * R

        return D

    def get_invntt_operator(self, planck_ntot, fact=None, mask=None):
        invntt_operator_shapein = 3 * len(self.nus) * 12 * self.nside**2

        if planck_ntot == 0:
            return IdentityOperator(shapein=invntt_operator_shapein)

        # Create an empty array to store the values of sigma
        allsigma = np.array([])

        # Iterate through the frequency values
        for inu, nu in enumerate(self.nus):
            # Determine the scaling factor for the noise
            if fact is None:
                f = 1
            else:
                f = fact[inu]

            # Get the noise value for the current frequency and upsample to the desired nside
            sigma = f * hp.ud_grade(self.dataset["noise{}".format(nu)].T, self.nside).T

            if mask is not None:
                sigma /= np.array([mask, mask, mask]).T

            # Append the noise value to the list of all sigmas
            allsigma = np.append(allsigma, sigma.ravel())

        # Flatten the list of sigmas and multiply by Planck noise level, then create a diagonal operator
        allsigma = allsigma.ravel().copy() * planck_ntot
        invN = DiagonalOperator(
            1 / allsigma**2,
            broadcast="leftward",
            shapein=invntt_operator_shapein,
        )

        # Create reshape operator and apply it to the diagonal operator
        R = ReshapeOperator(invN.shapeout, invN.shape[0])
        return R(invN(R.T))

    def get_operator(self, A, fwhm=None, comm=None):
        R2tod = ReshapeOperator((12 * self.nside**2, 3), (3 * 12 * self.nside**2))

        Operator = []

        k = 0
        for ii, _ in enumerate(self.nus):
            ope_i = []
            if fwhm is not None:
                C = HealpixConvolutionGaussianOperator(fwhm=fwhm[ii], lmax=3 * self.nside - 1)
            else:
                C = IdentityOperator()

            for _ in range(self.nsub_planck):
                D = self._get_mixing_operator(A=A[k])

                ope_i += [C * D]

                k += 1

            if comm is not None:
                Operator.append(comm * R2tod(AdditionOperator(ope_i) / self.nsub_planck))
            else:
                Operator.append(R2tod(AdditionOperator(ope_i) / self.nsub_planck))

        return BlockColumnOperator(Operator, axisout=0)

    def get_noise(self, planck_ntot, seed=None, fact=None, seenpix=None):
        state = np.random.get_state()
        np.random.seed(seed)
        out = np.zeros((len(self.nus), self.npix, 3))
        R2tod = ReshapeOperator((len(self.nus), 12 * self.nside**2, 3), (len(self.nus) * 3 * 12 * self.nside**2))

        for inu, nu in enumerate(self.nus):
            if fact is None:
                f = 1
            else:
                f = fact[inu]
            sigma = f * hp.ud_grade(self.dataset["noise{}".format(nu)].T, self.nside).T
            out[inu] = np.random.standard_normal((self.npix, 3)) * sigma
        if seenpix is not None:
            out[:, seenpix, :] = 0
        np.random.set_state(state)
        return out * planck_ntot


class PlanckAcquisitionTest:
    def __init__(self, nus, nside, comps=None, nsub_planck=1, use_planck_at_qubic_freq=False):
        """Planck Acquisition.

        Class to add Planck information to both FMM and CMM.

        Parameters
        ----------
        nus : ndarray
            Planck frequencies to add to the Map-Making. Be careful, FMM uses only 143 and 217 GHz bands by default, while you can add every Planck bands in the CMM (30, 44, 70, 100, 143, 217, 353) GHz.
        nside : int
            Nside value for Healpy
        comps : ndarray, optional
            Components array build from FGbuster, by default None
        nsub_planck : int, optional
            Number of sub-acquisition for Planck, by default 1

        Remarks
        -------
        For FMM, band is either 143 or 217, while it is an array of Planck bands for CMM. We should be able to build [143, 217] for the FMM but it is not working yet. This would need some work which are not a priority, as we do not aim to use the other Planck bands at MapMaking level (we only want to use them at spectrum level). For posterity, one should correct this to build a more general class, but it is not a priority now.
        """

        self.nus = nus
        self.nside = nside
        self.comps = comps
        self.nsub_planck = nsub_planck
        self.use_planck_at_qubic_freq = use_planck_at_qubic_freq

        self.npix = 12 * self.nside**2
        self.noise = []
        self.fwhm = []
        self.sigma = []
        self.bandwidth = []
        self.allnus = []

        for nu in self.nus:
            _planckData = pickle.load(open(PATH + f"Planck{nu}GHz.pkl", "rb"))

            self.sigma.append(hp.ud_grade(_planckData[f"noise{nu}"].T, self.nside).T)
            self.noise.append(_planckData[f"noise{nu}"])
            # self.fwhm.append(_planckData[f"fwhm{nu}"])
            self.bandwidth.append(_planckData[f"bw{nu}"])

        if use_planck_at_qubic_freq:
            self.nus = [150, 220]
            for f_band in self.nus:
                ### Compute frequencies on the edges
                _, _, nus, _, _, _ = compute_freq(f_band, Nfreq=int(self.nsub_planck / len(self.nus)), relative_bandwidth=0.25)

                self.allnus += list(nus)
        else:
            if self.nsub_planck == 1:
                self.allnus = nus
            else:
                for inu, nu in enumerate(self.nus):
                    self.allnus += list(np.linspace(nu - self.bandwidth[inu] / 2, nu + self.bandwidth[inu] / 2, self.nsub_planck))
                self.allnus = np.array(self.allnus)
                self.fwhm = self.get_fwhm(self.allnus)

    def get_fwhm(self, nus, fwhm143=0.002094):
        return fwhm143 * (143 / nus)

    def get_noise(self, planck_ntot, weight_planck = 0, seenpix = None, seed = None):
        """Planck Noise

        Method to build Planck noise. It uses sigma values computed during initialisation of the classe.

        Parameters
        ----------
        planck_ntot : float
            Multiplicative factor for the noise.
        seed : int, optional
            Seed for random noise generation, by default None
        seenpix : array, optional
            Array of pixels seen by QUBIC, by default None

        Returns
        -------
        array
            Array containing noise for Planck TOD
        """
        state = np.random.get_state()
        np.random.seed(seed)
        out = np.zeros((1, self.npix, 3))

        sigma = self.sigma[0]
        out[0,:,:] = np.random.standard_normal((self.npix, 3)) * sigma

<<<<<<< HEAD
        for inu in range(len(self.nus)):
            if fact is None:
                f = 1
            else:
                f = fact[inu]
            sigma = f * self.sigma[inu]
            out[inu] = np.random.standard_normal((self.npix, 3)) * sigma

        if seenpix is not None:
            out[:, seenpix, :] = 0

=======
>>>>>>> 41f50e23
        np.random.set_state(state)

        out[:, seenpix, :] = weight_planck * out[:, seenpix, :] #Add the same amount of noise as information inside the patch

        return out * planck_ntot

    def get_invntt_operator(self, planck_ntot, weight_planck = 1.0, seenpix = None, beam_correction=0):
        """Planck inverse noise covariance matrix.

        Method to build Planck inverse noise covariance matrix, using sigma computed during the initialisation of the class.

        Parameters
        ----------
        planck_ntot : float
            Multiplicative factor for the noise
        weight_planck : float, optional
            Weight of Planck information inside the QUBIC patch, by default 1.0
        seenpix : array, optional
            Array of pixels seen by QUBIC, by default None
        beam_correction : float, optional
            Correction factor for the beam, by default 0

        Returns
        -------
        _type_
            _description_
        """
        #! Tom: I never saw the beam_correction argument being used, but I kept it just in case

        npix = hp.nside2npix(self.nside)
        sigma = self.sigma.copy()  # (1 because we go over each planck band separately, npix, 3)

        if planck_ntot == 0:
            return IdentityOperator(shapein=(npix, 3))

        if beam_correction != 0:
            factor = 4 * np.pi * (np.rad2deg(beam_correction) / 2.35 / np.degrees(hp.nside2resol(self.scene.nside))) ** 2
            # print(f'corrected by {factor}')
            varnew = hp.smoothing(self.var.T, fwhm=beam_correction / np.sqrt(2)) / factor
            sigma = 1e6 * np.sqrt(varnew.T) * planck_ntot

        base_weight = np.zeros_like(sigma) if planck_ntot == 0 else 1.0 / ((sigma * planck_ntot) ** 2) #this is invN before correcting for the patch
        
        beta = np.ones(npix)
        if seenpix is not None:
            beta[seenpix] = weight_planck # reweight

        weight = np.zeros_like(base_weight)
        beta_pos = beta > 0 #if weight_planck = 0, beta is 0 in seenpix, avoid division by zero
        weight[beta_pos, :] = base_weight[beta_pos, :] / (beta[beta_pos, None] ** 2)

        return DiagonalOperator(weight, broadcast="leftward", shapein=weight.shape)
    

    def _get_mixing_matrix(self, nus, beta):
        """Planck Mixing Matrix.

        Method to compute Planck Mixing Matrix, which will be used lated to build the Planck acquisition operator.
        If beta has shape (ncomp), then the mixing matrix will have shape (nfreq, ncomp).
        If beta has shape (npix, ncomp), the the elements of the mxing matrix vary across the sky, it will have shape (npix, nfreq, ncomp)

        Parameters
        ----------
        nus : array
            Frequencies of the Mixing Matrix.
        beta : array
            _description_

        Returns
        -------
        array
            Planck Mixing Matrix
        """

        ### Define Mixing Matrix with FGB classes
        mm = MixingMatrix(*self.comps)

        ### Compute them using the eval method at each frequency nus
        mixing_matrix_elements = mm.eval(nus, *beta)

        _sh = mixing_matrix_elements.shape
        if _sh[0] != 1:
            beta = hp.ud_grade(beta, self.nside)
            mixing_matrix_elements = mm.eval(nus, *beta)

            mixing_matrix = np.transpose(mixing_matrix_elements, (1, 0, 2))
        else:
            mixing_matrix = mixing_matrix_elements[0]

        return np.round(mixing_matrix, 6)

    def _get_mixing_operator(self, A):
        """Planck Mixing Operator.

        Method to define an operator like object for a given frequency nu, the input A should be for one frequency.
        The type of operator depends on the shape of input A.

        Parameters
        ----------
        A : array
            Planck Mixing Matrix.

        Returns
        -------
        BlockDiagonalOperator
            Mixing operator.
        """

        if A.ndim == 1:  ### If constant beta across the sky
            r = ReshapeOperator((1, self.npix, 3), (self.npix, 3))
            D = r * DenseOperator(A, broadcast="rightward", shapein=(A.shape[0], self.npix, 3), shapeout=(1, self.npix, 3))

        else:  ### If varying beta across the sky
            r = ReshapeOperator((self.npix, 1, 3), (self.npix, 3))
            _, nc = A.shape

            def reshape_fct(vec, out):
                out[...] = vec.T

            R = Operator(direct=reshape_fct, transpose=reshape_fct, shapein=(nc, self.npix, 3), shapeout=(3, self.npix, nc), flags="linear")

            ### if pixelization of A is lower than the one of components
            if hp.npix2nside(A.shape[0]) != self.nside:
                A = hp.ud_grade(A.T, self.nside).T

            d = DenseBlockDiagonalOperator(A[:, np.newaxis, :], broadcast="rightward", shapein=(self.npix, nc))

            ### Multiply by 3 to create A matrix for I, Q and U
            D = r * BlockDiagonalOperator([d] * 3, new_axisin=0, new_axisout=2) * R

        return D

    def get_operator(self, A=None, fwhm=None, comm=None, nu_co=None):
        """Planck Acquisition Operator.

        Method to build the acquisition operator for Planck. This operator is composed at first by a convolution operator at Planck FWHM. Then, for the Component MapMaking, a Mixing Operator is added. Finally, we have the operator to turn maps into TOD.

        Parameters
        ----------
        A : array, optional
            Mixing Matrix of Planck. If None, the Mixing Operator will be the Identity (FMM case), not None, the Mixing Operator will be computated and then added (CMM case), by default None
        fwhm : array, optional
            Array of lenght the number of Planck bands considered containing Planck FWHM. If None, the Convolution Operator will be Identity (case without convolution), if not None, the Convolution Operator will be computed and then added, by default None
        comm : MPI communicator, optional
            MPI communicator from pyoperators, by default None
        nu_co : bool, optional
            Bool to add Carbon Oxyde emission line, not supported yet, by default None

        Returns
        -------
        BlockColumnOperator
            Planck Acquisition Operator.
        """
        Rmap2tod = ReshapeOperator((12 * self.nside**2, 3), (3 * 12 * self.nside**2))

        Operator = []
        # if np.array_equal(fwhm, np.zeros(fwhm.shape)):
        #     fwhm = None
        # else:
        #     if self.use_planck_at_qubic_freq:
        #         fwhm_planck = fwhm
        #     else:
        #         fwhm_planck = self.fwhm

        k = 0
        for _ in self.nus:
            ope_i = []
            # for _ in range(self.nsub_planck):
            for i in range(self.nsub_planck):  # int(self.nsub_planck / len(self.nus))):
                if fwhm is not None:
                    C = HealpixConvolutionGaussianOperator(fwhm=fwhm[k], lmax=3 * self.nside - 1)
                else:
                    C = IdentityOperator()

                if A is not None:
                    D = self._get_mixing_operator(A=A[k])
                else:
                    D = IdentityOperator()

                ope_i += [C * D]
                k += 1

            if comm is not None:
                Operator.append(comm * Rmap2tod(AdditionOperator(ope_i) / self.nsub_planck))
            else:
                Operator.append(Rmap2tod(AdditionOperator(ope_i) / self.nsub_planck))

        return BlockColumnOperator(Operator, axisout=0)


class JointAcquisitionFrequencyMapMaking:
    def __init__(self, d, Nrec, Nsub, H=None, nsub_planck=1, is_external_data=False, sampling=None):
        self.d = d
        self.Nrec = Nrec
        self.Nsub = Nsub
        self.is_external_data = is_external_data
        self.qubic = QubicInstrumentType(self.d, self.Nsub, self.Nrec, comps=[], H=H, nu_co=None, sampling=sampling)
        self.scene = self.qubic.scene

        if self.is_external_data:
<<<<<<< HEAD
            self.pl143 = PlanckAcquisitionTest(nus=[143], nside=self.scene.nside, comps=None, nsub_planck=nsub_planck)
            self.pl217 = PlanckAcquisitionTest(nus=[217], nside=self.scene.nside, comps=None, nsub_planck=nsub_planck)
=======
            self.pl143 = PlanckAcquisitionTest(nus=[143], nside=self.scene.nside, comps=None, nsub_planck=nsub_planck, use_pysm=False)
            self.pl217 = PlanckAcquisitionTest(nus=[217], nside=self.scene.nside, comps=None, nsub_planck=nsub_planck, use_pysm=False)
>>>>>>> 41f50e23
            self.planck_acquisition = [self.pl143, self.pl217]
            #! Tom: we should use the following here, but it is not working right now, one will need to adjust the shape and the way invN is used
            # self.planck_acquisition = PlanckAcquisitionTest(nus=[143, 217], nside=self.scene.nside, comps=None, nsub_planck=nsub_planck, use_pysm=False)

    def get_operator(self, fwhm=None, seenpix=None):
        ### nstokes is hardcoded to nstokes = 3
        ### We could retrieve it in the shape of H if we want to implement a different nstokes case
        nstokes = 3

        ### The operator that allows the focus on seenpix:
        ### shapein : (self.Nrec, sum(seenpix), nstokes)
        ### shapeout: (self.Nrec, npix, nstokes)
        if seenpix is not None:
            U = (
                ReshapeOperator((self.Nrec * sum(seenpix) * nstokes), (self.Nrec, sum(seenpix), nstokes))
                * PackOperator(np.broadcast_to(seenpix[None, :, None], (self.Nrec, seenpix.size, nstokes)).copy())
            ).T
        else:
            U = IdentityOperator()

        ### Get QUBIC H operator
        H = [self.qubic.get_operator(fwhm=fwhm)]

        if self.is_external_data:
            R_planck = ReshapeOperator((12 * self.qubic.scene.nside**2, nstokes), (12 * self.qubic.scene.nside**2 * nstokes))
            H_planck_ = BlockDiagonalOperator([R_planck] * self.Nrec, new_axisout=0)
            # It is necessary to change the shape of H_planck_ in order to stack it with H_qubic
            R_diag = ReshapeOperator(H_planck_.shapeout, H_planck_.shape[0])
            H_planck = R_diag(H_planck_)
            H.append(H_planck)

        return BlockColumnOperator(H, axisout=0) * U

    def get_invntt_operator(  # We stack the invNqubic and invN_planck on top of eachother
        self,
        qubic_ndet,
        qubic_npho150,
        qubic_npho220,
        planck_ntot,  
        seenpix,
        weight_planck=1,
        beam_correction=None,
    ):
        if beam_correction is None:
            beam_correction = [0] * self.Nrec

        invNq = self.qubic.get_invntt_operator(qubic_ndet, qubic_npho150, qubic_npho220)  # add weight of Qubic detector and photon noise
        R = ReshapeOperator(invNq.shapeout, invNq.shape[0])
        invN = [R(invNq(R.T))]

        if self.is_external_data:
            invntt_planck143 = self.pl143.get_invntt_operator(planck_ntot, weight_planck = weight_planck, seenpix=seenpix)
            invntt_planck217 = self.pl217.get_invntt_operator(planck_ntot, weight_planck = weight_planck, seenpix=seenpix)

            R_planck = ReshapeOperator(invntt_planck143.shapeout, invntt_planck143.shape[0])

            invN_143 = R_planck(invntt_planck143(R_planck.T))
            invN_217 = R_planck(invntt_planck217(R_planck.T))
            if self.Nrec == 1:
                invNe = [invN_143, invN_217]
            else:
                invNe = [invN_143] * int(self.Nrec / 2) + [invN_217] * int(self.Nrec / 2)

            invN += invNe

        return BlockDiagonalOperator(invN, axisout=0)


class JointAcquisitionComponentsMapMaking:
<<<<<<< HEAD
    def __init__(self, d, comp, Nsub, nus_external, nsub_planck, nu_co=None, H=None, use_planck_at_qubic_freq=False):
=======
    def __init__(self, d, comp, Nsub, nus_external, nsub_planck, oldcode_Planck = True, nu_co=None, H=None):
>>>>>>> 41f50e23
        self.d = d
        self.Nsub = Nsub
        self.comp = comp

        if use_planck_at_qubic_freq:
            self.nus_external = [143, 217]
            self.nsub_planck = Nsub
        else:
            self.nus_external = nus_external
            self.nsub_planck = nsub_planck

        ### Select the instrument model
        self.qubic = QubicInstrumentType(self.d, self.Nsub, nrec=2, comps=self.comp, H=H, nu_co=nu_co)
        self.scene = self.qubic.scene
<<<<<<< HEAD
        self.external = PlanckAcquisitionTest(nus=self.nus_external, nside=self.scene.nside, comps=self.comp, nsub_planck=self.nsub_planck, use_planck_at_qubic_freq=use_planck_at_qubic_freq)
=======
        if oldcode_Planck:
            self.external = OtherDataParametric(self.nus_external, self.scene.nside, self.comp, self.nsub_planck)
        else:
            self.external = PlanckAcquisitionTest(nus=self.nus_external, nside=self.scene.nside, comps=self.comp, nsub_planck=self.nsub_planck, use_pysm=False)
>>>>>>> 41f50e23
        self.allnus = np.array(list(self.qubic.allnus) + list(self.external.allnus))

    def get_operator(self, A, gain=None, fwhm=None, nu_co=None):
        Aq = A[: self.Nsub]
        Ap = A[self.Nsub :]

        Hq = self.qubic.get_operator(A=Aq, gain=gain, fwhm=fwhm)
        Rq = ReshapeOperator(Hq.shapeout, (Hq.shapeout[0] * Hq.shapeout[1]))

        try:
            mpidist = self.qubic.mpidist
        except Exception:
            mpidist = None

        He = self.external.get_operator(A=Ap, fwhm=None, comm=mpidist)  # , nu_co=nu_co)

        return BlockColumnOperator([Rq * Hq, He], axisout=0)

    def get_invntt_operator(self, qubic_ndet, qubic_npho150, qubic_npho220, planck_ntot, fact=None, mask=None):
        invNq = self.qubic.get_invntt_operator(qubic_ndet, qubic_npho150, qubic_npho220)
        R = ReshapeOperator(invNq.shapeout, invNq.shape[0])

        invNe = self.external.get_invntt_operator(planck_ntot, fact=fact, mask=mask)

        return BlockDiagonalOperator([R(invNq(R.T)), invNe], axisout=0)<|MERGE_RESOLUTION|>--- conflicted
+++ resolved
@@ -589,10 +589,6 @@
         np.random.set_state(state)
         return out
 
-<<<<<<< HEAD
-=======
-
->>>>>>> 41f50e23
 
 class QubicMultiAcquisitions:
     """
@@ -1173,7 +1169,7 @@
     def get_fwhm(self, nus, fwhm143=0.002094):
         return fwhm143 * (143 / nus)
 
-    def get_noise(self, planck_ntot, weight_planck = 0, seenpix = None, seed = None):
+    def get_noise(self, planck_ntot, weight_planck=0, seenpix=None, seed=None):
         """Planck Noise
 
         Method to build Planck noise. It uses sigma values computed during initialisation of the classe.
@@ -1197,29 +1193,15 @@
         out = np.zeros((1, self.npix, 3))
 
         sigma = self.sigma[0]
-        out[0,:,:] = np.random.standard_normal((self.npix, 3)) * sigma
-
-<<<<<<< HEAD
-        for inu in range(len(self.nus)):
-            if fact is None:
-                f = 1
-            else:
-                f = fact[inu]
-            sigma = f * self.sigma[inu]
-            out[inu] = np.random.standard_normal((self.npix, 3)) * sigma
-
-        if seenpix is not None:
-            out[:, seenpix, :] = 0
-
-=======
->>>>>>> 41f50e23
+        out[0, :, :] = np.random.standard_normal((self.npix, 3)) * sigma
+
         np.random.set_state(state)
 
-        out[:, seenpix, :] = weight_planck * out[:, seenpix, :] #Add the same amount of noise as information inside the patch
+        out[:, seenpix, :] = weight_planck * out[:, seenpix, :]  # Add the same amount of noise as information inside the patch
 
         return out * planck_ntot
 
-    def get_invntt_operator(self, planck_ntot, weight_planck = 1.0, seenpix = None, beam_correction=0):
+    def get_invntt_operator(self, planck_ntot, weight_planck=1.0, seenpix=None, beam_correction=0):
         """Planck inverse noise covariance matrix.
 
         Method to build Planck inverse noise covariance matrix, using sigma computed during the initialisation of the class.
@@ -1254,18 +1236,17 @@
             varnew = hp.smoothing(self.var.T, fwhm=beam_correction / np.sqrt(2)) / factor
             sigma = 1e6 * np.sqrt(varnew.T) * planck_ntot
 
-        base_weight = np.zeros_like(sigma) if planck_ntot == 0 else 1.0 / ((sigma * planck_ntot) ** 2) #this is invN before correcting for the patch
-        
+        base_weight = np.zeros_like(sigma) if planck_ntot == 0 else 1.0 / ((sigma * planck_ntot) ** 2)  # this is invN before correcting for the patch
+
         beta = np.ones(npix)
         if seenpix is not None:
-            beta[seenpix] = weight_planck # reweight
+            beta[seenpix] = weight_planck  # reweight
 
         weight = np.zeros_like(base_weight)
-        beta_pos = beta > 0 #if weight_planck = 0, beta is 0 in seenpix, avoid division by zero
+        beta_pos = beta > 0  # if weight_planck = 0, beta is 0 in seenpix, avoid division by zero
         weight[beta_pos, :] = base_weight[beta_pos, :] / (beta[beta_pos, None] ** 2)
 
         return DiagonalOperator(weight, broadcast="leftward", shapein=weight.shape)
-    
 
     def _get_mixing_matrix(self, nus, beta):
         """Planck Mixing Matrix.
@@ -1413,13 +1394,8 @@
         self.scene = self.qubic.scene
 
         if self.is_external_data:
-<<<<<<< HEAD
             self.pl143 = PlanckAcquisitionTest(nus=[143], nside=self.scene.nside, comps=None, nsub_planck=nsub_planck)
             self.pl217 = PlanckAcquisitionTest(nus=[217], nside=self.scene.nside, comps=None, nsub_planck=nsub_planck)
-=======
-            self.pl143 = PlanckAcquisitionTest(nus=[143], nside=self.scene.nside, comps=None, nsub_planck=nsub_planck, use_pysm=False)
-            self.pl217 = PlanckAcquisitionTest(nus=[217], nside=self.scene.nside, comps=None, nsub_planck=nsub_planck, use_pysm=False)
->>>>>>> 41f50e23
             self.planck_acquisition = [self.pl143, self.pl217]
             #! Tom: we should use the following here, but it is not working right now, one will need to adjust the shape and the way invN is used
             # self.planck_acquisition = PlanckAcquisitionTest(nus=[143, 217], nside=self.scene.nside, comps=None, nsub_planck=nsub_planck, use_pysm=False)
@@ -1458,7 +1434,7 @@
         qubic_ndet,
         qubic_npho150,
         qubic_npho220,
-        planck_ntot,  
+        planck_ntot,
         seenpix,
         weight_planck=1,
         beam_correction=None,
@@ -1471,8 +1447,8 @@
         invN = [R(invNq(R.T))]
 
         if self.is_external_data:
-            invntt_planck143 = self.pl143.get_invntt_operator(planck_ntot, weight_planck = weight_planck, seenpix=seenpix)
-            invntt_planck217 = self.pl217.get_invntt_operator(planck_ntot, weight_planck = weight_planck, seenpix=seenpix)
+            invntt_planck143 = self.pl143.get_invntt_operator(planck_ntot, weight_planck=weight_planck, seenpix=seenpix)
+            invntt_planck217 = self.pl217.get_invntt_operator(planck_ntot, weight_planck=weight_planck, seenpix=seenpix)
 
             R_planck = ReshapeOperator(invntt_planck143.shapeout, invntt_planck143.shape[0])
 
@@ -1489,11 +1465,7 @@
 
 
 class JointAcquisitionComponentsMapMaking:
-<<<<<<< HEAD
     def __init__(self, d, comp, Nsub, nus_external, nsub_planck, nu_co=None, H=None, use_planck_at_qubic_freq=False):
-=======
-    def __init__(self, d, comp, Nsub, nus_external, nsub_planck, oldcode_Planck = True, nu_co=None, H=None):
->>>>>>> 41f50e23
         self.d = d
         self.Nsub = Nsub
         self.comp = comp
@@ -1508,14 +1480,7 @@
         ### Select the instrument model
         self.qubic = QubicInstrumentType(self.d, self.Nsub, nrec=2, comps=self.comp, H=H, nu_co=nu_co)
         self.scene = self.qubic.scene
-<<<<<<< HEAD
         self.external = PlanckAcquisitionTest(nus=self.nus_external, nside=self.scene.nside, comps=self.comp, nsub_planck=self.nsub_planck, use_planck_at_qubic_freq=use_planck_at_qubic_freq)
-=======
-        if oldcode_Planck:
-            self.external = OtherDataParametric(self.nus_external, self.scene.nside, self.comp, self.nsub_planck)
-        else:
-            self.external = PlanckAcquisitionTest(nus=self.nus_external, nside=self.scene.nside, comps=self.comp, nsub_planck=self.nsub_planck, use_pysm=False)
->>>>>>> 41f50e23
         self.allnus = np.array(list(self.qubic.allnus) + list(self.external.allnus))
 
     def get_operator(self, A, gain=None, fwhm=None, nu_co=None):
