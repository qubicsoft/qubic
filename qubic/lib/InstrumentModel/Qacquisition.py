--- conflicted
+++ resolved
@@ -1495,13 +1495,9 @@
 
         elif self.kind == "DB":
 
-<<<<<<< HEAD
-    def __init__(self, dictionary, nsub, nrec=1, comps=[], H=None, nu_co=None, sampling=None):
-=======
             invn_q_150 = self.qubic.get_invntt_operator().operands[0]
             invn_q_220 = self.qubic.get_invntt_operator().operands[1]
             R = ReshapeOperator(invn_q_150.shapeout, invn_q_150.shape[0])
->>>>>>> eee1dbc1
 
             invntt_planck143 = weight_planck * self.pl143.get_invntt_operator(
                 beam_correction=beam_correction[0], mask=mask, seenpix=seenpix
@@ -1526,18 +1522,6 @@
 
             return BlockDiagonalOperator(invN, axisout=0)
 
-<<<<<<< HEAD
-        ### Multi-frequency instrument
-        self.multiinstrument = QubicMultibandInstrumentTrapezoidalIntegration(
-            self.dict
-        )
-        if sampling == None:
-            self.sampling = get_pointing(self.dict)
-        else:
-            self.sampling = sampling
-        self.scene = QubicScene(self.dict)
-        self.npix = 12 * self.scene.nside**2
-=======
         """
         elif self.kind == 'QubicIntegrated':
             if beam_correction is None :
@@ -1547,7 +1531,6 @@
                     raise TypeError('Beam correction should be a list')
                 if len(beam_correction) != self.Nrec:
                     raise TypeError('List of beam correction should have Nrec elements')
->>>>>>> eee1dbc1
 
 
             invntt_qubic = self.qubic.get_invntt_operator(det_noise, photon_noise)
