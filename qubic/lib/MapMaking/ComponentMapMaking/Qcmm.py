--- conflicted
+++ resolved
@@ -14,13 +14,13 @@
 from qubic.lib.MapMaking.ComponentMapMaking.preset.preset import PresetInitialisation
 from qubic.lib.MapMaking.ComponentMapMaking.Qcostfunc import (
     Chi2Blind,
+    Chi2InstrumentType,
     Chi2Parametric_alt,
-    Chi2InstrumentType,
 )
 from qubic.lib.MapMaking.Qcg import pcg
 from qubic.lib.MapMaking.Qmap_plotter import PlotsCMM
 from qubic.lib.Qfoldertools import do_gif
-from qubic.lib.Qmpi_tools import MpiTools, join_data
+from qubic.lib.Qmpi_tools import join_data
 from qubic.lib.QskySim import get_angular_profile
 
 
@@ -45,17 +45,10 @@
 
         """
 
-<<<<<<< HEAD
-        ### Creating noise seed
-        mpitools = MpiTools(comm)
-        seed_noise = mpitools.get_random_value(init_seed=None)
-
-=======
         # ### Creating noise seed
         # mpitools = MpiTools(comm)
         # seed_noise = mpitools.get_random_value(init_seed=None)
-        
->>>>>>> e4f615b4
+
         ### Initialization
         self.preset = PresetInitialisation(comm).initialize(parameters_file)
         self.plots = PlotsCMM(self.preset, dogif=True)
@@ -399,7 +392,7 @@
 
         return updated_mixingmatrix
 
-    def update_spectral_index(self): # this function is too complex and has code duplication
+    def update_spectral_index(self):  # this function is too complex and has code duplication
         """Update spectral index.
 
         Method that perform step 3) of the pipeline for 2 possible designs : Two Bands and Ultra Wide Band
@@ -415,15 +408,7 @@
             for component in self.preset.comp.components_name_out[2:]:
                 if component != "CO" and self.preset.comp.params_foregrounds[component]["type"] != method_0:
                     method = "parametric_blind"
-<<<<<<< HEAD
                     break
-=======
-                cpt += 1
-        try: # weird?
-            method == "parametric_blind"
-        except:
-            method = method_0
->>>>>>> e4f615b4
 
         tod_comp = self.get_tod_comp()
         self.nfev = 0
@@ -433,20 +418,12 @@
             ### Model without spatial variation of spectral index
             if self.preset.comp.params_foregrounds["Dust"]["nside_beta_out"] == 0:
                 previous_beta = self.preset.acquisition.beta_iter.copy()
-<<<<<<< HEAD
-
-                if self.preset.qubic.params_qubic["instrument"] == "DB":
-                    self.chi2 = Chi2DualBand(self.preset, tod_comp, parametric=True)
-
-                elif self.preset.qubic.params_qubic["instrument"] == "UWB":
-                    self.chi2 = Chi2UltraWideBand(self.preset, tod_comp, parametric=True)
-=======
                 self.chi2 = Chi2InstrumentType(
-                        self.preset, tod_comp,
-                        instr_type=self.preset.qubic.params_qubic["instrument"],
-                        parametric=True,
-                    )
->>>>>>> e4f615b4
+                    self.preset,
+                    tod_comp,
+                    instr_type=self.preset.qubic.params_qubic["instrument"],
+                    parametric=True,
+                )
 
                 ### Fit using scipy.optimize.minimize
                 self.preset.acquisition.beta_iter = minimize(
@@ -495,21 +472,17 @@
                 ### Store fixed beta (those denoted with hp.UNSEEN are variable)
                 beta_fixed = self.preset.acquisition.beta_iter.copy()
                 beta_fixed[:, self.preset.mixingmatrix._index_seenpix_beta] = hp.UNSEEN
-<<<<<<< HEAD
-                chi2 = Chi2DualBand(self.preset, tod_comp, parametric=True, full_beta_map=beta_fixed)
-=======
                 # chi2 = Chi2DualBand(
                 #     self.preset, tod_comp, parametric=True, full_beta_map=beta_fixed
                 # )
->>>>>>> e4f615b4
                 # chi2 = Chi2Parametric(self.preset, tod_comp, self.preset.acquisition.beta_iter, seenpix_wrap=None)
                 self.chi2 = Chi2InstrumentType(
-                    self.preset, tod_comp,
+                    self.preset,
+                    tod_comp,
                     instr_type=self.preset.qubic.params_qubic["instrument"],
                     parametric=True,
                     full_beta_map=beta_fixed,
                 )
-
                 previous_beta = self.preset.acquisition.beta_iter[:, self.preset.mixingmatrix._index_seenpix_beta].copy()
                 self.nfev = 0
 
@@ -557,21 +530,13 @@
 
             ### Blind using scipy.optimize.minimize
             if self.preset.comp.params_foregrounds["blind_method"] == "minimize":
-<<<<<<< HEAD
-                if self.preset.qubic.params_qubic["instrument"] == "DB":
-                    self.chi2 = Chi2DualBand(self.preset, tod_comp, parametric=False)
-                elif self.preset.qubic.params_qubic["instrument"] == "UWB":
-                    self.chi2 = Chi2UltraWideBand(self.preset, tod_comp, parametric=False)
-
-=======
-
                 # Neveer used? It won't work as it is for now
                 self.chi2 = Chi2InstrumentType(
-                    self.preset, tod_comp,
+                    self.preset,
+                    tod_comp,
                     instr_type=self.preset.qubic.params_qubic["instrument"],
                     parametric=False,
                 )
->>>>>>> e4f615b4
                 x0 = []
                 bnds = []
                 for inu in range(self.preset.comp.params_foregrounds["bin_mixing_matrix"]):
@@ -821,18 +786,11 @@
 
         """
 
-<<<<<<< HEAD
-        self.H_i = self.preset.qubic.joint_out.get_operator(
-            # self.preset.acquisition.beta_iter,
-            A=self.preset.acquisition.Amm_iter,
-=======
-        
         raise ValueError("The method Pipeline.update_gain is broken.")
 
-        self.H_i = self.preset.qubic.joint_out.get_operator( # Amm is now called A
+        self.H_i = self.preset.qubic.joint_out.get_operator(  # Amm is now called A
             self.preset.acquisition.beta_iter,
             Amm=self.preset.acquisition.Amm_iter,
->>>>>>> e4f615b4
             gain=np.ones(self.preset.gain.gain_iter.shape),
             fwhm=self.preset.acquisition.fwhm_mapmaking,
             nu_co=self.preset.comp.nu_co,
@@ -843,7 +801,7 @@
         # When (if) rewritten, the code will not have conditions on self.preset.qubic.params_qubic["instrument"] value
         # Also, the shapes of inv, H_i and TOD were modified
 
-        if self.preset.qubic.params_qubic["instrument"] == "UWB": # rewrite this?
+        if self.preset.qubic.params_qubic["instrument"] == "UWB":  # rewrite this?
             _r = ReshapeOperator(
                 self.preset.qubic.joint_out.qubic.ndets * self.preset.qubic.joint_out.qubic.nsamples,
                 (self.preset.qubic.joint_out.qubic.ndets, self.preset.qubic.joint_out.qubic.nsamples),
