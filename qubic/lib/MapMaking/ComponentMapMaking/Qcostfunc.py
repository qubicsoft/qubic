--- conflicted
+++ resolved
@@ -11,17 +11,13 @@
         comm.Allreduce(MPI.IN_PLACE, d)
     return d
 
+
 class Chi2InstrumentType:
     """
     Instance to compute chi^2 for a given simulated TOD.
     """
-<<<<<<< HEAD
-
-    def __init__(self, preset, TOD_sim, parametric=True, full_beta_map=None):
-=======
+
     def __init__(self, preset, dsim, instr_type, parametric=True, full_beta_map=None):
-
->>>>>>> e4f615b4
         self.preset = preset
         self.TOD_sim = TOD_sim
         self.nus = self.preset.qubic.joint_out.allnus
@@ -31,7 +27,7 @@
         self.parametric = parametric
         self.full_beta_map = full_beta_map
 
-        if instr_type == "DB": # this will later be implemented at a dictionary level!
+        if instr_type == "DB":  # this will later be implemented at a dictionary level!
             self.nFocalPlanes = 2
         elif instr_type == "UWB":
             self.nFocalPlanes = 1
@@ -39,7 +35,7 @@
             self.nFocalPlanes = 1
         else:
             raise ValueError("Instrument type {} is not implemented.".format(instr_type))
-        
+
         ### If parametric, we use the QUBIC + Planck data
         if self.parametric:
             if self.TOD_sim.ndim == 3:
@@ -51,49 +47,27 @@
         else:
             self.TOD_obs = self.preset.acquisition.TOD_qubic.copy()
 
-<<<<<<< HEAD
-        ### If constant spectral index
-        if self.TOD_sim.ndim == 3:
-            self.ncomp, _, self.nsample_ndet = self.TOD_sim.shape
-
-            self.TOD_sim150 = self.TOD_sim[:, : self.nsub].reshape((self.ncomp * self.nsub, self.nsample_ndet))
-            self.TOD_sim220 = self.TOD_sim[:, self.nsub : self.nfreq].reshape((self.ncomp * self.nsub, self.nsample_ndet))
-
-        ### If varying spectral indices
-        elif self.TOD_sim.ndim == 4:
-            self.npix, _, self.ncomp, self.nsample_ndet = self.TOD_sim.shape
-
-            self.TOD_sim150 = self.TOD_sim[:, : self.nsub, :, :].reshape((self.ncomp * self.nsub * self.npix, self.nsample_ndet))
-            self.TOD_sim220 = self.TOD_sim[:, self.nsub : self.nfreq, :, :].reshape((self.ncomp * self.nsub * self.npix, self.nsample_ndet))
-=======
         ### If constant spectral index # diff ici
-        if self.dsim.ndim == 3: # Can be concatenated with the case self.dsim.ndim == 4 by adding npix = 1 or npix = self.npix
+        if self.dsim.ndim == 3:  # Can be concatenated with the case self.dsim.ndim == 4 by adding npix = 1 or npix = self.npix
             npix = 1
         ### If varying spectral indices
         elif self.dsim.ndim == 4:
->>>>>>> e4f615b4
             self.seenpix_beta = np.where(self.full_beta_map == hp.UNSEEN)
             npix = self.npix
         else:
             raise TypeError("TOD_sim should have 3 or 4 dimensions.")
 
-<<<<<<< HEAD
-    def _fill_A(self, x):
-        A = np.ones((self.nfreq, self.ncomp))
-=======
         self.nc, self.nf, self.nsnd = self.dsim.shape
         self.nsub = int(self.nf / self.nFocalPlanes)
 
         self.dsim_fp = []
         for i in range(self.nFocalPlanes):
-            self.dsim_fp.append(self.dsim[:, self.nsub*i : self.nsub*(i+1)].reshape((self.nc * self.nsub * npix, self.nsnd)))
+            self.dsim_fp.append(self.dsim[:, self.nsub * i : self.nsub * (i + 1)].reshape((self.nc * self.nsub * npix, self.nsnd)))
         # Missing self.dsim150 and self.dsim220 with new definition, use self.dsim_fp[0] and self.dsim_fp[1] instead
 
-    def _fill_A(self, x): # idem (garder la version UWB, fonctionne mieux)
-
+    def _fill_A(self, x):  # idem (garder la version UWB, fonctionne mieux)
         fsub = int(self.nf / self.preset.comp.params_foregrounds["bin_mixing_matrix"])
         A = np.ones((self.nf, self.nc))
->>>>>>> e4f615b4
         k = 0
         for i in range(self.preset.comp.params_foregrounds["bin_mixing_matrix"]):
             for j in range(1, self.ncomp):
@@ -101,12 +75,7 @@
                 k += 1
         return A
 
-<<<<<<< HEAD
-    def _get_mixingmatrix(self, nus, x):
-=======
-    def _get_mixingmatrix(self, nus, x): # idem
-
->>>>>>> e4f615b4
+    def _get_mixingmatrix(self, nus, x):  # idem
         ### Compute mixing matrix
         mixingmatrix = mm.MixingMatrix(*self.preset.comp.components_model_out)
         return mixingmatrix.eval(nus, *x)
@@ -117,49 +86,33 @@
             ### If parametric -> we compute the mixing matrix element according to the spectral index
             if self.parametric:
                 A = self._get_mixingmatrix(self.nus, x)
+
             ### If blind -> we treat the mixing matrix element as free parameters
             else:
-                ### Fill mixing matrix for the FG components
                 A = self._fill_A(x)
             # print(A.shape)
             # stop
             ### Separe the mixing matrix element for 150 and 220 GHz if needed
 
-<<<<<<< HEAD
-            ### Separe the mixing matrix element for 150 and 220 GHz
-            Aq150 = A[: self.nsub].T.reshape((self.ncomp * self.nsub))
-            Aq220 = A[self.nsub : 2 * self.nsub].T.reshape((self.ncomp * self.nsub))
+            ysim = []
+            for i in range(self.nFocalPlanes):
+                ysim.append(A[self.nsub * i : self.nsub * (i + 1)].T.reshape((self.nc * self.nsub)) @ self.dsim_fp[i])
 
             ### Create simulated TOD
-            ysim = np.concatenate((Aq150 @ self.TOD_sim150, Aq220 @ self.TOD_sim220), axis=0)
+            ysim = np.concatenate(ysim, axis=0)
 
             if self.parametric:
                 ### Separe QUBIC and Planck
-                Aext = A[2 * self.nsub :].copy()
+                Aext = A[self.nfreq :].copy()
+
                 H_planck = self.preset.qubic.joint_out.external.get_operator(A=Aext, convolution=False)
-=======
-            ysim = []
-            for i in range(self.nFocalPlanes):
-                ysim.append(A[self.nsub*i : self.nsub*(i + 1)].T.reshape((self.nc * self.nsub)) @ self.dsim_fp[i])
-
-            ### Create simulated TOD
-            ysim = np.concatenate(ysim, axis=0)
-
-            if self.parametric:
-                ### Separe QUBIC and Planck
-                Aext = A[self.nf :].copy()
-
-                H_planck = self.preset.qubic.joint_out.external.get_operator(
-                    A=Aext, convolution=False
-                )
->>>>>>> e4f615b4
 
                 ### Compute Planck part of the chi^2
                 mycomp = self.preset.comp.components_iter.copy()
                 mycomp[:, ~self.preset.sky.seenpix_qubic, :] = 0
-                
+
                 ysim_pl = H_planck(mycomp)
-                
+
                 ### Compute residuals in time domain
                 _residuals = np.r_[ysim] - self.preset.acquisition.TOD_qubic
                 self.Lqubic = _dot(
@@ -168,162 +121,14 @@
                     self.preset.comm,
                 )
 
-<<<<<<< HEAD
-                _residuals = np.r_[ysim_pl] - self.preset.acquisition.TOD_external_zero_outside_patch
-
-                self.Lplanck = _dot(
-                    _residuals.T,
-                    self.preset.acquisition.invN.operands[1](_residuals),
-                    self.preset.comm,
-                )
-                return self.Lqubic + self.Lplanck
-
-            else:
-                ### Compute residuals in time domain
-                _residuals = ysim - self.preset.acquisition.TOD_qubic
-                self.Lplanck = 0
-                self.Lqubic = _dot(_residuals.T, self.preset.acquisition.invN.operands[0](_residuals), self.preset.comm)
-                return self.Lqubic
-
-        elif self.TOD_sim.ndim == 4:
-            x = x.reshape((self.ncomp - 1, self.npix))
-            A = self._get_mixingmatrix(self.nus, x)
-
-            ### Separe the mixing matrix element for 150 and 220 GHz
-            Aq150 = A[:, : self.nsub, :].reshape((self.ncomp * self.nsub * self.npix))
-            Aq220 = A[:, self.nsub : 2 * self.nsub, :].reshape((self.ncomp * self.nsub * self.npix))
-
-            ### Create simulated TOD
-            ysim = np.concatenate((Aq150 @ self.TOD_sim150, Aq220 @ self.TOD_sim220), axis=0)
-
-            if self.parametric:
-                ### Fill the full sky map of beta with the unknowns
-                full_map_beta = self.full_beta_map.copy()
-                x = x.reshape(((self.ncomp - 1) * self.npix))
-                full_map_beta[self.seenpix_beta] = x
-
-                ### Compute the mixing matrix for the full sky
-                A = self._get_mixingmatrix(self.nus, full_map_beta)
-
-                ### Separe QUBIC and Planck and switch axes
-                Aext = np.transpose(A[:, 2 * self.nsub :, :], (1, 0, 2))
-
-                H_planck = self.preset.qubic.joint_out.external.get_operator(A=Aext, convolution=False)
-
-                ### Compute Planck part of the chi^2
-                ysim_pl = H_planck(self.preset.comp.components_iter.copy())
-
-                ### Compute residuals in time domain
-                _residuals = np.r_[ysim, ysim_pl] - self.TOD_obs
-
-                return _dot(_residuals.T, self.preset.acquisition.invN(_residuals), self.preset.comm)
-            else:
-                raise TypeError("Varying mixing matrix along the LOS is not yet implemented")
-
-        else:
-            raise TypeError("TOD_sim should have 3 or 4 dimensions.")
-
-
-class Chi2UltraWideBand:
-    def __init__(self, preset, TOD_sim, parametric=True, full_beta_map=None):
-        self.preset = preset
-        self.TOD_sim = TOD_sim
-        self.nus = self.preset.qubic.joint_out.allnus
-        self.fsub = int(len(self.nus) / self.preset.comp.params_foregrounds["bin_mixing_matrix"])
-
-        self.parametric = parametric
-        self.full_beta_map = full_beta_map
-
-        ### If parametric, we use the QUBIC + Planck data
-        if self.parametric:
-            if self.TOD_sim.ndim == 3:
-                self.TOD_obs = self.preset.acquisition.TOD_obs_zero_outside.copy()
-            elif self.TOD_sim.ndim == 4:
-                self.TOD_obs = self.preset.acquisition.TOD_obs.copy()
-
-        ### If blind, we use the QUBIC data only
-        else:
-            self.TOD_obs = self.preset.acquisition.TOD_qubic.copy()
-
-        ### If constant spectral index
-        if self.TOD_sim.ndim == 3:
-            self.ncomp, self.nfreq, self.nsample_ndet = self.TOD_sim.shape
-            self.TOD_sim_i = self.TOD_sim.reshape((self.ncomp * self.nfreq, self.nsample_ndet))
-
-        ### If varying spectral indices
-        elif self.TOD_sim.ndim == 4:
-            self.npix, self.nfreq, self.ncomp, self.nsample_ndet = self.TOD_sim.shape
-            self.TOD_sim_i = self.TOD_sim.reshape((self.ncomp * self.nfreq * self.npix, self.nsample_ndet))
-            self.seenpix_beta = np.where(self.full_beta_map == hp.UNSEEN)
-
-        else:
-            raise TypeError("TOD_sim should have 3 or 4 dimensions.")
-
-    def _fill_A(self, x):
-        A = np.ones((self.nfreq, self.ncomp))
-        k = 0
-        for i in range(self.preset.comp.params_foregrounds["bin_mixing_matrix"]):
-            for j in range(1, self.ncomp):
-                A[i * self.fsub : (i + 1) * self.fsub, j] = np.array([x[k]] * self.fsub)
-                k += 1
-        return A
-
-    def _get_mixingmatrix(self, nus, x):
-        ### Compute mixing matrix
-        mixingmatrix = mm.MixingMatrix(*self.preset.comp.components_model_out)
-        return mixingmatrix.eval(nus, *x)
-
-    def __call__(self, x):
-        ### If constant spectral index
-        if self.TOD_sim.ndim == 3:
-            ### If parametric -> we compute the mixing matrix element according to the spectral index
-            if self.parametric:
-                A = self._get_mixingmatrix(self.nus, x)
-
-            ### If blind -> we treat the mixing matrix element as free parameters
-            else:
-                A = self._fill_A(x)
-
-            ### Separe the mixing matrix element for 150 and 220 GHz
-            Aq = A[: self.nfreq].T.reshape((self.ncomp * self.nfreq))
-
-            ### Create simulated TOD
-            ysim = Aq @ self.TOD_sim_i
-
-            if self.parametric:
-                ### Separe QUBIC and Planck
-                Aext = A[self.nfreq :].copy()
-
-                H_planck = self.preset.qubic.joint_out.external.get_operator(A=Aext, convolution=False)
-
-                ### Compute Planck part of the chi^2
-                mycomp = self.preset.comp.components_iter.copy()
-                mycomp[:, ~self.preset.sky.seenpix_qubic, :] = 0
-
-                ysim_pl = H_planck(mycomp)
-
-                _residuals = np.r_[ysim] - self.preset.acquisition.TOD_qubic
-                self.Lqubic = _dot(_residuals.T, self.preset.acquisition.invN.operands[0](_residuals), self.preset.comm)
-
                 _residuals_pl = np.r_[ysim_pl] - self.preset.acquisition.TOD_external_zero_outside_patch
 
-                self.Lplanck = _dot(_residuals_pl.T, self.preset.acquisition.invN.operands[1](_residuals_pl), self.preset.comm)
-
-                return self.Lqubic + self.Lplanck
-
-=======
-                _residuals_pl = (
-                    np.r_[ysim_pl]
-                    - self.preset.acquisition.TOD_external_zero_outside_patch
-                )
-                
                 self.Lplanck = _dot(
                     _residuals_pl.T,
                     self.preset.acquisition.invN.operands[1](_residuals_pl),
                     self.preset.comm,
                 )
                 return self.Lqubic + self.Lplanck
->>>>>>> e4f615b4
             else:
                 ### Compute residuals in time domain
                 _residuals = ysim - self.TOD_obs
@@ -333,22 +138,16 @@
                     self.preset.acquisition.invN.operands[0](_residuals),
                     self.preset.comm,
                 )
-<<<<<<< HEAD
-
-        elif self.TOD_sim.ndim == 4:
-            x = x.reshape((self.ncomp - 1, self.npix))
-=======
                 # Why so much different for DB?
                 _residuals = ysim - self.preset.acquisition.TOD_qubic
                 self.Lplanck = 0
-                self.Lqubic = _dot( _residuals.T, self.preset.acquisition.invN.operands[0](_residuals), self.preset.comm)
+                self.Lqubic = _dot(_residuals.T, self.preset.acquisition.invN.operands[0](_residuals), self.preset.comm)
                 return self.Lqubic
-        elif self.dsim.ndim == 4: # this implementation is exactly the same as for the DB, which feels wrong?
+        elif self.dsim.ndim == 4:  # this implementation is exactly the same as for the DB, which feels wrong?
             # It is broken anyway
 
             # print(x, x.shape, self.nc-1, self.npix)
             x = x.reshape((self.nc - 1, self.npix))
->>>>>>> e4f615b4
             A = self._get_mixingmatrix(self.nus, x)
 
             ### Separe the mixing matrix element for 150 and 220 GHz
@@ -387,7 +186,8 @@
             else:
                 raise TypeError("Varying mixing matrix along the LOS is not yet implemented")
         else:
-            raise TypeError("TOD_sim should have 3 or 4 dimensions.")
+            raise TypeError("dsim should have 3 or 4 dimensions.")
+
 
 class Chi2Parametric:
     def __init__(self, preset, d, betamap, seenpix_wrap=None):
@@ -399,12 +199,7 @@
             self.ncomp, self.nfreq, self.nsample_ndet = self.d.shape
             self.constant = True
         else:
-<<<<<<< HEAD
-            if self.preset.qubic.params_qubic["instrument"] == "UWB":
-=======
-
-            if self.preset.qubic.params_qubic["instrument"] == "UWB": #?
->>>>>>> e4f615b4
+            if self.preset.qubic.params_qubic["instrument"] == "UWB":  # ?
                 pass
             else:
                 self.nfreq = self.d.shape[1]
@@ -491,15 +286,8 @@
         return LLH
 
 
-<<<<<<< HEAD
-class Chi2Parametric_alt:
-    def __init__(self, preset, d, A_blind, icomp):
-=======
-class Chi2Parametric_alt: # work in progress?
-
+class Chi2Parametric_alt:  # work in progress?
     def __init__(self, preset, d, A_blind, icomp, seenpix_wrap=None):
-
->>>>>>> e4f615b4
         self.preset = preset
         self.d = d
         self.A_blind = A_blind
