import healpy as hp
import numpy as np
import pysm3
import pysm3.units as u
from pyoperators import IdentityOperator
from pysm3 import utils

from qubic.data import PATH


class PresetComponents:
    """Preset Components.

    Instance to initialize the Components Map-Making. It defines the Foregrounds variables and methods.

    Parameters
    ----------
    seed_noise : int
        Seed for random CMB noise generation.
    preset_tools : object
        Class containing tools and simulation parameters.
    preset_qubic : object
        Class containing qubic operator and variables and methods.

    Attributes
    ----------
    params_cmb: dict
        Dictionary containing the parameters associated with CMB.
    params_foregrounds: dict
        Dictionary containing the parameters associated with foregrounds.
    seed: int
        Seed for random CMB noise generation.
    skyconfig: dict
        Dictionary containing the wanted sky configuration for PySM.
    components_model: list
        List containing the FGBuster instance relative to the wanted components.
    components_name: list
        List containing the name of the components.
    components: array_like
        Components maps according to chosen model.
    components_convolved: array_like
        Convolved components maps.
    components_iter: array_like
        Initilize array on which we will iterate to reconstruct components maps.
    nu_co: int
        Frequency of the monochromatic emission, None if not chosen.

    """

    def __init__(self, preset_tools, preset_qubic):
        """
        Initialize.

        """
        ### Import preset QUBIC & tools
        self.preset_tools = preset_tools
        self.preset_qubic = preset_qubic

        ### Define variable for Foregrounds parameters
        self.params_cmb = self.preset_tools.params["CMB"]
        self.params_foregrounds = self.preset_tools.params["Foregrounds"]

        ### Define seed for CMB generation and noise
        # self.seed = seed

        ### Skyconfig
        self.preset_tools.mpi._print_message("    => Creating sky configuration")
        self.skyconfig_in = self.get_sky_config(key="in")
        self.skyconfig_out = self.get_sky_config(key="out")

        ### Define model for reconstruction
        self.preset_tools.mpi._print_message("    => Creating model")
        self.components_model_in, self.components_name_in = self.preset_qubic.get_components_fgb(key="in")
        self.components_model_out, self.components_name_out = self.preset_qubic.get_components_fgb(key="out")

        ### Compute true components
        self.preset_tools.mpi._print_message("    => Creating components")
<<<<<<< HEAD
=======
        # self.components_in, self.components_convolved_in, _ = self.get_components(
        #     self.skyconfig_in
        # )
        # self.components_out, self.components_convolved_out, self.components_iter = (
        #     self.get_components(self.skyconfig_out)
        # )

>>>>>>> e59f11fb
        self.components_in, _ = self.get_components(self.skyconfig_in)
        self.components_out, self.components_iter = self.get_components(self.skyconfig_out)

        ### Monochromatic emission
        if self.preset_tools.params["Foregrounds"]["CO"]["CO_in"]:
            self.nu_co = self.preset_tools.params["Foregrounds"]["CO"]["nu0"]
        else:
            self.nu_co = None

    def get_sky_config(self, key):
        """Sky configuration.

        Method to define the sky model used by PySM3 to generate a fake sky.

        Parameters
        ----------
        key : str
            The key to access the specific parameters in the prest configuration.
            Can be either "in" or "out".

        Returns
        -------
        skyconfig: dict
            Dictionary containing the sky model configuration.

        Example
        -------
        sky = {'cmb': 42, 'Dust': 'd0'}

        """

        sky = {}
        if self.params_cmb["cmb"]:
            sky["CMB"] = self.preset_tools.params["CMB"]["seed"]

        if self.preset_tools.params["Foregrounds"]["Dust"][f"Dust_{key}"]:
            sky["Dust"] = self.preset_tools.params["Foregrounds"]["Dust"]["model"]

        if self.preset_tools.params["Foregrounds"]["Synchrotron"][f"Synchrotron_{key}"]:
<<<<<<< HEAD
            sky["Synchrotron"] = self.preset_tools.params["Foregrounds"]["Synchrotron"]["model_s"]
=======
            sky["Synchrotron"] = self.preset_tools.params["Foregrounds"]["Synchrotron"][
                "model"
            ]
>>>>>>> e59f11fb

        if self.preset_tools.params["Foregrounds"]["CO"][f"CO_{key}"]:
            sky["CO"] = "co2"

        return sky

    def give_cl_cmb(self, r=0, Alens=1.0):
        r""":math:`C_{\ell}^{BB}` CMB.

        Generates the CMB BB power spectrum with optional lensing and tensor contributions.

        Parameters
        ----------
        r : int, optional
            Tensor-to-scalar ratio, by default 0
        Alens : float, optional
            Lensing amplitude, by default 1.0

        Returns
        -------
        power_spectrum: array_like
            CMB power spectrum according to r and Alens.

        """

        # Read the lensed scalar power spectrum from the FITS file
        power_spectrum = hp.read_cl(PATH + "Cls_Planck2018_lensed_scalar.fits")[:, :4000]

        # Adjust the lensing amplitude if Alens is not the default value
        if Alens != 1.0:
            power_spectrum[2] *= Alens

        # Add tensor contributions if r is not zero
        if r:
            power_spectrum += r * hp.read_cl(PATH + "Cls_Planck2018_unlensed_scalar_and_tensor_r1.fits")[:, :4000]

        return power_spectrum

    def polarized_I(self, m, nside, polarization_fraction=0):
        """Polarized intensity map.

        Calculates the polarized intensity map.

        Parameters
        ----------
        m : array_like
            Input map to be polarised
        nside : int
            Nside parameter of the HEALPix map.
        polarization_fraction : float, optional
            Fraction of polarization, by default 0

        Returns
        -------
        p_map: array_like
            Array containing the polarized intensity map with cosine and sine components.

        """

        # Read and downgrade the polarization angle map to the desired nside resolution
        polangle = hp.ud_grade(hp.read_map(PATH + "psimap_dust90_512.fits"), nside)

        # Read and downgrade the depolarization map to the desired nside resolution
        depolmap = hp.ud_grade(hp.read_map(PATH + "gmap_dust90_512.fits"), nside)

        # Calculate the cosine of twice the polarization angle
        cospolangle = np.cos(2.0 * polangle)

        # Calculate the sine of twice the polarization angle
        sinpolangle = np.sin(2.0 * polangle)

        # Calculate the polarized intensity map by scaling the input map with the depolarization map and polarization fraction
        p_map = polarization_fraction * depolmap * hp.ud_grade(m, nside)

        # Return the polarized intensity map with cosine and sine components
        return p_map * np.array([cospolangle, sinpolangle])

    def get_components(self, skyconfig):
        """Components maps.

        Read configuration dictionary which contains every compoenent and their associated model.
        The CMB is randomly generated from a specific seed.
        Astrophysical foregrounds come from PySM 3.

        Parameters
        ----------
        skyconfig : dict
            Dictionary containing the configuration for each component.

        Returns
        -------
        components: array_like
            Components maps according to chosen model.
        components_convolved: array_like
            Convolved components maps.
        components_iter: array_like
            Initilize array on which we will iterate to reconstruct components maps.

        Raises
        ------
        TypeError
            Raises if the chosen model does not exist.

        """

        ### Initialization
<<<<<<< HEAD
        components = np.zeros((len(skyconfig), 12 * self.preset_tools.params["SKY"]["nside"] ** 2, 3))

        ### Compute convolution operator if needed
        #! Tom : remove the convolution of the input component maps, as the convolution are applied in H
        # if self.preset_qubic.params_qubic["convolution_in"]:
        #     C = HealpixConvolutionGaussianOperator(fwhm=self.preset_qubic.joint_in.qubic.allfwhm[-1], lmax=3 * self.preset_tools.params["SKY"]["nside"] - 1)
        C = IdentityOperator()
=======
        components = np.zeros(
            (len(skyconfig), 12 * self.preset_tools.params["SKY"]["nside"] ** 2, 3)
        )
        # components_convolved = np.zeros(
        #     (len(skyconfig), 12 * self.preset_tools.params["SKY"]["nside"] ** 2, 3)
        # )

        ### Compute convolution operator if needed
        # if (
        #     self.preset_qubic.params_qubic["convolution_in"]
        #     or self.preset_qubic.params_qubic["convolution_out"]
        # ):
        #     C = HealpixConvolutionGaussianOperator(
        #         fwhm=self.preset_qubic.joint_in.qubic.allfwhm[-1],
        #         # lmax=3 * self.preset_tools.params["SKY"]["nside"],
        #         lmax=3 * self.preset_tools.params["SKY"]["nside"] - 1,
        #     )
        # else:
        #     C = HealpixConvolutionGaussianOperator(fwhm=0)

        ### Compute CMB power spectrum according Planck data
        mycls = self.give_cl_cmb(r=self.params_cmb["r"], Alens=self.params_cmb["Alens"])
>>>>>>> e59f11fb

        ### Build components list
        for icomp, comp_name in enumerate(skyconfig.keys()):
            # CMB case
            if comp_name == "CMB":
                ### Compute CMB power spectrum according Planck data
                mycls = self.give_cl_cmb(r=self.params_cmb["r"], Alens=self.params_cmb["Alens"])

                np.random.seed(skyconfig[comp_name])
<<<<<<< HEAD
                cmb = hp.synfast(mycls, self.preset_tools.params["SKY"]["nside"], verbose=False, new=True).T

                components[icomp] = C(cmb).copy()

                ###! Tom : I don't think this variable is really needed, we should always use the maps according to the parameters file
                # components_convolved[icomp] = C(cmb).copy()

            # Dust case
            elif comp_name == "Dust":
                sky_dust = pysm3.Sky(nside=self.preset_tools.params["SKY"]["nside"], preset_strings=[self.preset_tools.params["Foregrounds"]["Dust"]["model_d"]])  # , output_unit="uK_CMB")

                sky_dust.components[0].mbb_temperature = 20 * sky_dust.components[0].mbb_temperature.unit
                map_Dust = (
                    np.array(
                        sky_dust.get_emission(
                            self.preset_tools.params["Foregrounds"]["Dust"]["nu0_d"] * u.GHz,
                            None,
                        ).T
                        * utils.bandpass_unit_conversion(
                            self.preset_tools.params["Foregrounds"]["Dust"]["nu0_d"] * u.GHz,
                            None,
                            u.uK_CMB,
                        )
                    )
                    * self.preset_tools.params["Foregrounds"]["Dust"]["amplification_d"]
                )

                components[icomp] = C(map_Dust).copy()

                ###! Idem
                # components_convolved[icomp] = C(map_Dust).copy()

            # Synchrotron case
            elif comp_name == "Synchrotron":
                sky_sync = pysm3.Sky(
                    nside=self.preset_tools.params["SKY"]["nside"],
                    preset_strings=[self.preset_tools.params["Foregrounds"]["Synchrotron"]["model_s"]],
                    output_unit="uK_CMB",
                )

                map_sync = (
                    np.array(
                        sky_sync.get_emission(
                            self.preset_tools.params["Foregrounds"]["Synchrotron"]["nu0_s"] * u.GHz,
                            None,
                        ).T
                        * utils.bandpass_unit_conversion(
                            self.preset_tools.params["Foregrounds"]["Synchrotron"]["nu0_s"] * u.GHz,
=======
                component_map = hp.synfast(
                    mycls,
                    self.preset_tools.params["SKY"]["nside"],
                    verbose=False,
                    new=True,
                ).T
            
            # Dust and synchrotron case
            elif comp_name == "Dust" or comp_name == "Synchrotron":
                model = self.preset_tools.params["Foregrounds"][comp_name]["model"]
                reference_freq = self.preset_tools.params["Foregrounds"][comp_name]["nu0"]
                amplification = self.preset_tools.params["Foregrounds"][comp_name]["amplification"]

                sky_comp = pysm3.Sky(
                    nside=self.preset_tools.params["SKY"]["nside"],
                    preset_strings=[model],
                    output_unit="uK_CMB",
                )

                if comp_name == "Dust":
                    sky_comp.components[0].mbb_temperature = (
                        20 * sky_comp.components[0].mbb_temperature.unit
                    )
                component_map = (
                    np.array(
                        sky_comp.get_emission(
                            reference_freq * u.GHz,
                            None,
                        ).T
                        * utils.bandpass_unit_conversion(
                            reference_freq * u.GHz,
>>>>>>> e59f11fb
                            None,
                            u.uK_CMB,
                        )
                    )
<<<<<<< HEAD
                    * self.preset_tools.params["Foregrounds"]["Synchrotron"]["amplification_s"]
                )

                components[icomp] = C(map_sync).copy()
                ###! Idem
                # components_convolved[icomp] = C(map_sync).copy()

            # CO emission case
            elif comp_name == "coline":
                map_co = hp.ud_grade(hp.read_map(PATH + "CO_line.fits") * 10, self.preset_tools.params["SKY"]["nside"])
                map_co_polarised = self.polarized_I(map_co, self.preset_tools.params["SKY"]["nside"], polarization_fraction=self.preset_tools.params["Foregrounds"]["CO"]["polarization_fraction"])

                sky_co = np.zeros((12 * self.preset_tools.params["SKY"]["nside"] ** 2, 3))
                sky_co[:, 0] = map_co.copy()
                sky_co[:, 1:] = map_co_polarised.T.copy()

                components[icomp] = C(sky_co).copy()
                ###! Idem
                # components_convolved[icomp] = C(sky_co).copy()
=======
                    * amplification
                )

            # CO emission case
            elif comp_name == "CO":
                map_co = hp.ud_grade(
                    hp.read_map(PATH + "CO_line.fits") * 10,
                    self.preset_tools.params["SKY"]["nside"],
                )
                map_co_polarised = self.polarized_I(
                    map_co,
                    self.preset_tools.params["SKY"]["nside"],
                    polarization_fraction=self.preset_tools.params["Foregrounds"]["CO"][
                        "polarization_fraction"
                    ],
                )
                component_map = np.zeros(
                    (12 * self.preset_tools.params["SKY"]["nside"] ** 2, 3)
                )
                component_map[:, 0] = map_co.copy()
                component_map[:, 1:] = map_co_polarised.T.copy()
>>>>>>> e59f11fb

            else:
                raise TypeError("Choose right foreground model (d0, s0, ...)")
            
            components[icomp] = component_map.copy()
            # components_convolved[icomp] = C(component_map).copy()

        # if self.preset_tools.params['Foregrounds']['Dust']['nside_beta_out'] != 0:
        #     components = components.T.copy()

        ### Initial value for components map
        components_iter = components.copy()

<<<<<<< HEAD
        return components, components_iter
=======
        return components, components_iter #components, components_convolved, components_iter
>>>>>>> e59f11fb
<|MERGE_RESOLUTION|>--- conflicted
+++ resolved
@@ -2,7 +2,6 @@
 import numpy as np
 import pysm3
 import pysm3.units as u
-from pyoperators import IdentityOperator
 from pysm3 import utils
 
 from qubic.data import PATH
@@ -75,16 +74,7 @@
 
         ### Compute true components
         self.preset_tools.mpi._print_message("    => Creating components")
-<<<<<<< HEAD
-=======
-        # self.components_in, self.components_convolved_in, _ = self.get_components(
-        #     self.skyconfig_in
-        # )
-        # self.components_out, self.components_convolved_out, self.components_iter = (
-        #     self.get_components(self.skyconfig_out)
-        # )
-
->>>>>>> e59f11fb
+
         self.components_in, _ = self.get_components(self.skyconfig_in)
         self.components_out, self.components_iter = self.get_components(self.skyconfig_out)
 
@@ -124,13 +114,7 @@
             sky["Dust"] = self.preset_tools.params["Foregrounds"]["Dust"]["model"]
 
         if self.preset_tools.params["Foregrounds"]["Synchrotron"][f"Synchrotron_{key}"]:
-<<<<<<< HEAD
-            sky["Synchrotron"] = self.preset_tools.params["Foregrounds"]["Synchrotron"]["model_s"]
-=======
-            sky["Synchrotron"] = self.preset_tools.params["Foregrounds"]["Synchrotron"][
-                "model"
-            ]
->>>>>>> e59f11fb
+            sky["Synchrotron"] = self.preset_tools.params["Foregrounds"]["Synchrotron"]["model"]
 
         if self.preset_tools.params["Foregrounds"]["CO"][f"CO_{key}"]:
             sky["CO"] = "co2"
@@ -237,38 +221,10 @@
         """
 
         ### Initialization
-<<<<<<< HEAD
         components = np.zeros((len(skyconfig), 12 * self.preset_tools.params["SKY"]["nside"] ** 2, 3))
-
-        ### Compute convolution operator if needed
-        #! Tom : remove the convolution of the input component maps, as the convolution are applied in H
-        # if self.preset_qubic.params_qubic["convolution_in"]:
-        #     C = HealpixConvolutionGaussianOperator(fwhm=self.preset_qubic.joint_in.qubic.allfwhm[-1], lmax=3 * self.preset_tools.params["SKY"]["nside"] - 1)
-        C = IdentityOperator()
-=======
-        components = np.zeros(
-            (len(skyconfig), 12 * self.preset_tools.params["SKY"]["nside"] ** 2, 3)
-        )
-        # components_convolved = np.zeros(
-        #     (len(skyconfig), 12 * self.preset_tools.params["SKY"]["nside"] ** 2, 3)
-        # )
-
-        ### Compute convolution operator if needed
-        # if (
-        #     self.preset_qubic.params_qubic["convolution_in"]
-        #     or self.preset_qubic.params_qubic["convolution_out"]
-        # ):
-        #     C = HealpixConvolutionGaussianOperator(
-        #         fwhm=self.preset_qubic.joint_in.qubic.allfwhm[-1],
-        #         # lmax=3 * self.preset_tools.params["SKY"]["nside"],
-        #         lmax=3 * self.preset_tools.params["SKY"]["nside"] - 1,
-        #     )
-        # else:
-        #     C = HealpixConvolutionGaussianOperator(fwhm=0)
 
         ### Compute CMB power spectrum according Planck data
         mycls = self.give_cl_cmb(r=self.params_cmb["r"], Alens=self.params_cmb["Alens"])
->>>>>>> e59f11fb
 
         ### Build components list
         for icomp, comp_name in enumerate(skyconfig.keys()):
@@ -278,150 +234,34 @@
                 mycls = self.give_cl_cmb(r=self.params_cmb["r"], Alens=self.params_cmb["Alens"])
 
                 np.random.seed(skyconfig[comp_name])
-<<<<<<< HEAD
-                cmb = hp.synfast(mycls, self.preset_tools.params["SKY"]["nside"], verbose=False, new=True).T
-
-                components[icomp] = C(cmb).copy()
-
-                ###! Tom : I don't think this variable is really needed, we should always use the maps according to the parameters file
-                # components_convolved[icomp] = C(cmb).copy()
-
-            # Dust case
-            elif comp_name == "Dust":
-                sky_dust = pysm3.Sky(nside=self.preset_tools.params["SKY"]["nside"], preset_strings=[self.preset_tools.params["Foregrounds"]["Dust"]["model_d"]])  # , output_unit="uK_CMB")
-
-                sky_dust.components[0].mbb_temperature = 20 * sky_dust.components[0].mbb_temperature.unit
-                map_Dust = (
-                    np.array(
-                        sky_dust.get_emission(
-                            self.preset_tools.params["Foregrounds"]["Dust"]["nu0_d"] * u.GHz,
-                            None,
-                        ).T
-                        * utils.bandpass_unit_conversion(
-                            self.preset_tools.params["Foregrounds"]["Dust"]["nu0_d"] * u.GHz,
-                            None,
-                            u.uK_CMB,
-                        )
-                    )
-                    * self.preset_tools.params["Foregrounds"]["Dust"]["amplification_d"]
-                )
-
-                components[icomp] = C(map_Dust).copy()
-
-                ###! Idem
-                # components_convolved[icomp] = C(map_Dust).copy()
-
-            # Synchrotron case
-            elif comp_name == "Synchrotron":
-                sky_sync = pysm3.Sky(
-                    nside=self.preset_tools.params["SKY"]["nside"],
-                    preset_strings=[self.preset_tools.params["Foregrounds"]["Synchrotron"]["model_s"]],
-                    output_unit="uK_CMB",
-                )
-
-                map_sync = (
-                    np.array(
-                        sky_sync.get_emission(
-                            self.preset_tools.params["Foregrounds"]["Synchrotron"]["nu0_s"] * u.GHz,
-                            None,
-                        ).T
-                        * utils.bandpass_unit_conversion(
-                            self.preset_tools.params["Foregrounds"]["Synchrotron"]["nu0_s"] * u.GHz,
-=======
-                component_map = hp.synfast(
-                    mycls,
-                    self.preset_tools.params["SKY"]["nside"],
-                    verbose=False,
-                    new=True,
-                ).T
-            
+                component_map = hp.synfast(mycls, self.preset_tools.params["SKY"]["nside"], verbose=False, new=True).T
+
             # Dust and synchrotron case
             elif comp_name == "Dust" or comp_name == "Synchrotron":
                 model = self.preset_tools.params["Foregrounds"][comp_name]["model"]
                 reference_freq = self.preset_tools.params["Foregrounds"][comp_name]["nu0"]
                 amplification = self.preset_tools.params["Foregrounds"][comp_name]["amplification"]
 
-                sky_comp = pysm3.Sky(
-                    nside=self.preset_tools.params["SKY"]["nside"],
-                    preset_strings=[model],
-                    output_unit="uK_CMB",
-                )
+                sky_comp = pysm3.Sky(nside=self.preset_tools.params["SKY"]["nside"], preset_strings=[model], output_unit="uK_CMB")
 
                 if comp_name == "Dust":
-                    sky_comp.components[0].mbb_temperature = (
-                        20 * sky_comp.components[0].mbb_temperature.unit
-                    )
-                component_map = (
-                    np.array(
-                        sky_comp.get_emission(
-                            reference_freq * u.GHz,
-                            None,
-                        ).T
-                        * utils.bandpass_unit_conversion(
-                            reference_freq * u.GHz,
->>>>>>> e59f11fb
-                            None,
-                            u.uK_CMB,
-                        )
-                    )
-<<<<<<< HEAD
-                    * self.preset_tools.params["Foregrounds"]["Synchrotron"]["amplification_s"]
-                )
-
-                components[icomp] = C(map_sync).copy()
-                ###! Idem
-                # components_convolved[icomp] = C(map_sync).copy()
+                    sky_comp.components[0].mbb_temperature = 20 * sky_comp.components[0].mbb_temperature.unit
+                component_map = np.array(sky_comp.get_emission(reference_freq * u.GHz, None).T * utils.bandpass_unit_conversion(reference_freq * u.GHz, None, u.uK_CMB)) * amplification
 
             # CO emission case
-            elif comp_name == "coline":
+            elif comp_name == "CO":
                 map_co = hp.ud_grade(hp.read_map(PATH + "CO_line.fits") * 10, self.preset_tools.params["SKY"]["nside"])
                 map_co_polarised = self.polarized_I(map_co, self.preset_tools.params["SKY"]["nside"], polarization_fraction=self.preset_tools.params["Foregrounds"]["CO"]["polarization_fraction"])
-
-                sky_co = np.zeros((12 * self.preset_tools.params["SKY"]["nside"] ** 2, 3))
-                sky_co[:, 0] = map_co.copy()
-                sky_co[:, 1:] = map_co_polarised.T.copy()
-
-                components[icomp] = C(sky_co).copy()
-                ###! Idem
-                # components_convolved[icomp] = C(sky_co).copy()
-=======
-                    * amplification
-                )
-
-            # CO emission case
-            elif comp_name == "CO":
-                map_co = hp.ud_grade(
-                    hp.read_map(PATH + "CO_line.fits") * 10,
-                    self.preset_tools.params["SKY"]["nside"],
-                )
-                map_co_polarised = self.polarized_I(
-                    map_co,
-                    self.preset_tools.params["SKY"]["nside"],
-                    polarization_fraction=self.preset_tools.params["Foregrounds"]["CO"][
-                        "polarization_fraction"
-                    ],
-                )
-                component_map = np.zeros(
-                    (12 * self.preset_tools.params["SKY"]["nside"] ** 2, 3)
-                )
+                component_map = np.zeros((12 * self.preset_tools.params["SKY"]["nside"] ** 2, 3))
                 component_map[:, 0] = map_co.copy()
                 component_map[:, 1:] = map_co_polarised.T.copy()
->>>>>>> e59f11fb
 
             else:
                 raise TypeError("Choose right foreground model (d0, s0, ...)")
-            
+
             components[icomp] = component_map.copy()
-            # components_convolved[icomp] = C(component_map).copy()
-
-        # if self.preset_tools.params['Foregrounds']['Dust']['nside_beta_out'] != 0:
-        #     components = components.T.copy()
 
         ### Initial value for components map
         components_iter = components.copy()
 
-<<<<<<< HEAD
-        return components, components_iter
-=======
-        return components, components_iter #components, components_convolved, components_iter
->>>>>>> e59f11fb
+        return components, components_iter