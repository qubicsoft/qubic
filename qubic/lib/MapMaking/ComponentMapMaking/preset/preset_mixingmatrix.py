--- conflicted
+++ resolved
@@ -267,93 +267,36 @@
         return mixingmatrix.eval(nus, *beta)
 
     def _get_beta_iter(self):
-<<<<<<< HEAD
-        if self.preset_comp.params_foregrounds["Dust"]["model_d"] in ["d0", "d6"]:
+        if self.preset_comp.params_foregrounds["Dust"]["model"] in ["d0", "d6"]:
             beta_iter = np.array([])
             if self.preset_comp.params_foregrounds["Dust"]["Dust_out"]:
-                beta_iter = np.append(beta_iter, np.random.normal(self.preset_comp.params_foregrounds["Dust"]["beta_d_init"][0], self.preset_comp.params_foregrounds["Dust"]["beta_d_init"][1], 1))
+                beta_iter = np.append(beta_iter, np.random.normal(self.preset_comp.params_foregrounds["Dust"]["beta_init"][0], self.preset_comp.params_foregrounds["Dust"]["beta_init"][1], 1))
             if self.preset_comp.params_foregrounds["Synchrotron"]["Synchrotron_out"]:
                 beta_iter = np.append(
-                    beta_iter, np.random.normal(self.preset_comp.params_foregrounds["Synchrotron"]["beta_s_init"][0], self.preset_comp.params_foregrounds["Synchrotron"]["beta_s_init"][1], 1)
+                    beta_iter, np.random.normal(self.preset_comp.params_foregrounds["Synchrotron"]["beta_init"][0], self.preset_comp.params_foregrounds["Synchrotron"]["beta_init"][1], 1)
                 )
 
-            Adeco_iter = self.get_decorrelated_mixing_matrix(self.preset_comp.params_foregrounds["Dust"]["beta_d_init"][2], seed=42, key="out")
+            Adeco_iter = self.get_decorrelated_mixing_matrix(self.preset_comp.params_foregrounds["Dust"]["beta_init"][2], seed=42, key="out")
             A_iter = self.get_mixingmatrix(self.nus_eff_out, beta_iter, key="out") * Adeco_iter
 
             return beta_iter, A_iter
 
-        elif self.preset_comp.params_foregrounds["Dust"]["model_d"] == "d1":
+        elif self.preset_comp.params_foregrounds["Dust"]["model"] == "d1":
             beta_iter = np.zeros((len(self.preset_comp.components_out) - 1, 12 * self.preset_comp.params_foregrounds["Dust"]["nside_beta_out"] ** 2))
 
-=======
-
-        if self.preset_comp.params_foregrounds["Dust"]["model"] in ["d0", "d6"]:
-
-            beta_iter = np.array([])
-            for comp_name in ["Dust", "Synchrotron"]:
-                if self.preset_comp.params_foregrounds[comp_name]["{}_out".format(comp_name)]:
-                    beta_iter = np.append(
-                        beta_iter,
-                        np.random.normal( # not nice randomness
-                            self.preset_comp.params_foregrounds[comp_name]["beta_init"][0],
-                            self.preset_comp.params_foregrounds[comp_name]["beta_init"][1],
-                            1,
-                        ),
-                    )
-
-            Adeco_iter = self.get_decorrelated_mixing_matrix(
-                self.preset_comp.params_foregrounds["Dust"]["beta_init"][2],
-                seed=42,
-                key="out",
-            )
-            A_iter = (
-                self.get_mixingmatrix(self.nus_eff_out, beta_iter, key="out")
-                * Adeco_iter
-            )
-
-            return beta_iter, A_iter
-
-        elif self.preset_comp.params_foregrounds["Dust"]["model"] == "d1":
-            beta_iter = np.zeros(
-                (
-                    len(self.preset_comp.components_out) - 1,
-                    12
-                    * self.preset_comp.params_foregrounds["Dust"]["nside_beta_out"]
-                    ** 2,
-                )
-            )
->>>>>>> e59f11fb
             for iname, name in enumerate(self.preset_comp.components_name_out):
                 if name == "CMB":
                     pass
                 elif name == "Dust":
                     beta_iter[iname - 1] = self.spectral_index_modifiedblackbody(self.preset_comp.params_foregrounds["Dust"]["nside_beta_out"]) * 0 + 1.54
                 elif name == "Synchrotron":
-<<<<<<< HEAD
                     beta_iter[iname - 1] = self.spectral_index_powerlaw(self.preset_comp.params_foregrounds["Dust"]["nside_beta_out"]) * 0 - 3
-=======
-                    beta_iter[iname - 1] = (
-                        self.spectral_index_powerlaw(
-                            self.preset_comp.params_foregrounds["Dust"][ # why?
-                                "nside_beta_out"
-                            ]
-                        )
-                        * 0
-                        - 3
-                    )
->>>>>>> e59f11fb
 
             Amm_iter = self.get_mixingmatrix(self.nus_eff_out, beta_iter)
             Amm_iter = np.transpose(Amm_iter, (1, 0, 2))
             return beta_iter, Amm_iter
         else:
-<<<<<<< HEAD
-            raise TypeError(f"{self.preset_comp.params_foregrounds['Dust']['model_d']} is not yet implemented...")
-=======
-            raise TypeError(
-                f"{self.preset_comp.params_foregrounds['Dust']['model']} is not yet implemented..."
-            )
->>>>>>> e59f11fb
+            raise TypeError(f"{self.preset_comp.params_foregrounds['Dust']['model']} is not yet implemented...")
 
     def get_beta_input(self):
         """Spectral index.
@@ -382,12 +325,7 @@
 
         """
 
-<<<<<<< HEAD
-        if self.preset_comp.params_foregrounds["Dust"]["model_d"] in ["d0", "d6"]:
-=======
         if self.preset_comp.params_foregrounds["Dust"]["model"] in ["d0", "d6"]:
-
->>>>>>> e59f11fb
             # self.Amm_in = self._get_Amm(self.preset_comp.components_model_in, self.preset_comp.components_name_in, self.nus_eff_in, init=False)
 
             # self.Amm_in[len(self.preset_qubic.joint_in.qubic.allnus):] = self._get_Amm(self.preset_comp.components_model_in, self.preset_comp.components_name_in, self.nus_eff_in, init=True)[len(self.preset_qubic.joint_in.qubic.allnus):]
@@ -399,20 +337,8 @@
             self.Amm_in = self.get_mixingmatrix(self.nus_eff_in, self.beta_in, key="in")
 
             if self.preset_comp.params_foregrounds["Dust"]["Dust_in"]:
-<<<<<<< HEAD
-                if self.preset_comp.params_foregrounds["Dust"]["model_d"] in ["d0", "d6"]:
+                if self.preset_comp.params_foregrounds["Dust"]["model"] in ["d0", "d6"]:
                     Adeco = self.get_decorrelated_mixing_matrix(lcorr=self.preset_comp.params_foregrounds["Dust"]["l_corr"], seed=1, key="in")
-=======
-                if self.preset_comp.params_foregrounds["Dust"]["model"] in [
-                    "d0",
-                    "d6",
-                ]:
-                    Adeco = self.get_decorrelated_mixing_matrix(
-                        lcorr=self.preset_comp.params_foregrounds["Dust"]["l_corr"],
-                        seed=1,
-                        key="in",
-                    )
->>>>>>> e59f11fb
 
                     ### Multiply the right element once even with multiple processors
                     if self.preset_tools.rank == 0:
@@ -446,13 +372,7 @@
                     # stop
 
                 else:
-<<<<<<< HEAD
-                    raise TypeError(f"{self.preset_comp.params_foregrounds['Dust']['model_d']} is not yet implemented...")
-=======
-                    raise TypeError(
-                        f"{self.preset_comp.params_foregrounds['Dust']['model']} is not yet implemented..."
-                    )
->>>>>>> e59f11fb
+                    raise TypeError(f"{self.preset_comp.params_foregrounds['Dust']['model']} is not yet implemented...")
 
     def get_index_seenpix_beta(self):
         """Spatially varying spectral index.
