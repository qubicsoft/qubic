--- conflicted
+++ resolved
@@ -52,7 +52,6 @@
         else:
             nu_co = None
 
-
         ### Joint acquisition for QUBIC operator
         self.preset_tools.mpi._print_message("    => Building QUBIC operator")
         self.joint_in = JointAcquisitionComponentsMapMaking(
@@ -62,12 +61,8 @@
             preset_external.external_nus,
             preset_external.params_external["nsub_planck"],
             nu_co=nu_co,
-<<<<<<< HEAD
-            use_planck_at_qubic_freq=preset_external.params_external["use_planck_at_qubic_freq"],
-=======
-            weight_planck = preset_external.params_external["weight_planck"],
-            coverage_cut = self.preset_tools.params['SKY']['coverage_cut']
->>>>>>> e171cb04
+            weight_planck=preset_external.params_external["weight_planck"],
+            coverage_cut=self.preset_tools.params["SKY"]["coverage_cut"],
         )
 
         if self.params_qubic["nsub_in"] == self.params_qubic["nsub_out"]:
@@ -83,12 +78,8 @@
             preset_external.params_external["nsub_planck"],
             nu_co=nu_co,
             H=H_tojoint,
-<<<<<<< HEAD
-            use_planck_at_qubic_freq=preset_external.params_external["use_planck_at_qubic_freq"],
-=======
-            weight_planck = preset_external.params_external["weight_planck"],
-            coverage_cut = self.preset_tools.params['SKY']['coverage_cut']
->>>>>>> e171cb04
+            weight_planck=preset_external.params_external["weight_planck"],
+            coverage_cut=self.preset_tools.params["SKY"]["coverage_cut"],
         )
 
     def get_dict(self):
