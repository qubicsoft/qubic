--- conflicted
+++ resolved
@@ -175,26 +175,13 @@
             components_name += ["Dust"]
 
         if self.preset_tools.params["Foregrounds"]["Synchrotron"][f"Synchrotron_{key}"]:
-<<<<<<< HEAD
-            components += [c.Synchrotron(nu0=self.preset_tools.params["Foregrounds"]["Synchrotron"]["nu0_s"])]
-=======
-            components += [
-                c.Synchrotron(
-                    nu0=self.preset_tools.params["Foregrounds"]["Synchrotron"]["nu0"]
-                )
-            ]
->>>>>>> e59f11fb
+            components += [c.Synchrotron(nu0=self.preset_tools.params["Foregrounds"]["Synchrotron"]["nu0"])]
             components_name += ["Synchrotron"]
 
         if self.preset_tools.params["Foregrounds"]["CO"][f"CO_{key}"]:
             components += [
-<<<<<<< HEAD
                 # c.COLine(
-                #    nu=self.preset_tools.params["Foregrounds"]["CO"]["nu0_co"],
-=======
-                #c.COLine(
                 #    nu=self.preset_tools.params["Foregrounds"]["CO"]["nu0"],
->>>>>>> e59f11fb
                 #    active=False,
                 # )
                 model_co.Monochromatic(
