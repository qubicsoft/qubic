--- conflicted
+++ resolved
@@ -87,11 +87,7 @@
         self.mask[self.seenpix] = self.preset_tools.params["PLANCK"]["weight_planck"]
         C = HealpixConvolutionGaussianOperator(
             fwhm=self.preset_tools.params["PLANCK"]["fwhm_weight_planck"],
-<<<<<<< HEAD
             lmax=3 * self.params_sky["nside"] - 1,
-=======
-            lmax=3*self.params_sky["nside"] - 1,
->>>>>>> e59f11fb
         )
         self.mask = C(self.mask)
 
