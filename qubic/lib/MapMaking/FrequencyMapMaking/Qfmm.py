### General packages
import os
import pickle
import time

import healpy as hp
import numpy as np
import yaml
from fgbuster.component_model import CMB, Dust, Synchrotron
from pyoperators import BlockDiagonalOperator, DiagonalOperator, ReshapeOperator
from pysimulators.interfaces.healpy import HealpixConvolutionGaussianOperator
from scipy.optimize import minimize

from qubic.lib.Instrument.Qacquisition import JointAcquisitionFrequencyMapMaking, PlanckAcquisition
from qubic.lib.Instrument.Qnoise import QubicTotNoise
from qubic.lib.MapMaking.FrequencyMapMaking.FMM_errors_checking import ErrorChecking
from qubic.lib.MapMaking.Qcg import pcg
from qubic.lib.MapMaking.Qmap_plotter import PlotsFMM
from qubic.lib.MapMaking.Qmaps import InputMaps, PlanckMaps
from qubic.lib.Qdictionary import qubicDict
from qubic.lib.Qfoldertools import create_folder_if_not_exists, do_gif
from qubic.lib.Qmpi_tools import MpiTools
from qubic.lib.Qsamplings import equ2gal
from qubic.lib.Qspectra import Spectra

__all__ = ["PipelineFrequencyMapMaking", "PipelineEnd2End"]


class PipelineFrequencyMapMaking:
    """
    Instance to reconstruct frequency maps using QUBIC abilities.

    Parameters
        ----------
        comm :
            MPI communicator
        file : str
            used to create the forlder for data saving
        params : dict
            dictionary containing all the simulation parameters

    """

    def __init__(self, comm, file, parameters_dict):
        """
        Initialise PipelineFrequencyMapMaking

        """

        ### MPI common arguments
        self.comm = comm
        self.size = self.comm.Get_size()
        self.rank = self.comm.Get_rank()
        self.job_id = os.environ.get("SLURM_JOB_ID")

        self.mpi = MpiTools(self.comm)
        self.mapmaking_time_0 = time.time()

        ### Parameters file
        self.params = parameters_dict.copy()

        ### Sky configuration
        self.skyconfig = self.get_sky_config()

        ### fsub
        self.fsub_in = int(self.params["QUBIC"]["nsub_in"] / self.params["QUBIC"]["nrec"])
        self.fsub_out = int(self.params["QUBIC"]["nsub_out"] / self.params["QUBIC"]["nrec"])

        self.file = file
        self.plot_folder = "FMM/" + self.params["path_out"] + "png/"

        ### Create folders
        create_folder_if_not_exists(self.comm, "FMM/" + self.params["path_out"] + "maps/")
        create_folder_if_not_exists(self.comm, "FMM/" + self.params["path_out"] + "png/")

        ### Center of the QUBIC patch
        self.center = equ2gal(self.params["SKY"]["RA_center"], self.params["SKY"]["DEC_center"])

        ### Sky
        self.dict_in = self.get_dict(key="in")
        self.dict_out = self.get_dict(key="out")
        # change config and detector_nep

        ### Joint acquisition for TOD making
        self.joint_tod = JointAcquisitionFrequencyMapMaking(
            self.dict_in,
            # self.params["QUBIC"]["instrument"],
            self.params["QUBIC"]["nsub_in"],
            self.params["QUBIC"]["nsub_in"],
            H=None,
        )

        ### Joint acquisition
        if self.params["QUBIC"]["nsub_in"] == self.params["QUBIC"]["nsub_out"]:
            H = self.joint_tod.qubic.H
        else:
            H = None

        self.joint = JointAcquisitionFrequencyMapMaking(
            self.dict_out,
            # self.params["QUBIC"]["instrument"],
            self.params["QUBIC"]["nrec"],
            self.params["QUBIC"]["nsub_out"],
            H=H,
        )

        ### Ensure that all processors have the same external dataset
        self.externaldata = PlanckMaps(self.skyconfig, self.joint_tod.qubic.allnus, self.params["QUBIC"]["nrec"], nside=self.params["SKY"]["nside"])
        if self.rank == 0:
            self.externaldata.maps, self.externaldata.maps_noise = self.externaldata.run(use_fwhm=self.params["QUBIC"]["convolution_in"])
        else:
            self.externaldata.maps = None
            self.externaldata.maps_noise = None

        self.externaldata.maps = self.comm.bcast(self.externaldata.maps, root=0)
        self.externaldata.maps_noise = self.comm.bcast(self.externaldata.maps_noise, root=0)

        self.planck_acquisition = []
        for band_pl in [143, 217]:
            self.planck_acquisition.append(PlanckAcquisition(band_pl, self.joint.qubic.scene))

        self.nus_Q = self.get_averaged_nus()

        ### Coverage map
        self.coverage = self.joint.qubic.subacqs[0].get_coverage()
        self.seenpix = self.coverage / self.coverage.max() > self.params["SKY"]["coverage_cut"]
        self.seenpix_qubic = self.coverage / self.coverage.max() > 0
        self.mask = np.ones(12 * self.params["SKY"]["nside"] ** 2)
        self.mask[self.seenpix] = self.params["PLANCK"]["weight_planck"]

        ### Angular resolutions
        self.fwhm_in, self.fwhm_out, self.fwhm_rec = self.get_convolution()

        ### Build the Input Maps
        self.maps_input = InputMaps(
            self.skyconfig,
            self.joint_tod.qubic.allnus,
            self.params["QUBIC"]["nrec"],
            nside=self.params["SKY"]["nside"],
            corrected_bandpass=self.params["QUBIC"]["bandpass_correction"],
        )

        ### Convolve the Nsub input maps at QUBIC resolution
        for i in range(len(self.fwhm_in)):
            C = HealpixConvolutionGaussianOperator(self.fwhm_in[i], lmax=3 * self.params["SKY"]["nside"] - 1)
            self.maps_input.m_nu[i] = C(self.maps_input.m_nu[i])

        ### Initial maps
        self.m_nu_in = self.get_input_map(m_nu=self.maps_input.m_nu)

        ### Define reconstructed and TOD operator
        self.get_H()

        ### Inverse noise covariance matrix
<<<<<<< HEAD
        if self.params["PLANCK"]["external_data"]:
            self.invN = self.joint.get_invntt_operator(mask=self.mask)
=======
        if self.params['PLANCK']['external_data']:
            self.invN = self.joint.get_invntt_operator(
                mask=self.mask,
                qubic_ndet=self.params["QUBIC"]["NOISE"]["ndet"],
                qubic_npho150=self.params["QUBIC"]["NOISE"]["npho150"],
                qubic_npho220=self.params["QUBIC"]["NOISE"]["npho220"],
                planck_ntot=self.params["PLANCK"]["level_noise_planck"],
                )
>>>>>>> e59f11fb
        else:
            self.invN = self.joint.qubic.get_invntt_operator(
                self.params["QUBIC"]["NOISE"]["ndet"],
                self.params["QUBIC"]["NOISE"]["npho150"],
                self.params["QUBIC"]["NOISE"]["npho220"]
                )
            R = ReshapeOperator(self.invN.shapeout, self.invN.shape[0])
            self.invN = R(self.invN(R.T))

        ### Noises

<<<<<<< HEAD
        self.noise143 = self.planck_acquisition143.get_noise(self.params["PLANCK"]["seed"]) * self.params["PLANCK"]["level_noise_planck"]
        self.noise217 = self.planck_acquisition217.get_noise(self.params["PLANCK"]["seed"] + 1) * self.params["PLANCK"]["level_noise_planck"]
=======
        rng_noise_planck = np.random.default_rng(self.params["PLANCK"]["seed_noise"])
        self.noise_planck = []
        for i in range(2):
            self.noise_planck.append(
                self.planck_acquisition[i].get_noise(rng_noise_planck)
                * self.params["PLANCK"]["level_noise_planck"]
            )
>>>>>>> e59f11fb

        qubic_noise = QubicTotNoise(self.dict_out, self.joint.qubic.sampling, self.joint.qubic.scene)

        self.noiseq = qubic_noise.total_noise(
            self.params["QUBIC"]["NOISE"]["ndet"],
            self.params["QUBIC"]["NOISE"]["npho150"],
            self.params["QUBIC"]["NOISE"]["npho220"],
            seed_noise=self.params["QUBIC"]["NOISE"]["seed_noise"],
        ).ravel()

        ### Initialize plot instance
        self.plots = PlotsFMM(self.seenpix)

    def get_components_fgb(self):
        """Components FGbuster

        Method to build a dictionary containing all the wanted components to generate sky maps.
        Based on FGBuster.

        Returns
        -------
        dict_comps: dict
            Dictionary containing the component instances.

        """

        dict_comps = []

        if self.params["CMB"]["cmb"]:
            dict_comps += [CMB()]

        if self.params["Foregrounds"]["Dust"]:
            dict_comps += [Dust(nu0=150, beta_d=1.54, temp=20)]

        if self.params["Foregrounds"]["Synchrotron"]:
            dict_comps += [Synchrotron(nu0=150, beta_pl=-3)]

        return dict_comps

    def get_H(self):
        """Acquisition operator

        Method to compute QUBIC acquisition operators.

        """

        ### QUBIC Pointing matrix for TOD generation
        self.H_in_qubic = self.joint_tod.qubic.get_operator()
        ### Pointing matrix for reconstruction
        if self.params["PLANCK"]["external_data"]:
            self.H_out_all_pix = self.joint.get_operator(fwhm=self.fwhm_out)
            self.H_out = self.joint.get_operator(fwhm=self.fwhm_out, seenpix=self.seenpix)
        else:
            self.H_out = self.joint.qubic.get_operator(fwhm=self.fwhm_out)

    def get_averaged_nus(self):
        """Average frequency

        Method to average QUBIC frequencies according to the number of reconstructed frequency maps.

        Returns
        -------
        nus_ave: array_like
            array containing the averaged QUBIC frequencies.

        """

        nus_ave = []
        for i in range(self.params["QUBIC"]["nrec"]):
            nus_ave += [np.mean(self.joint.qubic.allnus[i * self.fsub_out : (i + 1) * self.fsub_out])]

        return np.array(nus_ave)

    def get_sky_config(self):
        """Sky configuration.

        Method that read 'params.yml' file and create dictionary containing sky emission model.

        Returns
        -------
        dict_sky: dict
            Sky config dictionary.

        Notes
        -----
        Note that the key denote the emission and the value denote the sky model using PySM convention.
        For CMB, seed denote the realization.

        Example
        -------
        d = {'cmb':seed, 'dust':'d0', 'synchrotron':'s0'}

        """

        dict_sky = {}

        if self.params["CMB"]["cmb"]:
            if self.params["CMB"]["seed"] == 0:
                if self.rank == 0:
                    seed = np.random.randint(10000000)
                else:
                    seed = None
                seed = self.comm.bcast(seed, root=0)
            else:
                seed = self.params["CMB"]["seed"]

            dict_sky["cmb"] = seed

        for j in self.params["Foregrounds"]:
            if j == "Dust":
                if self.params["Foregrounds"][j]:
                    dict_sky["dust"] = "d0"
            elif j == "Synchrotron":
                if self.params["Foregrounds"][j]:
                    dict_sky["synchrotron"] = "s0"

        return dict_sky

    def get_dict(self, key="in"):
        """QUBIC dictionary.

        Method to modify the qubic dictionary.

        Parameters
        ----------
        key : str, optional
            Can be "in" or "out".
            It is used to build respectively the instances to generate the TODs or to reconstruct the sky maps,
            by default "in".

        Returns
        -------
        dict_qubic: dict
            Modified QUBIC dictionary.

        """

        args = {
            "npointings": self.params["QUBIC"]["npointings"],
            "nf_recon": self.params["QUBIC"]["nrec"],
            "nf_sub": self.params["QUBIC"][f"nsub_{key}"],  # here is the difference between in and out dictionaries
            "nside": self.params["SKY"]["nside"],
            "MultiBand": True,
            "period": 1,
            "RA_center": self.params["SKY"]["RA_center"],
            "DEC_center": self.params["SKY"]["DEC_center"],
            "filter_nu": 220 * 1e9,
            "noiseless": False,
            "beam_shape": "gaussian",
            "comm": self.comm,
            "dtheta": self.params["QUBIC"]["dtheta"],
            "nprocs_sampling": 1,
            "nprocs_instrument": self.size,
            "photon_noise": True,
            "nhwp_angles": 3,
            #'effective_duration':3,
            "effective_duration150": 3,
            "effective_duration220": 3,
            "filter_relative_bandwidth": 0.25,
            "type_instrument": "wide",  # ?
            "TemperatureAtmosphere150": None,
            "TemperatureAtmosphere220": None,
            "EmissivityAtmosphere150": None,
            "EmissivityAtmosphere220": None,
            # mettre if ici pour fixer detector_nep
            "detector_nep": float(self.params["QUBIC"]["NOISE"]["detector_nep"]),
            "synthbeam_kmax": self.params["QUBIC"]["SYNTHBEAM"]["synthbeam_kmax"],
            "synthbeam_fraction": self.params["QUBIC"]["SYNTHBEAM"]["synthbeam_fraction"],
            "interp_projection": False,
            "instrument_type": self.params["QUBIC"]["instrument"],
            "config": self.params["QUBIC"]["configuration"],
        }

        ### Get the default dictionary
        dictfilename = "dicts/pipeline_demo.dict"
        dict_qubic = qubicDict()
        dict_qubic.read_from_file(dictfilename)

        for i in args.keys():
            dict_qubic[str(i)] = args[i]

        return dict_qubic

    def _get_scalar_acquisition_operator(self):
        """
        Function that will compute "scalar acquisition operatord" by applying the acquisition operators to a vector full of ones.
        These scalar operators will be used to compute the resolutions in the case where we do not add convolutions during reconstruction.
        """
        ### Import the acquisition operators
        acquisition_operators = self.joint.qubic.H

        ### Create the vector full of ones which will be used to compute the scalar operators
        vector_ones = np.ones(acquisition_operators[0].shapein)

        ### Apply each sub_operator on the vector
        scalar_acquisition_operators = np.empty(len(self.joint.qubic.allnus))
        for freq in range(len(self.joint.qubic.allnus)):
            scalar_acquisition_operators[freq] = np.mean(acquisition_operators[freq](vector_ones))
        return scalar_acquisition_operators

    def get_convolution(self):
        """QUBIC resolutions.

        Method to define expected QUBIC angular resolutions (radians) as function of frequencies.

        Returns
        -------
        fwhm_in: array_like
            Intrinsic resolutions, used to build the simulated TOD.
        fwhm_out: array_like
            Output resolutions. If we don't apply convolutions during reconstruction, array of zeros.
        fwhm_rec: array_like
            Reconstructed resolutions. Egal the output resolutions if we apply convolutions during reconstructions, evaluate through analytic formula otherwise.

        """

        ### Define FWHMs
        fwhm_in = np.zeros(self.params["QUBIC"]["nsub_in"])
        fwhm_out = np.zeros(self.params["QUBIC"]["nsub_out"])
        fwhm_rec = np.zeros(self.params["QUBIC"]["nrec"])

        ### FWHMs during map-making
        if self.params["QUBIC"]["convolution_in"]:
            fwhm_in = self.joint_tod.qubic.allfwhm.copy()
        if self.params["QUBIC"]["convolution_out"]:
            fwhm_out = np.array([])
            for irec in range(self.params["QUBIC"]["nrec"]):
                fwhm_out = np.append(
                    fwhm_out,
                    np.sqrt(
                        self.joint.qubic.allfwhm[irec * self.fsub_out : (irec + 1) * self.fsub_out] ** 2 - np.min(self.joint.qubic.allfwhm[irec * self.fsub_out : (irec + 1) * self.fsub_out]) ** 2
                    ),
                )

        ### Define reconstructed FWHM depending on the user's choice
        if self.params["QUBIC"]["convolution_in"] and self.params["QUBIC"]["convolution_out"]:
            fwhm_rec = np.array([])
            for irec in range(self.params["QUBIC"]["nrec"]):
                fwhm_rec = np.append(fwhm_rec, np.min(self.joint.qubic.allfwhm[irec * self.fsub_out : (irec + 1) * self.fsub_out]))

        elif self.params["QUBIC"]["convolution_in"] and self.params["QUBIC"]["convolution_out"] is False:
            fwhm_rec = np.array([])
            scalar_acquisition_operators = self._get_scalar_acquisition_operator()

            if self.params["Foregrounds"]["Dust"]:
                f_dust = Dust(nu0=353, beta_d=1.54, temp=20)
                weight_factor = f_dust.eval(self.joint.qubic.allnus)

                def fun(nu):
                    return np.abs(fraction - f_dust.eval(nu))
            else:
                f_cmb = CMB()
                weight_factor = f_cmb.eval(self.joint.qubic.allnus)

                def fun(nu):
                    return np.abs(fraction - f_cmb.eval(nu))

            ### Compute expected resolutions and frequencies when not adding convolutions during reconstruction
            ### See FMM annexe B to understand the computations

            for irec in range(self.params["QUBIC"]["nrec"]):
                numerator_fwhm, denominator_fwhm = 0, 0
                numerator_nus, denominator_nus = 0, 0
                for jsub in range(irec * self.fsub_out, (irec + 1) * self.fsub_out):
                    # Compute the expected reconstructed resolution for sub-acquisition
                    numerator_fwhm += scalar_acquisition_operators[jsub] * weight_factor[jsub] * fwhm_in[jsub]
                    denominator_fwhm += scalar_acquisition_operators[jsub] * weight_factor[jsub]

                    # Compute the expected reconstructed frequencies for sub_acquisition
                    numerator_nus += scalar_acquisition_operators[jsub] * weight_factor[jsub]
                    denominator_nus += scalar_acquisition_operators[jsub]

                # Compute the expected resolution
                fwhm_rec = np.append(fwhm_rec, np.sum(numerator_fwhm) / np.sum(denominator_fwhm))

                # Compute the expected frequency
                fraction = np.sum(numerator_nus) / np.sum(denominator_nus)
                x0 = self.nus_Q[irec]
                corrected_nu = minimize(fun, x0)
                self.nus_Q[irec] = corrected_nu["x"]

        if self.rank == 0:
            print(f"FWHM for TOD generation : {fwhm_in}")
            print(f"FWHM for reconstruction : {fwhm_out}")
            print(f"Final FWHM : {fwhm_rec}")

        return fwhm_in, fwhm_out, fwhm_rec

    def get_input_map(self, m_nu):
        r"""Input maps.

        Function to get the input maps from PySM3.

        Returns
        -------
        maps_in: array_like
            Input maps :math:`(N_{rec}, 12 \times N^{2}_{side}, N_{stk})`.

        """

        m_nu_in = np.zeros((self.params["QUBIC"]["nrec"], 12 * self.params["SKY"]["nside"] ** 2, 3))

        for i in range(self.params["QUBIC"]["nrec"]):
            m_nu_in[i] = np.mean(m_nu[i * self.fsub_out : (i + 1) * self.fsub_out], axis=0)

        return m_nu_in

    def get_tod(self):
        r"""Simulated TOD.

        Method that compute observed TODs with :math:`\vec{TOD} = H \cdot \vec{s} + \vec{n}`, with H the QUBIC operator, :math:`\vec{s}` the sky signal and :math:`\vec{n}` the instrumental noise`.

        Returns
        -------
        TOD: array_like
            Simulated TOD :math:`(N_{rec}, 12 \times N^{2}_{side}, N_{stk})`.

        """

        TOD_QUBIC = self.H_in_qubic(self.maps_input.m_nu).ravel() + self.noiseq

        if not self.params["PLANCK"]["external_data"]:
            return TOD_QUBIC

        # To handle the case nrec == 1, even if it is broken because of the way compute_freq is used in QubicMultiAcquisitions
        TOD_PLANCK = np.zeros((max(self.params["QUBIC"]["nrec"], 2), 12 * self.params["SKY"]["nside"] ** 2, 3))

        for irec in range(self.params["QUBIC"]["nrec"]):
<<<<<<< HEAD
            ###! Tom: why we were applying this while fwhm_rec is already defined?
            # fwhm_irec = np.min(self.fwhm_in[irec * self.fsub_in : (irec + 1) * self.fsub_in])  # self.fwhm_in = 0 if convolution_in == False
            C = HealpixConvolutionGaussianOperator(fwhm=self.fwhm_rec[irec], lmax=3 * self.params["SKY"]["nside"] - 1)

            if irec < self.params["QUBIC"]["nrec"] / 2:  # choose between the two levels of noise
                noise = self.noise143
            else:
                noise = self.noise217
            TOD_PLANCK[irec] = C(self.maps_input.maps[irec] + noise)

        if self.params["QUBIC"]["nrec"] == 1:  # To handle the case nrec == 1, TOD_PLANCK[0] alreay computed above
            TOD_PLANCK[1] = C(self.maps_input.maps[1] + self.noise217)
=======
            fwhm_irec = np.min(self.fwhm_in[irec * self.fsub_in : (irec + 1) * self.fsub_in]) # self.fwhm_in = 0 if convolution_in == False
            C = HealpixConvolutionGaussianOperator(
                fwhm=fwhm_irec,
                lmax = 2 * self.params['Spectrum']['lmax'],
            )
            if irec < self.params["QUBIC"]["nrec"]/2: # choose between the two levels of noise
                noise = self.noise_planck[0]
            else:
                noise = self.noise_planck[1]
            TOD_PLANCK[irec] = C(
                self.maps_input.maps[irec] + noise
            )
        
        if self.params["QUBIC"]["nrec"] == 1: # To handle the case nrec == 1, TOD_PLANCK[0] alreay computed above
            TOD_PLANCK[1] = C(
                self.maps_input.maps[1] + self.noise217
            )
>>>>>>> e59f11fb

        TOD_PLANCK = TOD_PLANCK.ravel()

        TOD = np.r_[TOD_QUBIC, TOD_PLANCK]
        return TOD

    def get_preconditioner(self):
        """PCG Preconditioner.

        Returns
        -------
        M: DiagonalOperator
            Preconditioner for PCG algorithm.
        """
        if not self.params["PCG"]["preconditioner"]:
            return None

        nrec = self.params["QUBIC"]["nrec"]
        nside = self.params["SKY"]["nside"]
        nsub_out = self.params["QUBIC"]["nsub_out"]
        fsub = nsub_out // nrec
        npix = 12 * nside**2
        no_det = len(self.joint.qubic.multiinstrument[0].detector)
        H_qubic = self.joint.qubic.operator

        stacked_dptdp_inv = np.empty((nrec, npix))

        # Pre-fetch Planck diagonals if needed
        if self.params["PLANCK"]["external_data"]:
            Diag_planck_143 = self.joint.pl143.get_invntt_operator().data[:, 0]
            Diag_planck_217 = self.joint.pl217.get_invntt_operator().data[:, 0]
            planck_diag_sum = Diag_planck_143**2 + Diag_planck_217**2

        for irec in range(nrec):
            stacked_dptdp_inv_fsub = np.empty((fsub, npix))

            for j_fsub in range(fsub):
                H_single = H_qubic[irec * fsub + j_fsub]

                D = H_single.operands[1]
                P = H_single.operands[-1]
                sh = P.matrix.data.index.shape

                point_per_det = sh[0] // no_det
                mapPtP_perdet_seq = np.empty((no_det, npix))

                for det in range(no_det):
                    start, end = det * point_per_det, (det + 1) * point_per_det
                    indices = P.matrix.data.index[start:end, :]
                    weights = P.matrix.data.r11[start:end, :]
                    flat_indices = indices.ravel()
                    flat_weights = weights.ravel()

                    mapPitPi = np.bincount(flat_indices, weights=flat_weights**2, minlength=npix)
                    mapPtP_perdet_seq[det, :] = mapPitPi

                D_sq = D.data**2
                mapPtP_seq_scaled = D_sq[:, np.newaxis] * mapPtP_perdet_seq
                dptdp = mapPtP_seq_scaled.sum(axis=0)

                if self.params["PLANCK"]["external_data"]:
                    dptdp = dptdp + planck_diag_sum

                # Safe inversion
                dptdp_inv = np.zeros_like(dptdp)
                nonzero = dptdp != 0
                dptdp_inv[nonzero] = 1.0 / dptdp[nonzero]
                stacked_dptdp_inv_fsub[j_fsub] = dptdp_inv

            stacked_dptdp_inv[irec] = stacked_dptdp_inv_fsub.sum(axis=0)

        if self.params["PLANCK"]["external_data"]:
            preconditioner = BlockDiagonalOperator([DiagonalOperator(ci[self.seenpix], broadcast="rightward") for ci in stacked_dptdp_inv], new_axisin=0)
        else:
            preconditioner = BlockDiagonalOperator([DiagonalOperator(ci, broadcast="rightward") for ci in stacked_dptdp_inv], new_axisin=0)

        return preconditioner

    def call_pcg(self, d, x0, seenpix):
        r"""Preconditioned Conjugate Gradiant algorithm.

        Solve the map-making equation iteratively : :math:`(H^T . N^{-1} . H) . x = H^T . N^{-1} . d`.

        The PCG used for the minimization is intrinsequely parallelized (e.g see PyOperators).

        Parameters
        ----------
        d : array_like
            Array containing the TODs generated previously :math:`(N_{rec}, 12 \times N^{2}_{side}, N_{stk})`.
        x0 : array_like
            Starting point of the PCG algorithm :math:`(N_{rec}, 12 \times N^{2}_{side}, N_{stk})`.
        seenpix : array_like
            Boolean array to define the pixels seen by QUBIC :math:`(N_{rec}, 12 \times N^{2}_{side}, N_{stk})`.

        Returns
        -------
        solution: array_like
            Reconstructed maps :math:`(N_{rec}, 12 \times N^{2}_{side}, N_{stk})`.

        """

        ### Update components when pixels outside the patch are fixed (assumed to be 0)

        A = self.H_out.T * self.invN * self.H_out

        if self.params["PLANCK"]["external_data"]:
            x_planck = self.m_nu_in * (1 - seenpix[None, :, None])
            b = self.H_out.T * self.invN * (d - self.H_out_all_pix(x_planck))
        else:
            b = self.H_out.T * self.invN * d

        ### Preconditionning
        M = self.get_preconditioner()

        if self.params["PCG"]["gif"]:
            gif_folder = self.plot_folder + f"{self.job_id}/iter/"
        else:
            gif_folder = None

        true_maps = self.m_nu_in.copy()
        for irec in range(self.params["QUBIC"]["nrec"]):
            C = HealpixConvolutionGaussianOperator(fwhm=self.fwhm_rec[irec], lmax=3 * self.params["SKY"]["nside"] - 1)
            true_maps[irec] = C(self.m_nu_in[irec])

        ### PCG
        solution_qubic_planck = pcg(
            A=A,
            b=b,
            comm=self.comm,
            x0=x0,
            M=M,
            tol=self.params["PCG"]["tol_pcg"],
            disp=True,
            maxiter=self.params["PCG"]["n_iter_pcg"],
            gif_folder=gif_folder,
            job_id=self.job_id,
            seenpix=seenpix,
            seenpix_plot=seenpix,
            center=self.center,
            reso=self.params["PCG"]["resolution_plot"],
            fwhm_plot=self.params["PCG"]["fwhm_plot"],
            input=true_maps,
            is_planck=self.params["PLANCK"]["external_data"],
        )

        self.convergence_pcg = solution_qubic_planck["x"]["convergence"]

        if self.params["PCG"]["gif"]:
            do_gif(gif_folder, "iter_", output="animation.gif")

        self.mpi._barrier()

        if self.params["QUBIC"]["nrec"] == 1:
            solution_qubic_planck["x"]["x"] = np.array([solution_qubic_planck["x"]["x"]])

        solution = np.ones(self.m_nu_in.shape) * hp.UNSEEN
        if self.params["PLANCK"]["external_data"]:
            solution[:, seenpix, :] = solution_qubic_planck["x"]["x"].copy()
        else:
            solution[:, seenpix, :] = solution_qubic_planck["x"]["x"][:, seenpix, :].copy()

        return solution

    def _save_data(self, name, d):
        """
        Method to save data using pickle convention.

        """

        with open(name, "wb") as handle:
            pickle.dump(d, handle, protocol=pickle.HIGHEST_PROTOCOL)

    def run(self):
        """Run the FMM Pipeline.

        Method to run the whole pipeline from TOD generation from sky reconstruction by reading `params.yml` file.

        """

        self.mpi._print_message("\n=========== Map-Making ===========\n")

        ### Get simulated data
        self.TOD = self.get_tod()

        ### Wait for all processes
        self.mpi._barrier()

        if self.params["PLANCK"]["external_data"]:
            starting_point = np.zeros(self.m_nu_in[:, self.seenpix, :].shape)
            if self.params["PCG"]["initial_guess_intensity_to_zero"] is False:
                starting_point[..., 0] = self.m_nu_in[:, self.seenpix, 0].copy()
        else:
            starting_point = np.zeros(self.m_nu_in.shape)
            if self.params["PCG"]["initial_guess_intensity_to_zero"] is False:
                starting_point[..., 0] = self.m_nu_in[..., 0].copy()

        ### Solve map-making equation
        self.s_hat = self.call_pcg(self.TOD, x0=starting_point, seenpix=self.seenpix)

        ### Wait for all processes
        self.mpi._barrier()

        ### n = m_signalnoisy - m_signal
        self.s_hat_noise = self.s_hat - self.m_nu_in

        ### Ensure that non seen pixels is 0 for spectrum computation
        self.s_hat[:, ~self.seenpix, :] = 0
        self.s_hat_noise[:, ~self.seenpix, :] = 0

        ### Plots and saving
        if self.rank == 0:
            self.external_maps = self.externaldata.maps.copy()
            self.external_maps[:, ~self.seenpix, :] = 0

            self.external_maps_noise = self.externaldata.maps_noise.copy()
            self.external_maps_noise[:, ~self.seenpix, :] = 0

            self.nus_rec = self.nus_Q.copy()
            if len(self.externaldata.experiments["Planck"]["frequency"]) != 0:
                fwhm_ext = self.externaldata.fwhm_ext.copy()
                self.s_hat = np.concatenate((self.s_hat, self.external_maps), axis=0)
                self.s_hat_noise = np.concatenate((self.s_hat_noise, self.external_maps_noise), axis=0)
                self.nus_rec = np.array(list(self.nus_Q) + list(self.externaldata.experiments["Planck"]["frequency"]))
                self.fwhm_rec = np.array(list(self.fwhm_rec) + list(fwhm_ext))
            self.plots.plot_frequency_maps(
                self.m_nu_in[: len(self.nus_Q)],
                self.s_hat[: len(self.nus_Q)],
                self.center,
                reso=15,
                nsig=3,
                filename=self.plot_folder + "/all_maps.png",
                figsize=(10, 5),
            )

            mapmaking_time = time.time() - self.mapmaking_time_0
            if self.comm is None:
                print(f"Map-making done in {mapmaking_time:.3f} s")
            else:
                if self.rank == 0:
                    print(f"Map-making done in {mapmaking_time:.3f} s")

            dict_solution = {
                "maps_in": self.m_nu_in,
                "maps": self.s_hat,
                "maps_noise": self.s_hat_noise,
                "tod": self.TOD,
                "nus": self.nus_rec,
                "coverage": self.coverage,
                "convergence": self.convergence_pcg,
                "center": self.center,
                "parameters": self.params,
                "fwhm_in": self.fwhm_in,
                "fwhm_out": self.fwhm_out,
                "fwhm_rec": self.fwhm_rec,
                "seenpix": self.seenpix,
                "duration": mapmaking_time,
                "qubic_dict": {k: v for k, v in self.dict_out.items() if k != "comm"},  # I have to remove the MPI communicator, which is not supported by pickle
            }

            self._save_data(self.file, dict_solution)

        ### Wait for all processors
        self.mpi._barrier()


class PipelineEnd2End:
    """FMM Pipeline.

    Wrapper for End-2-End pipeline. It added class one after the others by running method.run().

    """

    def __init__(self, comm, parameters_path):
        with open(parameters_path, "r") as tf:
            self.params = yaml.safe_load(tf)

        self.comm = comm
        self.job_id = os.environ.get("SLURM_JOB_ID")

        self.folder = "FMM/" + self.params["path_out"] + "maps/"
        self.file = self.folder + self.params["datafilename"] + f"_{self.job_id}.pkl"
        self.file_spectrum = "FMM/" + self.params["path_out"] + "spectrum/" + "spectrum_" + self.params["datafilename"] + f"_{self.job_id}.pkl"
        self.mapmaking = None

    def main(self, specific_file=None):
        ### Execute Frequency Map-Making
        if self.params["Pipeline"]["mapmaking"]:
            ### Checking errors
            ErrorChecking(self.params).check_errors()
            ### Initialization
            self.mapmaking = PipelineFrequencyMapMaking(self.comm, self.file, self.params)

            ### Run
            self.mapmaking.run()

        ### Execute spectrum
        if self.params["Pipeline"]["spectrum"]:
            if self.params["Spectrum"]["lmax"] > 2 * self.params["SKY"]["nside"] - 1:
                raise ValueError("lmax should be lower than 2*nside - 1")

            if self.comm.Get_rank() == 0:
                create_folder_if_not_exists(self.comm, "FMM/" + self.params["path_out"] + "spectrum/")

                if self.mapmaking is not None:
                    self.spectrum = Spectra(self.file)
                else:
                    self.spectrum = Spectra(specific_file)

                ### Signal
                DlBB_maps = self.spectrum.run(maps=self.spectrum.maps)

                ### Noise
                DlBB_noise = self.spectrum.run(maps=self.spectrum.dictionary["maps_noise"])

                dict_solution = {
                    "nus": self.spectrum.dictionary["nus"],
                    "ell": self.spectrum.ell,
                    "Dls": DlBB_maps,
                    "Nl": DlBB_noise,
                    "parameters": self.params,
                }

                self.mapmaking._save_data(self.file_spectrum, dict_solution)<|MERGE_RESOLUTION|>--- conflicted
+++ resolved
@@ -152,42 +152,25 @@
         self.get_H()
 
         ### Inverse noise covariance matrix
-<<<<<<< HEAD
         if self.params["PLANCK"]["external_data"]:
-            self.invN = self.joint.get_invntt_operator(mask=self.mask)
-=======
-        if self.params['PLANCK']['external_data']:
             self.invN = self.joint.get_invntt_operator(
                 mask=self.mask,
                 qubic_ndet=self.params["QUBIC"]["NOISE"]["ndet"],
                 qubic_npho150=self.params["QUBIC"]["NOISE"]["npho150"],
                 qubic_npho220=self.params["QUBIC"]["NOISE"]["npho220"],
                 planck_ntot=self.params["PLANCK"]["level_noise_planck"],
-                )
->>>>>>> e59f11fb
+            )
         else:
-            self.invN = self.joint.qubic.get_invntt_operator(
-                self.params["QUBIC"]["NOISE"]["ndet"],
-                self.params["QUBIC"]["NOISE"]["npho150"],
-                self.params["QUBIC"]["NOISE"]["npho220"]
-                )
+            self.invN = self.joint.qubic.get_invntt_operator(self.params["QUBIC"]["NOISE"]["ndet"], self.params["QUBIC"]["NOISE"]["npho150"], self.params["QUBIC"]["NOISE"]["npho220"])
             R = ReshapeOperator(self.invN.shapeout, self.invN.shape[0])
             self.invN = R(self.invN(R.T))
 
         ### Noises
 
-<<<<<<< HEAD
-        self.noise143 = self.planck_acquisition143.get_noise(self.params["PLANCK"]["seed"]) * self.params["PLANCK"]["level_noise_planck"]
-        self.noise217 = self.planck_acquisition217.get_noise(self.params["PLANCK"]["seed"] + 1) * self.params["PLANCK"]["level_noise_planck"]
-=======
         rng_noise_planck = np.random.default_rng(self.params["PLANCK"]["seed_noise"])
         self.noise_planck = []
         for i in range(2):
-            self.noise_planck.append(
-                self.planck_acquisition[i].get_noise(rng_noise_planck)
-                * self.params["PLANCK"]["level_noise_planck"]
-            )
->>>>>>> e59f11fb
+            self.noise_planck.append(self.planck_acquisition[i].get_noise(rng_noise_planck) * self.params["PLANCK"]["level_noise_planck"])
 
         qubic_noise = QubicTotNoise(self.dict_out, self.joint.qubic.sampling, self.joint.qubic.scene)
 
@@ -516,38 +499,19 @@
         TOD_PLANCK = np.zeros((max(self.params["QUBIC"]["nrec"], 2), 12 * self.params["SKY"]["nside"] ** 2, 3))
 
         for irec in range(self.params["QUBIC"]["nrec"]):
-<<<<<<< HEAD
-            ###! Tom: why we were applying this while fwhm_rec is already defined?
-            # fwhm_irec = np.min(self.fwhm_in[irec * self.fsub_in : (irec + 1) * self.fsub_in])  # self.fwhm_in = 0 if convolution_in == False
-            C = HealpixConvolutionGaussianOperator(fwhm=self.fwhm_rec[irec], lmax=3 * self.params["SKY"]["nside"] - 1)
-
-            if irec < self.params["QUBIC"]["nrec"] / 2:  # choose between the two levels of noise
-                noise = self.noise143
-            else:
-                noise = self.noise217
-            TOD_PLANCK[irec] = C(self.maps_input.maps[irec] + noise)
-
-        if self.params["QUBIC"]["nrec"] == 1:  # To handle the case nrec == 1, TOD_PLANCK[0] alreay computed above
-            TOD_PLANCK[1] = C(self.maps_input.maps[1] + self.noise217)
-=======
-            fwhm_irec = np.min(self.fwhm_in[irec * self.fsub_in : (irec + 1) * self.fsub_in]) # self.fwhm_in = 0 if convolution_in == False
+            fwhm_irec = np.min(self.fwhm_in[irec * self.fsub_in : (irec + 1) * self.fsub_in])  # self.fwhm_in = 0 if convolution_in == False
             C = HealpixConvolutionGaussianOperator(
                 fwhm=fwhm_irec,
-                lmax = 2 * self.params['Spectrum']['lmax'],
+                lmax=2 * self.params["Spectrum"]["lmax"],
             )
-            if irec < self.params["QUBIC"]["nrec"]/2: # choose between the two levels of noise
+            if irec < self.params["QUBIC"]["nrec"] / 2:  # choose between the two levels of noise
                 noise = self.noise_planck[0]
             else:
                 noise = self.noise_planck[1]
-            TOD_PLANCK[irec] = C(
-                self.maps_input.maps[irec] + noise
-            )
-        
-        if self.params["QUBIC"]["nrec"] == 1: # To handle the case nrec == 1, TOD_PLANCK[0] alreay computed above
-            TOD_PLANCK[1] = C(
-                self.maps_input.maps[1] + self.noise217
-            )
->>>>>>> e59f11fb
+            TOD_PLANCK[irec] = C(self.maps_input.maps[irec] + noise)
+
+        if self.params["QUBIC"]["nrec"] == 1:  # To handle the case nrec == 1, TOD_PLANCK[0] alreay computed above
+            TOD_PLANCK[1] = C(self.maps_input.maps[1] + self.noise217)
 
         TOD_PLANCK = TOD_PLANCK.ravel()
 
