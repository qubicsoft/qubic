### General packages
import os
import pickle
import time

import numpy as np
import yaml
from fgbuster.component_model import CMB, Dust, Synchrotron
from pyoperators import BlockDiagonalOperator, DiagonalOperator
from pysimulators import ProjectionOperator
from pysimulators.interfaces.healpy import HealpixConvolutionGaussianOperator
from scipy.optimize import minimize

from qubic.lib.Instrument.Qacquisition import JointAcquisitionFrequencyMapMaking
from qubic.lib.Instrument.Qnoise import QubicTotNoise
from qubic.lib.MapMaking.FrequencyMapMaking.FMM_errors_checking import ErrorChecking
from qubic.lib.MapMaking.Qcg import pcg
from qubic.lib.MapMaking.Qmap_plotter import PlotsFMM
from qubic.lib.MapMaking.Qmaps import InputMaps, PlanckMaps
from qubic.lib.Qdictionary import qubicDict
from qubic.lib.Qfoldertools import create_folder_if_not_exists, do_gif
from qubic.lib.Qmpi_tools import MpiTools
from qubic.lib.Qsamplings import equ2gal
from qubic.lib.Qspectra import Spectra

from qubic.scripts.Scanning_Strategy import Sky_Dips_Sim

__all__ = ["PipelineFrequencyMapMaking", "PipelineEnd2End"]


class PipelineFrequencyMapMaking:
    """
    Instance to reconstruct frequency maps using QUBIC abilities.

    Parameters
        ----------
        comm :
            MPI communicator
        file : str
            used to create the forlder for data saving
        params : dict
            dictionary containing all the simulation parameters

    """

    def __init__(self, comm, file, parameters_dict):
        """
        Initialise PipelineFrequencyMapMaking

        """

        ### MPI common arguments
        self.comm = comm
        self.size = self.comm.Get_size()
        self.rank = self.comm.Get_rank()
        self.job_id = os.environ.get("SLURM_JOB_ID")

        self.mpi = MpiTools(self.comm)
        self.mapmaking_time_0 = time.time()

        ### Parameters file
        self.params = parameters_dict.copy()

        ### Sky configuration
        self.skyconfig = self.get_sky_config()

        ### fsub
        self.fsub_in = int(self.params["QUBIC"]["nsub_in"] / self.params["QUBIC"]["nrec"])
        self.fsub_out = int(self.params["QUBIC"]["nsub_out"] / self.params["QUBIC"]["nrec"])

        self.file = file
        self.plot_folder = "FMM/" + self.params["path_out"] + "png/"

        ### Create folders
        create_folder_if_not_exists(self.comm, "FMM/" + self.params["path_out"] + "maps/")
        create_folder_if_not_exists(self.comm, "FMM/" + self.params["path_out"] + "png/")

        ### Center of the QUBIC patch
        self.center = equ2gal(self.params["SKY"]["RA_center"], self.params["SKY"]["DEC_center"])

        ### Sky
        self.dict_in = self.get_dict(key="in")
        self.dict_out = self.get_dict(key="out")
        # change config and detector_nep


        if self.params["QUBIC"]["POINTINGS"]["scanning_strategy"] == True:
            print('-----------------scanning strategy---------------')
            sample_params = {
                        'latitude': -24.1844,
                        'longitude': -66.8714,
                        'RA_center': -34.667,
                        'DEC_center': -8.016,
                        'date_obs': '2026-01-01 00:00:00',
                        'duration': 24,  # in hours
                        'angspeed': 1,  # deg/s
                        'delta_az': 20.0,  # deg
                        'nsweeps_per_elevation': 25,
                        'period': 1,  # s
            }
            sampling = Sky_Dips_Sim.QubicObservation(sample_params).get_samplings()
        else: 
            sampling = None

        ### Joint acquisition for TOD making
        self.joint_tod = JointAcquisitionFrequencyMapMaking(
            self.dict_in,
            # self.params["QUBIC"]["instrument"],
            self.params["QUBIC"]["nsub_in"],
            self.params["QUBIC"]["nsub_in"],
            H=None,
<<<<<<< HEAD
            sampling=sampling
=======
            is_external_data=self.params["PLANCK"]["external_data"],
>>>>>>> fbe6095d
        )

        ### Joint acquisition
        if self.params["QUBIC"]["nsub_in"] == self.params["QUBIC"]["nsub_out"]:
            H = self.joint_tod.qubic.H
        else:
            H = None

        self.joint = JointAcquisitionFrequencyMapMaking(
            self.dict_out,
            # self.params["QUBIC"]["instrument"],
            self.params["QUBIC"]["nrec"],
            self.params["QUBIC"]["nsub_out"],
            H=H,
<<<<<<< HEAD
            sampling = sampling
=======
            is_external_data=self.params["PLANCK"]["external_data"],
>>>>>>> fbe6095d
        )

        ### Ensure that all processors have the same external dataset
        self.externaldata = PlanckMaps(self.skyconfig, self.joint_tod.qubic.allnus, self.params["QUBIC"]["nrec"], nside=self.params["SKY"]["nside"])
        if self.rank == 0:
            self.externaldata.maps, self.externaldata.maps_noise = self.externaldata.run(use_fwhm=self.params["QUBIC"]["convolution_in"], nsub=self.params["PLANCK"]["nsub_planck"])
        else:
            self.externaldata.maps = None
            self.externaldata.maps_noise = None

        self.externaldata.maps = self.comm.bcast(self.externaldata.maps, root=0)
        self.externaldata.maps_noise = self.comm.bcast(self.externaldata.maps_noise, root=0)

        self.nus_Q = self.get_averaged_nus()

        ### Coverage map
        self.coverage = self.joint.qubic.subacqs[0].get_coverage()
        self.seenpix = self.coverage / self.coverage.max() > self.params["SKY"]["coverage_cut"]
        self.seenpix_qubic = self.coverage / self.coverage.max() > 0
        self.mask = np.ones(12 * self.params["SKY"]["nside"] ** 2)
        self.mask[self.seenpix] = self.params["PLANCK"]["weight_planck"]

        ### Angular resolutions
        self.fwhm_in, self.fwhm_out, self.fwhm_rec = self.get_convolution()

        ### Build the Input Maps
        self.input_maps = InputMaps(
            self.skyconfig,
            self.joint_tod.qubic.allnus,
            self.params["QUBIC"]["nrec"],
            nside=self.params["SKY"]["nside"],
        )

        ### Convolve the Nsub input maps at QUBIC resolution
        self.maps_input_convolved = self.input_maps.m_nu.copy()
        for i in range(len(self.fwhm_in)):
            C = HealpixConvolutionGaussianOperator(self.fwhm_in[i], lmax=3 * self.params["SKY"]["nside"] - 1)
            self.maps_input_convolved[i] = C(self.input_maps.m_nu[i])

        ### Initial maps
        self.maps_input = self.get_input_map(m_nu=self.input_maps.m_nu)
        self.maps_input_convolved = self.get_input_map(m_nu=self.maps_input_convolved)

        ### Define reconstructed and TOD operator
        self.get_H()

        ### Inverse noise covariance matrix
        self.invN = self.joint.get_invntt_operator(
            qubic_ndet=self.params["QUBIC"]["NOISE"]["ndet"],
            qubic_npho150=self.params["QUBIC"]["NOISE"]["npho150"],
            qubic_npho220=self.params["QUBIC"]["NOISE"]["npho220"],
            planck_ntot=self.params["PLANCK"]["level_noise_planck"],
            weight_planck=self.params["PLANCK"]["weight_planck"],
            seenpix=self.seenpix,
        )

        ### Noises
        if self.params["PLANCK"]["external_data"]:
            self.noise_planck = []
            for i in range(2):
                self.noise_planck.append(
                    self.joint.planck_acquisition[i].get_noise(
                        planck_ntot=self.params["PLANCK"]["level_noise_planck"], seed=self.params["PLANCK"]["seed_noise"], weight_planck=self.params["PLANCK"]["weight_planck"], seenpix=self.seenpix
                    )
                )

        qubic_noise = QubicTotNoise(self.dict_out, self.joint.qubic.sampling, self.joint.qubic.scene)
        self.noiseq = qubic_noise.total_noise(
            self.params["QUBIC"]["NOISE"]["ndet"],
            self.params["QUBIC"]["NOISE"]["npho150"],
            self.params["QUBIC"]["NOISE"]["npho220"],
            seed_noise=self.params["QUBIC"]["NOISE"]["seed_noise"],
        ).ravel()

        ### Initialize plot instance
        self.plots = PlotsFMM(self.seenpix)

    def get_components_fgb(self):
        """Components FGbuster

        Method to build a dictionary containing all the wanted components to generate sky maps.
        Based on FGBuster.

        Returns
        -------
        dict_comps: dict
            Dictionary containing the component instances.

        """

        dict_comps = []

        if self.params["CMB"]["cmb"]:
            dict_comps += [CMB()]

        if self.params["Foregrounds"]["Dust"]:
            dict_comps += [Dust(nu0=150, beta_d=1.54, temp=20)]

        if self.params["Foregrounds"]["Synchrotron"]:
            dict_comps += [Synchrotron(nu0=150, beta_pl=-3)]

        return dict_comps

    def get_H(self):
        """Acquisition operator

        Method to compute QUBIC acquisition operators.

        """

        ### QUBIC Pointing matrix for TOD generation
        self.H_in_qubic = self.joint_tod.qubic.get_operator(fwhm=self.fwhm_in)
        ### Pointing matrix for reconstruction
        if self.params["PLANCK"]["external_data"]:
            self.H_out_all_pix = self.joint.get_operator(fwhm=self.fwhm_out)
            self.H_out = self.joint.get_operator(fwhm=self.fwhm_out, seenpix=self.seenpix)
        else:
            self.H_out = self.joint.qubic.get_operator(fwhm=self.fwhm_out)

    def get_averaged_nus(self):
        """Average frequency

        Method to average QUBIC frequencies according to the number of reconstructed frequency maps.

        Returns
        -------
        nus_ave: array_like
            array containing the averaged QUBIC frequencies.

        """

        nus_ave = []
        for i in range(self.params["QUBIC"]["nrec"]):
            nus_ave += [np.mean(self.joint.qubic.allnus[i * self.fsub_out : (i + 1) * self.fsub_out])]

        return np.array(nus_ave)

    def get_sky_config(self):
        """Sky configuration.

        Method that read 'params.yml' file and create dictionary containing sky emission model.

        Returns
        -------
        dict_sky: dict
            Sky config dictionary.

        Notes
        -----
        Note that the key denote the emission and the value denote the sky model using PySM convention.
        For CMB, seed denote the realization.

        Example
        -------
        d = {'cmb':seed, 'dust':'d0', 'synchrotron':'s0'}

        """

        dict_sky = {}

        if self.params["CMB"]["cmb"]:
            if self.params["CMB"]["seed"] == 0:
                if self.rank == 0:
                    seed = np.random.randint(10000000)
                else:
                    seed = None
                seed = self.comm.bcast(seed, root=0)
            else:
                seed = self.params["CMB"]["seed"]

            dict_sky["cmb"] = seed

        for j in self.params["Foregrounds"]:
            if j == "Dust":
                if self.params["Foregrounds"][j]:
                    dict_sky["dust"] = "d1"
            elif j == "Synchrotron":
                if self.params["Foregrounds"][j]:
                    dict_sky["synchrotron"] = "s0"

        return dict_sky

    def get_dict(self, key="in"):
        """QUBIC dictionary.

        Method to modify the qubic dictionary.

        Parameters
        ----------
        key : str, optional
            Can be "in" or "out".
            It is used to build respectively the instances to generate the TODs or to reconstruct the sky maps,
            by default "in".

        Returns
        -------
        dict_qubic: dict
            Modified QUBIC dictionary.

        """

        args = {
            "npointings": self.params["QUBIC"]["npointings"],
            "nf_recon": self.params["QUBIC"]["nrec"],
            "nf_sub": self.params["QUBIC"][f"nsub_{key}"],  # here is the difference between in and out dictionaries
            "nside": self.params["SKY"]["nside"],
            "MultiBand": True,
            "period": 1,
            "RA_center": self.params["SKY"]["RA_center"],
            "DEC_center": self.params["SKY"]["DEC_center"],
            "filter_nu": 220 * 1e9,
            "noiseless": False,
            "beam_shape": "gaussian",
            "comm": self.comm,
            "dtheta": self.params["QUBIC"]["dtheta"],
            "nprocs_sampling": 1,
            "nprocs_instrument": self.size,
            "photon_noise": True,
            "nhwp_angles": 3,
            #'effective_duration':3,
            "effective_duration150": self.params["QUBIC"]["NOISE"]["duration_150"],
            "effective_duration220": self.params["QUBIC"]["NOISE"]["duration_220"],
<<<<<<< HEAD
=======
            "filter_relative_bandwidth": 0.25,
            "type_instrument": "wide",
            "TemperatureAtmosphere150": None,
>>>>>>> fbe6095d
            "TemperatureAtmosphere220": None,
            "EmissivityAtmosphere150": None,
            "EmissivityAtmosphere220": None,
            "detector_nep": float(self.params["QUBIC"]["NOISE"]["detector_nep"]),
            "synthbeam_kmax": self.params["QUBIC"]["SYNTHBEAM"]["synthbeam_kmax"],
            "synthbeam_fraction": self.params["QUBIC"]["SYNTHBEAM"]["synthbeam_fraction"],
            "interp_projection": False,
            "instrument_type": self.params["QUBIC"]["instrument"],
            "config": self.params["QUBIC"]["configuration"],
            "random_pointing": self.params["QUBIC"]["POINTINGS"]["random_pointing"],
            "sweeping_pointing": self.params["QUBIC"]["POINTINGS"]["sweeping_pointing"],
            "repeat_pointing": self.params["QUBIC"]["POINTINGS"]["repeat_pointing"]
        }

        ### Get the default dictionary
        dictfilename = "dicts/pipeline_demo.dict"
        dict_qubic = qubicDict()
        dict_qubic.read_from_file(dictfilename)

        for i in args.keys():
            dict_qubic[str(i)] = args[i]

        return dict_qubic

    def _get_scalar_acquisition_operator(self):
        """
        Function that will compute "scalar acquisition operatord" by applying the acquisition operators to a vector full of ones.
        These scalar operators will be used to compute the resolutions in the case where we do not add convolutions during reconstruction.
        """
        ### Import the acquisition operators
        acquisition_operators = self.joint.qubic.H

        ### Create the vector full of ones which will be used to compute the scalar operators
        vector_ones = np.ones(acquisition_operators[0].shapein)

        ### Apply each sub_operator on the vector
        scalar_acquisition_operators = np.empty(len(self.joint.qubic.allnus))
        for freq in range(len(self.joint.qubic.allnus)):
            scalar_acquisition_operators[freq] = np.mean(acquisition_operators[freq](vector_ones))
        return scalar_acquisition_operators

    def get_convolution(self):
        """QUBIC resolutions.

        Method to define expected QUBIC angular resolutions (radians) as function of frequencies.

        Returns
        -------
        fwhm_in: array_like
            Intrinsic resolutions, used to build the simulated TOD.
        fwhm_out: array_like
            Output resolutions. If we don't apply convolutions during reconstruction, array of zeros.
        fwhm_rec: array_like
            Reconstructed resolutions. Egal the output resolutions if we apply convolutions during reconstructions, evaluate through analytic formula otherwise.

        """

        ### Define FWHMs
        fwhm_in = np.zeros(self.params["QUBIC"]["nsub_in"])
        fwhm_out = np.zeros(self.params["QUBIC"]["nsub_out"])
        fwhm_rec = np.zeros(self.params["QUBIC"]["nrec"])

        ### FWHMs during map-making
        if self.params["QUBIC"]["convolution_in"]:
            fwhm_in = self.joint_tod.qubic.allfwhm.copy()
        if self.params["QUBIC"]["convolution_out"]:
            fwhm_out = np.array([])
            for irec in range(self.params["QUBIC"]["nrec"]):
                fwhm_out = np.append(
                    fwhm_out,
                    np.sqrt(
                        self.joint.qubic.allfwhm[irec * self.fsub_out : (irec + 1) * self.fsub_out] ** 2 - np.min(self.joint.qubic.allfwhm[irec * self.fsub_out : (irec + 1) * self.fsub_out]) ** 2
                    ),
                )

        ### Define reconstructed FWHM depending on the user's choice
        if self.params["QUBIC"]["convolution_in"] and self.params["QUBIC"]["convolution_out"]:
            fwhm_rec = np.array([])
            for irec in range(self.params["QUBIC"]["nrec"]):
                fwhm_rec = np.append(fwhm_rec, np.min(self.joint.qubic.allfwhm[irec * self.fsub_out : (irec + 1) * self.fsub_out]))

        elif self.params["QUBIC"]["convolution_in"] and self.params["QUBIC"]["convolution_out"] is False:
            fwhm_rec = np.array([])
            scalar_acquisition_operators = self._get_scalar_acquisition_operator()

            if self.params["Foregrounds"]["Dust"]:
                f_dust = Dust(nu0=353, beta_d=1.54, temp=20)
                weight_factor = f_dust.eval(self.joint.qubic.allnus)

                def fun(nu):
                    return np.abs(fraction - f_dust.eval(nu))
            else:
                f_ = CMB()
                weight_factor = f_cmb.eval(self.joint.qubic.allnus)

                def fun(nu):
                    return np.abs(fraction - f_cmb.eval(nu))

            ### Compute expected resolutions and frequencies when not adding convolutions during reconstruction
            ### See FMM annexe B to understand the computations

            for irec in range(self.params["QUBIC"]["nrec"]):
                numerator_fwhm, denominator_fwhm = 0, 0
                numerator_nus, denominator_nus = 0, 0
                for jsub in range(irec * self.fsub_out, (irec + 1) * self.fsub_out):
                    # Compute the expected reconstructed resolution for sub-acquisition
                    numerator_fwhm += scalar_acquisition_operators[jsub] * weight_factor[jsub] * fwhm_in[jsub]
                    denominator_fwhm += scalar_acquisition_operators[jsub] * weight_factor[jsub]

                    # Compute the expected reconstructed frequencies for sub_acquisition
                    numerator_nus += scalar_acquisition_operators[jsub] * weight_factor[jsub]
                    denominator_nus += scalar_acquisition_operators[jsub]

                # Compute the expected resolution
                fwhm_rec = np.append(fwhm_rec, np.sum(numerator_fwhm) / np.sum(denominator_fwhm))

                # Compute the expected frequency
                fraction = np.sum(numerator_nus) / np.sum(denominator_nus)
                x0 = self.nus_Q[irec]
                corrected_nu = minimize(fun, x0)
                self.nus_Q[irec] = corrected_nu["x"]

        if self.rank == 0:
            print(f"FWHM for TOD generation : {fwhm_in}")
            print(f"FWHM for reconstruction : {fwhm_out}")
            print(f"Final FWHM : {fwhm_rec}")

        return fwhm_in, fwhm_out, fwhm_rec

    def get_input_map(self, m_nu):
        r"""Input maps.

        Function to get the input maps from PySM3.

        Returns
        -------
        maps_in: array_like
            Input maps :math:`(N_{rec}, 12 \times N^{2}_{side}, N_{stk})`.

        """

        m_nu_in = np.zeros((self.params["QUBIC"]["nrec"], 12 * self.params["SKY"]["nside"] ** 2, 3))

        for i in range(self.params["QUBIC"]["nrec"]):
            m_nu_in[i] = np.mean(m_nu[i * self.fsub_out : (i + 1) * self.fsub_out], axis=0)

        return m_nu_in

    def get_tod(self):
        r"""Simulated TOD.

        Method that compute observed TODs with :math:`\vec{TOD} = H \cdot \vec{s} + \vec{n}`, with H the QUBIC operator, :math:`\vec{s}` the sky signal and :math:`\vec{n}` the instrumental noise`.

        Returns
        -------
        TOD: array_like
            Simulated TOD :math:`(N_{rec}, 12 \times N^{2}_{side}, N_{stk})`.

        """

        TOD_QUBIC = self.H_in_qubic(self.input_maps.m_nu).ravel() + self.noiseq

        if not self.params["PLANCK"]["external_data"]:
            return TOD_QUBIC

        # To handle the case nrec == 1, even if it is broken because of the way compute_freq is used in QubicMultiAcquisitions
        TOD_PLANCK = np.zeros((max(self.params["QUBIC"]["nrec"], 2), 12 * self.params["SKY"]["nside"] ** 2, 3))
        for irec in range(self.params["QUBIC"]["nrec"]):
            if irec < self.params["QUBIC"]["nrec"] / 2:  # choose between the two levels of noise
                noise = self.noise_planck[0]
            else:
                noise = self.noise_planck[1]
            TOD_PLANCK[irec] = self.maps_input_convolved[irec] + noise

        TOD_PLANCK = TOD_PLANCK.ravel()

        TOD = np.r_[TOD_QUBIC, TOD_PLANCK]
        return TOD

    def get_preconditioner(self):
        """PCG Preconditioner.

        Returns
        -------
        M: DiagonalOperator
            Preconditioner for PCG algorithm.
        """
        if not self.params["PCG"]["preconditioner"]:
            return None

        nrec = self.params["QUBIC"]["nrec"]
        nside = self.params["SKY"]["nside"]
        nsub_out = self.params["QUBIC"]["nsub_out"]
        fsub = nsub_out // nrec
        npix = 12 * nside**2
        no_det = len(self.joint.qubic.multiinstrument[0].detector)
        H_qubic = self.joint.qubic.operator

        stacked_dptdp_inv = np.empty((nrec, npix))

        for irec in range(nrec):
            stacked_dptdp_inv_fsub = np.empty((fsub, npix))

            for j_fsub in range(fsub):
                H_single = H_qubic[irec * fsub + j_fsub]

                D = None
                # D = H_single.operands[1]
                for op in H_single.operands:
                    if isinstance(op, DiagonalOperator):
                        D = op
                        break
                P = None
                for op in H_single.operands:
                    if isinstance(op, ProjectionOperator):
                        P = op
                        break
                sh = P.matrix.data.index.shape

                point_per_det = sh[0] // no_det
                mapPtP_perdet_seq = np.empty((no_det, npix))

                for det in range(no_det):
                    start, end = det * point_per_det, (det + 1) * point_per_det
                    indices = P.matrix.data.index[start:end, :]
                    weights = P.matrix.data.r11[start:end, :]
                    flat_indices = indices.ravel()
                    flat_weights = weights.ravel()

                    mapPitPi = np.bincount(flat_indices, weights=flat_weights**2, minlength=npix)
                    mapPtP_perdet_seq[det, :] = mapPitPi

                D_sq = D.data**2
                mapPtP_seq_scaled = D_sq[:, np.newaxis] * mapPtP_perdet_seq
                dptdp = mapPtP_seq_scaled.sum(axis=0)

                # # Pre-fetch Planck diagonals if needed
                # if self.params["PLANCK"]["external_data"] and self.params["PLANCK"]["level_noise_planck"] > 0:
                #     Diag_planck_143 = self.joint.pl143.get_invntt_operator(self.params["PLANCK"]["level_noise_planck"]).data  # [:, 0]
                #     Diag_planck_217 = self.joint.pl217.get_invntt_operator(self.params["PLANCK"]["level_noise_planck"]).data  # [:, 0]
                #     planck_diag_sum = Diag_planck_143**2 + Diag_planck_217**2
                #     dptdp = dptdp + planck_diag_sum

                # Safe inversion
                dptdp_inv = np.zeros_like(dptdp)
                nonzero = dptdp != 0
                dptdp_inv[nonzero] = 1.0 / dptdp[nonzero]
                stacked_dptdp_inv_fsub[j_fsub] = dptdp_inv

            stacked_dptdp_inv[irec] = stacked_dptdp_inv_fsub.sum(axis=0)

        if self.params["PLANCK"]["external_data"]:
            preconditioner = BlockDiagonalOperator([DiagonalOperator(ci[self.seenpix], broadcast="rightward") for ci in stacked_dptdp_inv], new_axisin=0)
        else:
            preconditioner = BlockDiagonalOperator([DiagonalOperator(ci, broadcast="rightward") for ci in stacked_dptdp_inv], new_axisin=0)
        return preconditioner

    def call_pcg(self, d, x0, seenpix):
        r"""Preconditioned Conjugate Gradiant algorithm.

        Solve the map-making equation iteratively : :math:`(H^T . N^{-1} . H) . x = H^T . N^{-1} . d`.

        The PCG used for the minimization is intrinsequely parallelized (e.g see PyOperators).

        Parameters
        ----------
        d : array_like
            Array containing the TODs generated previously :math:`(N_{rec}, 12 \times N^{2}_{side}, N_{stk})`.
        x0 : array_like
            Starting point of the PCG algorithm :math:`(N_{rec}, 12 \times N^{2}_{side}, N_{stk})`.
        seenpix : array_like
            Boolean array to define the pixels seen by QUBIC :math:`(N_{rec}, 12 \times N^{2}_{side}, N_{stk})`.

        Returns
        -------
        solution: array_like
            Reconstructed maps :math:`(N_{rec}, 12 \times N^{2}_{side}, N_{stk})`.

        """

        ### Update components when pixels outside the patch are fixed (assumed to be 0)
        A = self.H_out.T * self.invN * self.H_out

        if self.params["PLANCK"]["external_data"]:
            x_planck = self.maps_input_convolved

            weight_planck = self.params["PLANCK"]["weight_planck"]

            # define a weight mask: 0 outside seenpix, weight inside seenpix, this will create what we want (outside based on boolean external_data, inside based on weight_planck)
            weight_mask = np.where(seenpix[None, :, None], weight_planck, 1.0)
            x_planck_weighted = x_planck * weight_mask
            b = self.H_out.T * self.invN * (d - self.H_out_all_pix(x_planck_weighted))
        else:
            b = self.H_out.T * self.invN * d

        ### Preconditionning
        M = self.get_preconditioner()

        if self.params["PCG"]["gif"]:
            gif_folder = self.plot_folder + f"{self.job_id}/iter/"
        else:
            gif_folder = None

        ### PCG
        solution_qubic_planck = pcg(
            A=A,
            b=b,
            comm=self.comm,
            x0=x0,
            M=M,
            tol=self.params["PCG"]["tol_pcg"],
            disp=True,
            maxiter=self.params["PCG"]["n_iter_pcg"],
            gif_folder=gif_folder,
            job_id=self.job_id,
            seenpix=seenpix,
            seenpix_plot=seenpix,
            center=self.center,
            reso=self.params["PCG"]["resolution_plot"],
            fwhm_plot=self.params["PCG"]["fwhm_plot"],
            input=self.maps_input_convolved,
            is_planck=self.params["PLANCK"]["external_data"],
        )

        self.convergence_pcg = solution_qubic_planck["x"]["convergence"]

        if self.params["PCG"]["gif"]:
            do_gif(gif_folder, "iter_", output="animation.gif")

        self.mpi._barrier()

        # if self.params["QUBIC"]["nrec"] == 1: # was causing an error with the shape of solution_qubic_planck["x"]["x"]
        #     solution_qubic_planck["x"]["x"] = np.array(
        #         [solution_qubic_planck["x"]["x"]]
        #     )

        solution = np.ones(self.maps_input.shape)  # * hp.UNSEEN
        if self.params["PLANCK"]["external_data"]:
            solution[:, seenpix, :] = solution_qubic_planck["x"]["x"].copy()
        else:
            solution[:, seenpix, :] = solution_qubic_planck["x"]["x"][:, seenpix, :].copy()

        return solution

    def _save_data(self, name, d):
        """
        Method to save data using pickle convention.

        """

        with open(name, "wb") as handle:
            pickle.dump(d, handle, protocol=pickle.HIGHEST_PROTOCOL)

    def run(self):
        """Run the FMM Pipeline.

        Method to run the whole pipeline from TOD generation from sky reconstruction by reading `params.yml` file.

        """

        self.mpi._print_message("\n=========== Map-Making ===========\n")

        ### Get simulated data
        self.TOD = self.get_tod()

        ### Wait for all processes
        self.mpi._barrier()


        if self.params["PLANCK"]["external_data"]:
            # if Planck is added inside the patch, PCG is reconstructing the DIFFERENCE to Planck, so the start shoud be 0
            if self.params["PLANCK"]["weight_planck"] == 1.0:
                starting_point = np.zeros(self.maps_input[:, self.seenpix, :].shape)

            # in every other case, we can start from Planck
            else:
                starting_point = np.zeros(self.maps_input[:, self.seenpix, :].shape)
                if self.params["PCG"]["initial_guess_intensity_to_zero"] is False:
                    starting_point[..., 0] = self.maps_input[:, self.seenpix, 0].copy()
        else:
            # no external data at all: previous behavior
            starting_point = np.zeros(self.maps_input.shape)
            if self.params["PCG"]["initial_guess_intensity_to_zero"] is False:
                starting_point[..., 0] = self.maps_input[..., 0].copy()

        s_hat_temp = self.call_pcg(self.TOD, x0=starting_point, seenpix=self.seenpix)

        if self.params["PLANCK"]["external_data"] and self.params["PLANCK"]["weight_planck"] == 1.0:
            # if weight_planck is 1 PCG is solving the difference to Planck which has to be added back (just inside seenpix)
            s_hat_temp[:, self.seenpix, :] += self.maps_input_convolved[:, self.seenpix, :]
        self.s_hat = s_hat_temp

        ### Wait for all processes
        self.mpi._barrier()

        ### n = m_signalnoisy - m_signal
        self.s_hat_noise = self.s_hat - self.maps_input_convolved

        ### Ensure that non seen pixels is 0 for spectrum computation
        self.s_hat[:, ~self.seenpix, :] = 0
        self.s_hat_noise[:, ~self.seenpix, :] = 0

        ### Plots and saving
        if self.rank == 0:
            self.external_maps = self.externaldata.maps.copy()
            self.external_maps[:, ~self.seenpix, :] = 0

            self.external_maps_noise = self.externaldata.maps_noise.copy()
            self.external_maps_noise[:, ~self.seenpix, :] = 0

            self.nus_rec = self.nus_Q.copy()
            if len(self.externaldata.experiments["Planck"]["frequency"]) != 0:
                fwhm_ext = self.externaldata.fwhm_ext.copy()
                self.s_hat = np.concatenate((self.s_hat, self.external_maps), axis=0)
                self.s_hat_noise = np.concatenate((self.s_hat_noise, self.external_maps_noise), axis=0)
                self.nus_rec = np.array(list(self.nus_Q) + list(self.externaldata.experiments["Planck"]["frequency"]))
                self.fwhm_rec = np.array(list(self.fwhm_rec) + list(fwhm_ext))
            self.plots.plot_frequency_maps(
                self.maps_input[: len(self.nus_Q)],
                self.s_hat[: len(self.nus_Q)],
                self.center,
                reso=15,
                nsig=3,
                filename=self.plot_folder + "/all_maps.png",
                figsize=(10, 5),
            )

            mapmaking_time = time.time() - self.mapmaking_time_0
            if self.comm is None:
                print(f"Map-making done in {mapmaking_time:.3f} s")
            else:
                if self.rank == 0:
                    print(f"Map-making done in {mapmaking_time:.3f} s")

            dict_solution = {
                "maps_in": self.maps_input,
                "maps_in_convolved": self.maps_input_convolved,
                "maps": self.s_hat,
                "maps_noise": self.s_hat_noise,
                "tod": self.TOD,
                "nus": self.nus_rec,
                "coverage": self.coverage,
                "convergence": self.convergence_pcg,
                "center": self.center,
                "parameters": self.params,
                "fwhm_in": self.fwhm_in,
                "fwhm_out": self.fwhm_out,
                "fwhm_rec": self.fwhm_rec,
                "seenpix": self.seenpix,
                "duration": mapmaking_time,
                "qubic_dict": {k: v for k, v in self.dict_out.items() if k != "comm"},  # I have to remove the MPI communicator, which is not supported by pickle
            }

            self._save_data(self.file, dict_solution)

        ### Wait for all processors
        self.mpi._barrier()


class PipelineEnd2End:
    """FMM Pipeline.

    Wrapper for End-2-End pipeline. It added class one after the others by running method.run().

    """

    def __init__(self, comm, parameters_path):
        with open(parameters_path, "r") as tf:
            self.params = yaml.safe_load(tf)

        self.comm = comm
        self.job_id = os.environ.get("SLURM_JOB_ID")

        self.folder = "FMM/" + self.params["path_out"] + "maps/"
        self.file = self.folder + self.params["datafilename"] + f"_{self.job_id}.pkl"
        self.file_spectrum = "FMM/" + self.params["path_out"] + "spectrum/" + "spectrum_" + self.params["datafilename"] + f"_{self.job_id}.pkl"
        self.mapmaking = None

    def main(self, specific_file=None):
        ### Execute Frequency Map-Making
        if self.params["Pipeline"]["mapmaking"]:
            ### Checking errors
            ErrorChecking(self.params).check_errors()
            ### Initialization
            self.mapmaking = PipelineFrequencyMapMaking(self.comm, self.file, self.params)

            ### Run
            self.mapmaking.run()

        ### Execute spectrum
        if self.params["Pipeline"]["spectrum"]:
            if self.params["Spectrum"]["lmax"] > 2 * self.params["SKY"]["nside"] - 1:
                raise ValueError("lmax should be lower than 2*nside - 1")

            if self.comm.Get_rank() == 0:
                create_folder_if_not_exists(self.comm, "FMM/" + self.params["path_out"] + "spectrum/")

                if self.mapmaking is not None:
                    self.spectrum = Spectra(self.file)
                else:
                    self.spectrum = Spectra(specific_file)

                ### Signal
                DlBB_maps = self.spectrum.run(maps=self.spectrum.maps)

                ### Noise
                DlBB_noise = self.spectrum.run(maps=self.spectrum.dictionary["maps_noise"])

                dict_solution = {
                    "nus": self.spectrum.dictionary["nus"],
                    "ell": self.spectrum.ell,
                    "Dls": DlBB_maps,
                    "Nl": DlBB_noise,
                    "parameters": self.params,
                }

                self.mapmaking._save_data(self.file_spectrum, dict_solution)<|MERGE_RESOLUTION|>--- conflicted
+++ resolved
@@ -109,11 +109,8 @@
             self.params["QUBIC"]["nsub_in"],
             self.params["QUBIC"]["nsub_in"],
             H=None,
-<<<<<<< HEAD
             sampling=sampling
-=======
             is_external_data=self.params["PLANCK"]["external_data"],
->>>>>>> fbe6095d
         )
 
         ### Joint acquisition
@@ -128,11 +125,8 @@
             self.params["QUBIC"]["nrec"],
             self.params["QUBIC"]["nsub_out"],
             H=H,
-<<<<<<< HEAD
             sampling = sampling
-=======
             is_external_data=self.params["PLANCK"]["external_data"],
->>>>>>> fbe6095d
         )
 
         ### Ensure that all processors have the same external dataset
@@ -355,12 +349,9 @@
             #'effective_duration':3,
             "effective_duration150": self.params["QUBIC"]["NOISE"]["duration_150"],
             "effective_duration220": self.params["QUBIC"]["NOISE"]["duration_220"],
-<<<<<<< HEAD
-=======
             "filter_relative_bandwidth": 0.25,
             "type_instrument": "wide",
             "TemperatureAtmosphere150": None,
->>>>>>> fbe6095d
             "TemperatureAtmosphere220": None,
             "EmissivityAtmosphere150": None,
             "EmissivityAtmosphere220": None,
