--- conflicted
+++ resolved
@@ -8,8 +8,8 @@
 import yaml
 from fgbuster.component_model import CMB, Dust, Synchrotron
 from pyoperators import BlockDiagonalOperator, DiagonalOperator
+from pysimulators import ProjectionOperator
 from pysimulators.interfaces.healpy import HealpixConvolutionGaussianOperator
-from pysimulators import ProjectionOperator
 from scipy.optimize import minimize
 
 from qubic.lib.Instrument.Qacquisition import JointAcquisitionFrequencyMapMaking
@@ -171,19 +171,18 @@
             qubic_npho220=self.params["QUBIC"]["NOISE"]["npho220"],
             planck_ntot=self.params["PLANCK"]["level_noise_planck"],
             weight_planck=self.params["PLANCK"]["weight_planck"],
-            seenpix=self.seenpix
+            seenpix=self.seenpix,
         )
 
         ### Noises
         if self.params["PLANCK"]["external_data"]:
             self.noise_planck = []
             for i in range(2):
-<<<<<<< HEAD
-                # self.noise_planck.append(self.joint.planck_acquisition[i].get_noise(rng_noise_planck) * self.params["PLANCK"]["level_noise_planck"])
-                self.noise_planck.append(self.joint.planck_acquisition[i].get_noise(planck_ntot=self.params["PLANCK"]["level_noise_planck"], seed=self.params["PLANCK"]["seed_noise"]))
-=======
-                    self.noise_planck.append(self.joint.planck_acquisition[i].get_noise(planck_ntot=self.params["PLANCK"]["level_noise_planck"],seed=self.params["PLANCK"]["seed_noise"],weight_planck=self.params["PLANCK"]["weight_planck"], seenpix=self.seenpix))
->>>>>>> 41f50e23
+                self.noise_planck.append(
+                    self.joint.planck_acquisition[i].get_noise(
+                        planck_ntot=self.params["PLANCK"]["level_noise_planck"], seed=self.params["PLANCK"]["seed_noise"], weight_planck=self.params["PLANCK"]["weight_planck"], seenpix=self.seenpix
+                    )
+                )
 
         qubic_noise = QubicTotNoise(self.dict_out, self.joint.qubic.sampling, self.joint.qubic.scene)
         self.noiseq = qubic_noise.total_noise(
@@ -548,7 +547,7 @@
                 H_single = H_qubic[irec * fsub + j_fsub]
 
                 D = None
-                #D = H_single.operands[1]
+                # D = H_single.operands[1]
                 for op in H_single.operands:
                     if isinstance(op, DiagonalOperator):
                         D = op
