### General packages
import os
import pickle
import time

import healpy as hp
import numpy as np
import yaml
from fgbuster.component_model import CMB, Dust, Synchrotron
from pyoperators import BlockDiagonalOperator, DiagonalOperator
from pysimulators import ProjectionOperator
from pysimulators.interfaces.healpy import HealpixConvolutionGaussianOperator
from scipy.optimize import minimize

from qubic.lib.Instrument.Qacquisition import JointAcquisitionFrequencyMapMaking
from qubic.lib.Instrument.Qnoise import QubicTotNoise
from qubic.lib.MapMaking.FrequencyMapMaking.FMM_errors_checking import ErrorChecking
from qubic.lib.MapMaking.Qcg import pcg
from qubic.lib.MapMaking.Qmap_plotter import PlotsFMM
from qubic.lib.MapMaking.Qmaps import InputMaps, PlanckMaps
from qubic.lib.Qdictionary import qubicDict
from qubic.lib.Qfoldertools import create_folder_if_not_exists, do_gif
from qubic.lib.Qmpi_tools import MpiTools
from qubic.lib.Qsamplings import equ2gal
from qubic.lib.Qspectra import Spectra

__all__ = ["PipelineFrequencyMapMaking", "PipelineEnd2End"]


class PipelineFrequencyMapMaking:
    """
    Instance to reconstruct frequency maps using QUBIC abilities.

    Parameters
        ----------
        comm :
            MPI communicator
        file : str
            used to create the forlder for data saving
        params : dict
            dictionary containing all the simulation parameters

    """

    def __init__(self, comm, file, parameters_dict):
        """
        Initialise PipelineFrequencyMapMaking

        """

        ### MPI common arguments
        self.comm = comm
        self.size = self.comm.Get_size()
        self.rank = self.comm.Get_rank()
        self.job_id = os.environ.get("SLURM_JOB_ID")

        self.mpi = MpiTools(self.comm)
        self.mapmaking_time_0 = time.time()

        ### Parameters file
        self.params = parameters_dict.copy()

        ### Sky configuration
        self.skyconfig = self.get_sky_config()

        ### fsub
        self.fsub_in = int(self.params["QUBIC"]["nsub_in"] / self.params["QUBIC"]["nrec"])
        self.fsub_out = int(self.params["QUBIC"]["nsub_out"] / self.params["QUBIC"]["nrec"])

        self.file = file
        self.plot_folder = "FMM/" + self.params["path_out"] + "png/"

        ### Create folders
        create_folder_if_not_exists(self.comm, "FMM/" + self.params["path_out"] + "maps/")
        create_folder_if_not_exists(self.comm, "FMM/" + self.params["path_out"] + "png/")

        ### Center of the QUBIC patch
        self.center = equ2gal(self.params["SKY"]["RA_center"], self.params["SKY"]["DEC_center"])

        ### Sky
        self.dict_in = self.get_dict(key="in")
        self.dict_out = self.get_dict(key="out")
        # change config and detector_nep

        ### Joint acquisition for TOD making
        self.joint_tod = JointAcquisitionFrequencyMapMaking(
            self.dict_in,
            # self.params["QUBIC"]["instrument"],
            self.params["QUBIC"]["nsub_in"],
            self.params["QUBIC"]["nsub_in"],
            H=None,
            is_external_data=self.params["PLANCK"]["external_data"],
        )

        ### Joint acquisition
        if self.params["QUBIC"]["nsub_in"] == self.params["QUBIC"]["nsub_out"]:
            H = self.joint_tod.qubic.H
        else:
            H = None

        self.joint = JointAcquisitionFrequencyMapMaking(
            self.dict_out,
            # self.params["QUBIC"]["instrument"],
            self.params["QUBIC"]["nrec"],
            self.params["QUBIC"]["nsub_out"],
            H=H,
            is_external_data=self.params["PLANCK"]["external_data"],
        )

        ### Ensure that all processors have the same external dataset
        self.externaldata = PlanckMaps(self.skyconfig, self.joint_tod.qubic.allnus, self.params["QUBIC"]["nrec"], nside=self.params["SKY"]["nside"])
        if self.rank == 0:
            self.externaldata.maps, self.externaldata.maps_noise = self.externaldata.run(use_fwhm=self.params["QUBIC"]["convolution_in"], nsub=self.params["PLANCK"]["nsub_planck"])
        else:
            self.externaldata.maps = None
            self.externaldata.maps_noise = None

        self.externaldata.maps = self.comm.bcast(self.externaldata.maps, root=0)
        self.externaldata.maps_noise = self.comm.bcast(self.externaldata.maps_noise, root=0)

        self.nus_Q = self.get_averaged_nus()

        ### Coverage map
        self.coverage = self.joint.qubic.subacqs[0].get_coverage()
        self.seenpix = self.coverage / self.coverage.max() > self.params["SKY"]["coverage_cut"]
        self.seenpix_qubic = self.coverage / self.coverage.max() > 0
        self.mask = np.ones(12 * self.params["SKY"]["nside"] ** 2)
        self.mask[self.seenpix] = self.params["PLANCK"]["weight_planck"]

        ### Angular resolutions
        self.fwhm_in, self.fwhm_out, self.fwhm_rec = self.get_convolution()

        ### Build the Input Maps
        self.input_maps = InputMaps(
            self.skyconfig,
            self.joint_tod.qubic.allnus,
            self.params["QUBIC"]["nrec"],
            nside=self.params["SKY"]["nside"],
        )

        ### Convolve the Nsub input maps at QUBIC resolution
        self.maps_input_convolved = self.input_maps.m_nu.copy()
        for i in range(len(self.fwhm_in)):
            C = HealpixConvolutionGaussianOperator(self.fwhm_in[i], lmax=3 * self.params["SKY"]["nside"] - 1)
            self.maps_input_convolved[i] = C(self.input_maps.m_nu[i])

        ### Initial maps
        self.maps_input = self.get_input_map(m_nu=self.input_maps.m_nu)
        self.maps_input_convolved = self.get_input_map(m_nu=self.maps_input_convolved)

        ### Define reconstructed and TOD operator
        self.get_H()

        ### Inverse noise covariance matrix
        #! Tom: No need for this condition, should be done inside PlanckAcq
        # if self.params["PLANCK"]["external_data"]:
        #     self.invN = self.joint.get_invntt_operator(
        #         mask=self.mask,
        #         qubic_ndet=self.params["QUBIC"]["NOISE"]["ndet"],
        #         qubic_npho150=self.params["QUBIC"]["NOISE"]["npho150"],
        #         qubic_npho220=self.params["QUBIC"]["NOISE"]["npho220"],
        #         planck_ntot=self.params["PLANCK"]["level_noise_planck"],
        #     )
        # else:
        #     self.invN = self.joint.qubic.get_invntt_operator(self.params["QUBIC"]["NOISE"]["ndet"], self.params["QUBIC"]["NOISE"]["npho150"], self.params["QUBIC"]["NOISE"]["npho220"])
        #     R = ReshapeOperator(self.invN.shapeout, self.invN.shape[0])
        #     self.invN = R(self.invN(R.T))
        self.invN = self.joint.get_invntt_operator(
            qubic_ndet=self.params["QUBIC"]["NOISE"]["ndet"],
            qubic_npho150=self.params["QUBIC"]["NOISE"]["npho150"],
            qubic_npho220=self.params["QUBIC"]["NOISE"]["npho220"],
            planck_ntot=self.params["PLANCK"]["level_noise_planck"],
            weight_planck=self.params["PLANCK"]["weight_planck"],
            seenpix=self.seenpix,
        )

        ### Noises
        if self.params["PLANCK"]["external_data"]:
            self.noise_planck = []
            for i in range(2):
                self.noise_planck.append(
                    self.joint.planck_acquisition[i].get_noise(
                        planck_ntot=self.params["PLANCK"]["level_noise_planck"], seed=self.params["PLANCK"]["seed_noise"], weight_planck=self.params["PLANCK"]["weight_planck"], seenpix=self.seenpix
                    )
                )

        qubic_noise = QubicTotNoise(self.dict_out, self.joint.qubic.sampling, self.joint.qubic.scene)
        self.noiseq = qubic_noise.total_noise(
            self.params["QUBIC"]["NOISE"]["ndet"],
            self.params["QUBIC"]["NOISE"]["npho150"],
            self.params["QUBIC"]["NOISE"]["npho220"],
            seed_noise=self.params["QUBIC"]["NOISE"]["seed_noise"],
        ).ravel()

        ### Initialize plot instance
        self.plots = PlotsFMM(self.seenpix)

    def get_components_fgb(self):
        """Components FGbuster

        Method to build a dictionary containing all the wanted components to generate sky maps.
        Based on FGBuster.

        Returns
        -------
        dict_comps: dict
            Dictionary containing the component instances.

        """

        dict_comps = []

        if self.params["CMB"]["cmb"]:
            dict_comps += [CMB()]

        if self.params["Foregrounds"]["Dust"]:
            dict_comps += [Dust(nu0=150, beta_d=1.54, temp=20)]

        if self.params["Foregrounds"]["Synchrotron"]:
            dict_comps += [Synchrotron(nu0=150, beta_pl=-3)]

        return dict_comps

    def get_H(self):
        """Acquisition operator

        Method to compute QUBIC acquisition operators.

        """

        ### QUBIC Pointing matrix for TOD generation
        self.H_in_qubic = self.joint_tod.qubic.get_operator(fwhm=self.fwhm_in)
        ### Pointing matrix for reconstruction
        if self.params["PLANCK"]["external_data"]:
            self.H_out_all_pix = self.joint.get_operator(fwhm=self.fwhm_out)
            self.H_out = self.joint.get_operator(fwhm=self.fwhm_out, seenpix=self.seenpix)
        else:
            self.H_out = self.joint.qubic.get_operator(fwhm=self.fwhm_out)

    def get_averaged_nus(self):
        """Average frequency

        Method to average QUBIC frequencies according to the number of reconstructed frequency maps.

        Returns
        -------
        nus_ave: array_like
            array containing the averaged QUBIC frequencies.

        """

        nus_ave = []
        for i in range(self.params["QUBIC"]["nrec"]):
            nus_ave += [np.mean(self.joint.qubic.allnus[i * self.fsub_out : (i + 1) * self.fsub_out])]

        return np.array(nus_ave)

    def get_sky_config(self):
        """Sky configuration.

        Method that read 'params.yml' file and create dictionary containing sky emission model.

        Returns
        -------
        dict_sky: dict
            Sky config dictionary.

        Notes
        -----
        Note that the key denote the emission and the value denote the sky model using PySM convention.
        For CMB, seed denote the realization.

        Example
        -------
        d = {'cmb':seed, 'dust':'d0', 'synchrotron':'s0'}

        """

        dict_sky = {}

        if self.params["CMB"]["cmb"]:
            if self.params["CMB"]["seed"] == 0:
                if self.rank == 0:
                    seed = np.random.randint(10000000)
                else:
                    seed = None
                seed = self.comm.bcast(seed, root=0)
            else:
                seed = self.params["CMB"]["seed"]

            dict_sky["cmb"] = seed

        for j in self.params["Foregrounds"]:
            if j == "Dust":
                if self.params["Foregrounds"][j]:
                    dict_sky["dust"] = "d0"
            elif j == "Synchrotron":
                if self.params["Foregrounds"][j]:
                    dict_sky["synchrotron"] = "s0"

        return dict_sky

    def get_dict(self, key="in"):
        """QUBIC dictionary.

        Method to modify the qubic dictionary.

        Parameters
        ----------
        key : str, optional
            Can be "in" or "out".
            It is used to build respectively the instances to generate the TODs or to reconstruct the sky maps,
            by default "in".

        Returns
        -------
        dict_qubic: dict
            Modified QUBIC dictionary.

        """

        args = {
            "npointings": self.params["QUBIC"]["npointings"],
            "nf_recon": self.params["QUBIC"]["nrec"],
            "nf_sub": self.params["QUBIC"][f"nsub_{key}"],  # here is the difference between in and out dictionaries
            "nside": self.params["SKY"]["nside"],
            "MultiBand": True,
            "period": 1,
            "RA_center": self.params["SKY"]["RA_center"],
            "DEC_center": self.params["SKY"]["DEC_center"],
            "filter_nu": 220 * 1e9,
            "noiseless": False,
            "beam_shape": "gaussian",
            "comm": self.comm,
            "dtheta": self.params["QUBIC"]["dtheta"],
            "nprocs_sampling": 1,
            "nprocs_instrument": self.size,
            "photon_noise": True,
            "nhwp_angles": 3,
<<<<<<< HEAD
            "effective_duration150": 3,
            "effective_duration220": 3,
=======
            #'effective_duration':3,
            "effective_duration150": self.params["QUBIC"]["NOISE"]["duration_150"],
            "effective_duration220": self.params["QUBIC"]["NOISE"]["duration_220"],
>>>>>>> 5b610af9
            "filter_relative_bandwidth": 0.25,
            "type_instrument": "wide",
            "TemperatureAtmosphere150": None,
            "TemperatureAtmosphere220": None,
            "EmissivityAtmosphere150": None,
            "EmissivityAtmosphere220": None,
            "detector_nep": float(self.params["QUBIC"]["NOISE"]["detector_nep"]),
            "synthbeam_kmax": self.params["QUBIC"]["SYNTHBEAM"]["synthbeam_kmax"],
            "synthbeam_fraction": self.params["QUBIC"]["SYNTHBEAM"]["synthbeam_fraction"],
            "interp_projection": False,
            "instrument_type": self.params["QUBIC"]["instrument"],
            "config": self.params["QUBIC"]["configuration"],
        }

        ### Get the default dictionary
        dictfilename = "dicts/pipeline_demo.dict"
        dict_qubic = qubicDict()
        dict_qubic.read_from_file(dictfilename)

        for i in args.keys():
            dict_qubic[str(i)] = args[i]

        return dict_qubic

    def _get_scalar_acquisition_operator(self):
        """
        Function that will compute "scalar acquisition operatord" by applying the acquisition operators to a vector full of ones.
        These scalar operators will be used to compute the resolutions in the case where we do not add convolutions during reconstruction.
        """
        ### Import the acquisition operators
        acquisition_operators = self.joint.qubic.H

        ### Create the vector full of ones which will be used to compute the scalar operators
        vector_ones = np.ones(acquisition_operators[0].shapein)

        ### Apply each sub_operator on the vector
        scalar_acquisition_operators = np.empty(len(self.joint.qubic.allnus))
        for freq in range(len(self.joint.qubic.allnus)):
            scalar_acquisition_operators[freq] = np.mean(acquisition_operators[freq](vector_ones))
        return scalar_acquisition_operators

    def get_convolution(self):
        """QUBIC resolutions.

        Method to define expected QUBIC angular resolutions (radians) as function of frequencies.

        Returns
        -------
        fwhm_in: array_like
            Intrinsic resolutions, used to build the simulated TOD.
        fwhm_out: array_like
            Output resolutions. If we don't apply convolutions during reconstruction, array of zeros.
        fwhm_rec: array_like
            Reconstructed resolutions. Egal the output resolutions if we apply convolutions during reconstructions, evaluate through analytic formula otherwise.

        """

        ### Define FWHMs
        fwhm_in = np.zeros(self.params["QUBIC"]["nsub_in"])
        fwhm_out = np.zeros(self.params["QUBIC"]["nsub_out"])
        fwhm_rec = np.zeros(self.params["QUBIC"]["nrec"])

        ### FWHMs during map-making
        if self.params["QUBIC"]["convolution_in"]:
            fwhm_in = self.joint_tod.qubic.allfwhm.copy()
        if self.params["QUBIC"]["convolution_out"]:
            fwhm_out = np.array([])
            for irec in range(self.params["QUBIC"]["nrec"]):
                fwhm_out = np.append(
                    fwhm_out,
                    np.sqrt(
                        self.joint.qubic.allfwhm[irec * self.fsub_out : (irec + 1) * self.fsub_out] ** 2 - np.min(self.joint.qubic.allfwhm[irec * self.fsub_out : (irec + 1) * self.fsub_out]) ** 2
                    ),
                )

        ### Define reconstructed FWHM depending on the user's choice
        if self.params["QUBIC"]["convolution_in"] and self.params["QUBIC"]["convolution_out"]:
            fwhm_rec = np.array([])
            for irec in range(self.params["QUBIC"]["nrec"]):
                fwhm_rec = np.append(fwhm_rec, np.min(self.joint.qubic.allfwhm[irec * self.fsub_out : (irec + 1) * self.fsub_out]))

        elif self.params["QUBIC"]["convolution_in"] and self.params["QUBIC"]["convolution_out"] is False:
            fwhm_rec = np.array([])
            scalar_acquisition_operators = self._get_scalar_acquisition_operator()

            if self.params["Foregrounds"]["Dust"]:
                f_dust = Dust(nu0=353, beta_d=1.54, temp=20)
                weight_factor = f_dust.eval(self.joint.qubic.allnus)

                def fun(nu):
                    return np.abs(fraction - f_dust.eval(nu))
            else:
                f_cmb = CMB()
                weight_factor = f_cmb.eval(self.joint.qubic.allnus)

                def fun(nu):
                    return np.abs(fraction - f_cmb.eval(nu))

            ### Compute expected resolutions and frequencies when not adding convolutions during reconstruction
            ### See FMM annexe B to understand the computations

            for irec in range(self.params["QUBIC"]["nrec"]):
                numerator_fwhm, denominator_fwhm = 0, 0
                numerator_nus, denominator_nus = 0, 0
                for jsub in range(irec * self.fsub_out, (irec + 1) * self.fsub_out):
                    # Compute the expected reconstructed resolution for sub-acquisition
                    numerator_fwhm += scalar_acquisition_operators[jsub] * weight_factor[jsub] * fwhm_in[jsub]
                    denominator_fwhm += scalar_acquisition_operators[jsub] * weight_factor[jsub]

                    # Compute the expected reconstructed frequencies for sub_acquisition
                    numerator_nus += scalar_acquisition_operators[jsub] * weight_factor[jsub]
                    denominator_nus += scalar_acquisition_operators[jsub]

                # Compute the expected resolution
                fwhm_rec = np.append(fwhm_rec, np.sum(numerator_fwhm) / np.sum(denominator_fwhm))

                # Compute the expected frequency
                fraction = np.sum(numerator_nus) / np.sum(denominator_nus)
                x0 = self.nus_Q[irec]
                corrected_nu = minimize(fun, x0)
                self.nus_Q[irec] = corrected_nu["x"]

        if self.rank == 0:
            print(f"FWHM for TOD generation : {fwhm_in}")
            print(f"FWHM for reconstruction : {fwhm_out}")
            print(f"Final FWHM : {fwhm_rec}")

        return fwhm_in, fwhm_out, fwhm_rec

    def get_input_map(self, m_nu):
        r"""Input maps.

        Function to get the input maps from PySM3.

        Returns
        -------
        maps_in: array_like
            Input maps :math:`(N_{rec}, 12 \times N^{2}_{side}, N_{stk})`.

        """

        m_nu_in = np.zeros((self.params["QUBIC"]["nrec"], 12 * self.params["SKY"]["nside"] ** 2, 3))

        for i in range(self.params["QUBIC"]["nrec"]):
            m_nu_in[i] = np.mean(m_nu[i * self.fsub_out : (i + 1) * self.fsub_out], axis=0)

        return m_nu_in

    def get_tod(self):
        r"""Simulated TOD.

        Method that compute observed TODs with :math:`\vec{TOD} = H \cdot \vec{s} + \vec{n}`, with H the QUBIC operator, :math:`\vec{s}` the sky signal and :math:`\vec{n}` the instrumental noise`.

        Returns
        -------
        TOD: array_like
            Simulated TOD :math:`(N_{rec}, 12 \times N^{2}_{side}, N_{stk})`.

        """

        TOD_QUBIC = self.H_in_qubic(self.input_maps.m_nu).ravel() + self.noiseq

        if not self.params["PLANCK"]["external_data"]:
            return TOD_QUBIC
<<<<<<< HEAD

        # To handle the case nrec == 1, even if it is broken because of the way compute_freq is used in QubicMultiAcquisitions
        TOD_PLANCK = np.zeros((max(self.params["QUBIC"]["nrec"], 2), 12 * self.params["SKY"]["nside"] ** 2, 3))
=======
        
        TOD_PLANCK = np.zeros(
                    (
                        # max(self.params["QUBIC"]["nrec"], 2), # To handle the case nrec == 1, even if it is broken because of the way compute_freq is used in QubicMultiAcquisitions
                        self.params["QUBIC"]["nrec"],
                        12 * self.params["SKY"]["nside"] ** 2,
                        3,
                    )
                )
        
        
>>>>>>> 5b610af9
        for irec in range(self.params["QUBIC"]["nrec"]):
            if irec < self.params["QUBIC"]["nrec"] / 2:  # choose between the two levels of noise
                noise = self.noise_planck[0]
            else:
                noise = self.noise_planck[1]
<<<<<<< HEAD
            TOD_PLANCK[irec] = self.maps_input_convolved[irec] + noise

        if self.params["QUBIC"]["nrec"] == 1:  # To handle the case nrec == 1, TOD_PLANCK[0] alreay computed above
            TOD_PLANCK[1] = self.maps_input_convolved[1] + noise[1]
=======
            TOD_PLANCK[irec] = C(
                self.maps_input.maps[irec] + noise
            )
        
        # if self.params["QUBIC"]["nrec"] == 1: # To handle the case nrec == 1, TOD_PLANCK[0] already computed above
        #     TOD_PLANCK[1] = C(
        #         self.maps_input.maps[1] + self.noise217
        #     )
>>>>>>> 5b610af9

        TOD = np.r_[TOD_QUBIC, TOD_PLANCK.ravel()]
        return TOD

    def get_preconditioner(self):
        """PCG Preconditioner.

        Returns
        -------
        M: DiagonalOperator
            Preconditioner for PCG algorithm.
        """
        if not self.params["PCG"]["preconditioner"]:
            return None

        nrec = self.params["QUBIC"]["nrec"]
        nside = self.params["SKY"]["nside"]
        nsub_out = self.params["QUBIC"]["nsub_out"]
        fsub = nsub_out // nrec
        npix = 12 * nside**2
        no_det = len(self.joint.qubic.multiinstrument[0].detector)
        H_qubic = self.joint.qubic.operator

        stacked_dptdp_inv = np.empty((nrec, npix))

        for irec in range(nrec):
            stacked_dptdp_inv_fsub = np.empty((fsub, npix))

            for j_fsub in range(fsub):
                H_single = H_qubic[irec * fsub + j_fsub]

                D = None
                # D = H_single.operands[1]
                for op in H_single.operands:
                    if isinstance(op, DiagonalOperator):
                        D = op
                        break
                P = None
                for op in H_single.operands:
                    if isinstance(op, ProjectionOperator):
                        P = op
                        break
                sh = P.matrix.data.index.shape

                point_per_det = sh[0] // no_det
                mapPtP_perdet_seq = np.empty((no_det, npix))

                for det in range(no_det):
                    start, end = det * point_per_det, (det + 1) * point_per_det
                    indices = P.matrix.data.index[start:end, :]
                    weights = P.matrix.data.r11[start:end, :]
                    flat_indices = indices.ravel()
                    flat_weights = weights.ravel()

                    mapPitPi = np.bincount(flat_indices, weights=flat_weights**2, minlength=npix)
                    mapPtP_perdet_seq[det, :] = mapPitPi

                D_sq = D.data**2
                mapPtP_seq_scaled = D_sq[:, np.newaxis] * mapPtP_perdet_seq
                dptdp = mapPtP_seq_scaled.sum(axis=0)

                # # Pre-fetch Planck diagonals if needed
                # if self.params["PLANCK"]["external_data"] and self.params["PLANCK"]["level_noise_planck"] > 0:
                #     Diag_planck_143 = self.joint.pl143.get_invntt_operator(self.params["PLANCK"]["level_noise_planck"]).data  # [:, 0]
                #     Diag_planck_217 = self.joint.pl217.get_invntt_operator(self.params["PLANCK"]["level_noise_planck"]).data  # [:, 0]
                #     planck_diag_sum = Diag_planck_143**2 + Diag_planck_217**2
                #     dptdp = dptdp + planck_diag_sum

                # Safe inversion
                dptdp_inv = np.zeros_like(dptdp)
                nonzero = dptdp != 0
                dptdp_inv[nonzero] = 1.0 / dptdp[nonzero]
                stacked_dptdp_inv_fsub[j_fsub] = dptdp_inv

            stacked_dptdp_inv[irec] = stacked_dptdp_inv_fsub.sum(axis=0)

        if self.params["PLANCK"]["external_data"]:
            preconditioner = BlockDiagonalOperator([DiagonalOperator(ci[self.seenpix], broadcast="rightward") for ci in stacked_dptdp_inv], new_axisin=0)
        else:
            preconditioner = BlockDiagonalOperator([DiagonalOperator(ci, broadcast="rightward") for ci in stacked_dptdp_inv], new_axisin=0)

        return preconditioner

    def call_pcg(self, d, x0, seenpix):
        r"""Preconditioned Conjugate Gradiant algorithm.

        Solve the map-making equation iteratively : :math:`(H^T . N^{-1} . H) . x = H^T . N^{-1} . d`.

        The PCG used for the minimization is intrinsequely parallelized (e.g see PyOperators).

        Parameters
        ----------
        d : array_like
            Array containing the TODs generated previously :math:`(N_{rec}, 12 \times N^{2}_{side}, N_{stk})`.
        x0 : array_like
            Starting point of the PCG algorithm :math:`(N_{rec}, 12 \times N^{2}_{side}, N_{stk})`.
        seenpix : array_like
            Boolean array to define the pixels seen by QUBIC :math:`(N_{rec}, 12 \times N^{2}_{side}, N_{stk})`.

        Returns
        -------
        solution: array_like
            Reconstructed maps :math:`(N_{rec}, 12 \times N^{2}_{side}, N_{stk})`.

        """

        ### Update components when pixels outside the patch are fixed (assumed to be 0)
        A = self.H_out.T * self.invN * self.H_out

        if self.params["PLANCK"]["external_data"]:
            x_planck = self.maps_input_convolved * (1 - seenpix[None, :, None])
            b = self.H_out.T * self.invN * (d - self.H_out_all_pix(x_planck))
        else:
            b = self.H_out.T * self.invN * d

        ### Preconditionning
        M = self.get_preconditioner()

        if self.params["PCG"]["gif"]:
            gif_folder = self.plot_folder + f"{self.job_id}/iter/"
        else:
            gif_folder = None

        ### PCG
        solution_qubic_planck = pcg(
            A=A,
            b=b,
            comm=self.comm,
            x0=x0,
            M=M,
            tol=self.params["PCG"]["tol_pcg"],
            disp=True,
            maxiter=self.params["PCG"]["n_iter_pcg"],
            gif_folder=gif_folder,
            job_id=self.job_id,
            seenpix=seenpix,
            seenpix_plot=seenpix,
            center=self.center,
            reso=self.params["PCG"]["resolution_plot"],
            fwhm_plot=self.params["PCG"]["fwhm_plot"],
            input=self.maps_input_convolved,
            is_planck=self.params["PLANCK"]["external_data"],
        )

        self.convergence_pcg = solution_qubic_planck["x"]["convergence"]

        if self.params["PCG"]["gif"]:
            do_gif(gif_folder, "iter_", output="animation.gif")

        self.mpi._barrier()

<<<<<<< HEAD
        if self.params["QUBIC"]["nrec"] == 1:
            solution_qubic_planck["x"]["x"] = np.array([solution_qubic_planck["x"]["x"]])

        solution = np.ones(self.maps_input.shape) * hp.UNSEEN
        if self.params["PLANCK"]["external_data"]:
=======
        # if self.params["QUBIC"]["nrec"] == 1: # was causing an error with the shape of solution_qubic_planck["x"]["x"]
        #     solution_qubic_planck["x"]["x"] = np.array(
        #         [solution_qubic_planck["x"]["x"]]
        #     )
        
        solution = np.ones(self.m_nu_in.shape) * hp.UNSEEN
        if self.params['PLANCK']['external_data']:
>>>>>>> 5b610af9
            solution[:, seenpix, :] = solution_qubic_planck["x"]["x"].copy()
        else:
            solution[:, seenpix, :] = solution_qubic_planck["x"]["x"][:, seenpix, :].copy()

        return solution

    def _save_data(self, name, d):
        """
        Method to save data using pickle convention.

        """

        with open(name, "wb") as handle:
            pickle.dump(d, handle, protocol=pickle.HIGHEST_PROTOCOL)

    def run(self):
        """Run the FMM Pipeline.

        Method to run the whole pipeline from TOD generation from sky reconstruction by reading `params.yml` file.

        """

        self.mpi._print_message("\n=========== Map-Making ===========\n")

        ### Get simulated data
        self.TOD = self.get_tod()

        ### Wait for all processes
        self.mpi._barrier()

        if self.params["PLANCK"]["external_data"]:
            starting_point = np.zeros(self.maps_input[:, self.seenpix, :].shape)
            if self.params["PCG"]["initial_guess_intensity_to_zero"] is False:
                starting_point[..., 0] = self.maps_input[:, self.seenpix, 0].copy()
        else:
            starting_point = np.zeros(self.maps_input.shape)
            if self.params["PCG"]["initial_guess_intensity_to_zero"] is False:
                starting_point[..., 0] = self.maps_input[..., 0].copy()

        ### Solve map-making equation
        self.s_hat = self.call_pcg(self.TOD, x0=starting_point, seenpix=self.seenpix)

        ### Wait for all processes
        self.mpi._barrier()

        ### n = m_signalnoisy - m_signal
        self.s_hat_noise = self.s_hat - self.maps_input_convolved

        ### Ensure that non seen pixels is 0 for spectrum computation
        self.s_hat[:, ~self.seenpix, :] = 0
        self.s_hat_noise[:, ~self.seenpix, :] = 0

        ### Plots and saving
        if self.rank == 0:
            self.external_maps = self.externaldata.maps.copy()
            self.external_maps[:, ~self.seenpix, :] = 0

            self.external_maps_noise = self.externaldata.maps_noise.copy()
            self.external_maps_noise[:, ~self.seenpix, :] = 0

            self.nus_rec = self.nus_Q.copy()
            if len(self.externaldata.experiments["Planck"]["frequency"]) != 0:
                fwhm_ext = self.externaldata.fwhm_ext.copy()
                self.s_hat = np.concatenate((self.s_hat, self.external_maps), axis=0)
                self.s_hat_noise = np.concatenate((self.s_hat_noise, self.external_maps_noise), axis=0)
                self.nus_rec = np.array(list(self.nus_Q) + list(self.externaldata.experiments["Planck"]["frequency"]))
                self.fwhm_rec = np.array(list(self.fwhm_rec) + list(fwhm_ext))
            self.plots.plot_frequency_maps(
                self.maps_input[: len(self.nus_Q)],
                self.s_hat[: len(self.nus_Q)],
                self.center,
                reso=15,
                nsig=3,
                filename=self.plot_folder + "/all_maps.png",
                figsize=(10, 5),
            )

            mapmaking_time = time.time() - self.mapmaking_time_0
            if self.comm is None:
                print(f"Map-making done in {mapmaking_time:.3f} s")
            else:
                if self.rank == 0:
                    print(f"Map-making done in {mapmaking_time:.3f} s")

            dict_solution = {
                "maps_in": self.maps_input,
                "maps_in_convolved": self.maps_input_convolved,
                "maps": self.s_hat,
                "maps_noise": self.s_hat_noise,
                "tod": self.TOD,
                "nus": self.nus_rec,
                "coverage": self.coverage,
                "convergence": self.convergence_pcg,
                "center": self.center,
                "parameters": self.params,
                "fwhm_in": self.fwhm_in,
                "fwhm_out": self.fwhm_out,
                "fwhm_rec": self.fwhm_rec,
                "seenpix": self.seenpix,
                "duration": mapmaking_time,
                "qubic_dict": {k: v for k, v in self.dict_out.items() if k != "comm"},  # I have to remove the MPI communicator, which is not supported by pickle
            }

            self._save_data(self.file, dict_solution)

        ### Wait for all processors
        self.mpi._barrier()


class PipelineEnd2End:
    """FMM Pipeline.

    Wrapper for End-2-End pipeline. It added class one after the others by running method.run().

    """

    def __init__(self, comm, parameters_path):
        with open(parameters_path, "r") as tf:
            self.params = yaml.safe_load(tf)

        self.comm = comm
        self.job_id = os.environ.get("SLURM_JOB_ID")

        self.folder = "FMM/" + self.params["path_out"] + "maps/"
        self.file = self.folder + self.params["datafilename"] + f"_{self.job_id}.pkl"
        self.file_spectrum = "FMM/" + self.params["path_out"] + "spectrum/" + "spectrum_" + self.params["datafilename"] + f"_{self.job_id}.pkl"
        self.mapmaking = None

    def main(self, specific_file=None):
        ### Execute Frequency Map-Making
        if self.params["Pipeline"]["mapmaking"]:
            ### Checking errors
            ErrorChecking(self.params).check_errors()
            ### Initialization
            self.mapmaking = PipelineFrequencyMapMaking(self.comm, self.file, self.params)

            ### Run
            self.mapmaking.run()

        ### Execute spectrum
        if self.params["Pipeline"]["spectrum"]:
            if self.params["Spectrum"]["lmax"] > 2 * self.params["SKY"]["nside"] - 1:
                raise ValueError("lmax should be lower than 2*nside - 1")

            if self.comm.Get_rank() == 0:
                create_folder_if_not_exists(self.comm, "FMM/" + self.params["path_out"] + "spectrum/")

                if self.mapmaking is not None:
                    self.spectrum = Spectra(self.file)
                else:
                    self.spectrum = Spectra(specific_file)

                ### Signal
                DlBB_maps = self.spectrum.run(maps=self.spectrum.maps)

                ### Noise
                DlBB_noise = self.spectrum.run(maps=self.spectrum.dictionary["maps_noise"])

                dict_solution = {
                    "nus": self.spectrum.dictionary["nus"],
                    "ell": self.spectrum.ell,
                    "Dls": DlBB_maps,
                    "Nl": DlBB_noise,
                    "parameters": self.params,
                }

                self.mapmaking._save_data(self.file_spectrum, dict_solution)<|MERGE_RESOLUTION|>--- conflicted
+++ resolved
@@ -152,19 +152,6 @@
         self.get_H()
 
         ### Inverse noise covariance matrix
-        #! Tom: No need for this condition, should be done inside PlanckAcq
-        # if self.params["PLANCK"]["external_data"]:
-        #     self.invN = self.joint.get_invntt_operator(
-        #         mask=self.mask,
-        #         qubic_ndet=self.params["QUBIC"]["NOISE"]["ndet"],
-        #         qubic_npho150=self.params["QUBIC"]["NOISE"]["npho150"],
-        #         qubic_npho220=self.params["QUBIC"]["NOISE"]["npho220"],
-        #         planck_ntot=self.params["PLANCK"]["level_noise_planck"],
-        #     )
-        # else:
-        #     self.invN = self.joint.qubic.get_invntt_operator(self.params["QUBIC"]["NOISE"]["ndet"], self.params["QUBIC"]["NOISE"]["npho150"], self.params["QUBIC"]["NOISE"]["npho220"])
-        #     R = ReshapeOperator(self.invN.shapeout, self.invN.shape[0])
-        #     self.invN = R(self.invN(R.T))
         self.invN = self.joint.get_invntt_operator(
             qubic_ndet=self.params["QUBIC"]["NOISE"]["ndet"],
             qubic_npho150=self.params["QUBIC"]["NOISE"]["npho150"],
@@ -337,14 +324,9 @@
             "nprocs_instrument": self.size,
             "photon_noise": True,
             "nhwp_angles": 3,
-<<<<<<< HEAD
-            "effective_duration150": 3,
-            "effective_duration220": 3,
-=======
             #'effective_duration':3,
             "effective_duration150": self.params["QUBIC"]["NOISE"]["duration_150"],
             "effective_duration220": self.params["QUBIC"]["NOISE"]["duration_220"],
->>>>>>> 5b610af9
             "filter_relative_bandwidth": 0.25,
             "type_instrument": "wide",
             "TemperatureAtmosphere150": None,
@@ -509,45 +491,19 @@
 
         if not self.params["PLANCK"]["external_data"]:
             return TOD_QUBIC
-<<<<<<< HEAD
 
         # To handle the case nrec == 1, even if it is broken because of the way compute_freq is used in QubicMultiAcquisitions
         TOD_PLANCK = np.zeros((max(self.params["QUBIC"]["nrec"], 2), 12 * self.params["SKY"]["nside"] ** 2, 3))
-=======
-        
-        TOD_PLANCK = np.zeros(
-                    (
-                        # max(self.params["QUBIC"]["nrec"], 2), # To handle the case nrec == 1, even if it is broken because of the way compute_freq is used in QubicMultiAcquisitions
-                        self.params["QUBIC"]["nrec"],
-                        12 * self.params["SKY"]["nside"] ** 2,
-                        3,
-                    )
-                )
-        
-        
->>>>>>> 5b610af9
         for irec in range(self.params["QUBIC"]["nrec"]):
             if irec < self.params["QUBIC"]["nrec"] / 2:  # choose between the two levels of noise
                 noise = self.noise_planck[0]
             else:
                 noise = self.noise_planck[1]
-<<<<<<< HEAD
             TOD_PLANCK[irec] = self.maps_input_convolved[irec] + noise
 
-        if self.params["QUBIC"]["nrec"] == 1:  # To handle the case nrec == 1, TOD_PLANCK[0] alreay computed above
-            TOD_PLANCK[1] = self.maps_input_convolved[1] + noise[1]
-=======
-            TOD_PLANCK[irec] = C(
-                self.maps_input.maps[irec] + noise
-            )
-        
-        # if self.params["QUBIC"]["nrec"] == 1: # To handle the case nrec == 1, TOD_PLANCK[0] already computed above
-        #     TOD_PLANCK[1] = C(
-        #         self.maps_input.maps[1] + self.noise217
-        #     )
->>>>>>> 5b610af9
-
-        TOD = np.r_[TOD_QUBIC, TOD_PLANCK.ravel()]
+        TOD_PLANCK = TOD_PLANCK.ravel()
+
+        TOD = np.r_[TOD_QUBIC, TOD_PLANCK]
         return TOD
 
     def get_preconditioner(self):
@@ -697,21 +653,13 @@
 
         self.mpi._barrier()
 
-<<<<<<< HEAD
-        if self.params["QUBIC"]["nrec"] == 1:
-            solution_qubic_planck["x"]["x"] = np.array([solution_qubic_planck["x"]["x"]])
-
-        solution = np.ones(self.maps_input.shape) * hp.UNSEEN
-        if self.params["PLANCK"]["external_data"]:
-=======
         # if self.params["QUBIC"]["nrec"] == 1: # was causing an error with the shape of solution_qubic_planck["x"]["x"]
         #     solution_qubic_planck["x"]["x"] = np.array(
         #         [solution_qubic_planck["x"]["x"]]
         #     )
-        
+
         solution = np.ones(self.m_nu_in.shape) * hp.UNSEEN
-        if self.params['PLANCK']['external_data']:
->>>>>>> 5b610af9
+        if self.params["PLANCK"]["external_data"]:
             solution[:, seenpix, :] = solution_qubic_planck["x"]["x"].copy()
         else:
             solution[:, seenpix, :] = solution_qubic_planck["x"]["x"][:, seenpix, :].copy()
