import pickle

import healpy as hp
import numpy as np
import pysm3
import pysm3.units as u
from pysimulators.interfaces.healpy import HealpixConvolutionGaussianOperator
from pysm3 import utils

from qubic.data import PATH as data_dir
from qubic.lib.MapMaking.FrequencyMapMaking.Qspectra_component import CMBModel


class Maps:
    def __init__(self, skyconfig, nus, nrec, nside=256, corrected_bandpass=True):
        self.nus = nus
        self.nside = nside
        self.nrec = nrec
        self.nsub = len(self.nus)
        # self.m_nu = np.zeros((len(self.nus), 12 * self.nside**2, 3))
        self.skyconfig = skyconfig

        self.skyconfig_pysm = []
        for key in skyconfig.keys():
            if key == "cmb":
                self.is_cmb = True
            else:
                self.skyconfig_pysm += [skyconfig[key]]

    def average_within_band(self, m_nu):
        m_mean = np.zeros((self.nrec, 12 * self.nside**2, 3))
        f = int(self.nsub / self.nrec)
        for i in range(self.nrec):
            m_mean[i] = np.mean(m_nu[i * f : (i + 1) * f], axis=0)
        return m_mean

    def _get_cmb(self, r, Alens, seed):
        cmbmodel = CMBModel(None)
        mycls = cmbmodel.give_cl_cmb(r, Alens)

        np.random.seed(seed)
        cmb = hp.synfast(mycls, self.nside, verbose=False, new=True).T
        return cmb

    def average_map(self, r, Alens, central_nu, bw, nb=100):
        mysky = np.zeros((12 * self.nside**2, 3))

        if len(self.skyconfig_pysm) != 0:
            sky = pysm3.Sky(nside=self.nside, preset_strings=self.skyconfig_pysm)
            edges_min = central_nu - bw / 2
            edges_max = central_nu + bw / 2
            bandpass_frequencies = np.linspace(edges_min, edges_max, nb)
            print(f"Integrating bandpass from {edges_min} GHz to {edges_max} GHz with {nb} frequencies.")
            mysky += np.array(sky.get_emission(bandpass_frequencies * u.GHz, None) * utils.bandpass_unit_conversion(bandpass_frequencies * u.GHz, None, u.uK_CMB)).T / 1.5

        if self.is_cmb:
            cmb = self._get_cmb(r, Alens, self.skyconfig["cmb"])
            mysky += cmb

        return mysky

    def _corrected_maps(self, m_nu, m_nu_fg):
        f = int(self.nsub / self.nrec)

        mean_fg = self.average_within_band(m_nu_fg)

        k = 0
        for i in range(self.nrec):
            delta = m_nu_fg[i * f : (i + 1) * f] - mean_fg[i]
            for j in range(f):
                m_nu[k] -= delta[j]
                k += 1

        return m_nu


class PlanckMaps(Maps):
    def __init__(self, skyconfig, nus, nrec, nside=256, r=0, Alens=1):  # nside, r=0, Alens=1):
        # self.params = params

        Maps.__init__(self, skyconfig, nus, nrec, nside=nside)
        self.experiments = {
            "Planck": {
                "frequency": [30, 44, 70, 100, 143, 217, 353],
                "depth_i": [150.0, 162.0, 210.0, 77.4, 33.0, 46.8, 154],
                "depth_p": [210.0, 240.0, 300.0, 118, 70.2, 105.0, 439],
                "fwhm": [32.29, 27.94, 13.08, 9.66, 7.22, 4.90, 4.92],
                "bw": [0.2, 0.2, 0.2, 0.2, 0.2, 0.2, 0.2],
            }
        }
        self.skyconfig = skyconfig
        self.r = r
        self.Alens = Alens
        self.nside = nside

    def _get_ave_map(self, r, Alens, skyconfig, central_nu, bw, nb=100):
        is_cmb = False
        model = []
        for key in skyconfig.keys():
            if key == "cmb":
                is_cmb = True
            else:
                model += [skyconfig[key]]

        mysky = np.zeros((12 * self.nside**2, 3))

        if len(model) != 0:
            sky = pysm3.Sky(nside=self.nside, preset_strings=model)
            edges_min = central_nu - bw / 2
            edges_max = central_nu + bw / 2
            bandpass_frequencies = np.linspace(edges_min, edges_max, nb)
            print(f"Integrating bandpass from {edges_min} GHz to {edges_max} GHz with {nb} frequencies.")
            mysky += np.array(sky.get_emission(bandpass_frequencies * u.GHz, None) * utils.bandpass_unit_conversion(bandpass_frequencies * u.GHz, None, u.uK_CMB)).T / 1.5

        if is_cmb:
            cmb = self._get_cmb(r, Alens, skyconfig["cmb"])
            mysky += cmb

        return mysky

    def _get_fwhm(self, nu):
        with open(data_dir + f"Planck{nu:.0f}GHz.pkl", "rb") as f:
            data = pickle.load(f)
        fwhmi = data[f"fwhm{nu:.0f}"]
        return fwhmi

    def _get_noise(self, nu):
        index = self.experiments["Planck"]["frequency"].index(nu)
        np.random.seed(None)

        sigma = self.experiments["Planck"]["depth_p"][index] / hp.nside2resol(self.nside, arcmin=True)

        out = np.random.standard_normal(np.ones((12 * self.nside**2, 3)).shape) * sigma
        return out
<<<<<<< HEAD

    def run(self, fwhm=False, number_of_band_integration=100):
=======
    def run(self, use_fwhm=False, number_of_band_integration=100):
>>>>>>> e59f11fb
        """

        Method that create global variables such as :

            - self.maps : Frequency maps from external data with shape (Nf, Npix, Nstk)
            - self.external_nus  : Frequency array [GHz]

        """

        maps = np.zeros((len(self.experiments["Planck"]["frequency"]), 12 * self.nside**2, 3))
        maps_noise = np.zeros((len(self.experiments["Planck"]["frequency"]), 12 * self.nside**2, 3))
        self.fwhm_ext = []
        for inu, nu in enumerate(self.experiments["Planck"]["frequency"]):
            # print(self.external_nus, inu, nu)

            bandwidth = self.experiments["Planck"]["bw"][inu]
            maps[inu] = self._get_ave_map(self.r, self.Alens, self.skyconfig, nu, nu * bandwidth, nb=number_of_band_integration)

            # maps[inu] *= 0

            n = self._get_noise(nu)
            maps[inu] += n
            maps_noise[inu] += n
<<<<<<< HEAD

            if fwhm:
                # Conversion from arcmin to rad
                fwhm_rad = np.deg2rad(self._get_fwhm(nu) / 60.0)
                C = HealpixConvolutionGaussianOperator(fwhm=fwhm_rad, lmax=3 * self.nside - 1)
                self.fwhm_ext.append(fwhm_rad)
=======
            
            if use_fwhm:
                C = HealpixConvolutionGaussianOperator(
                    fwhm=arcmin2rad(self._get_fwhm(nu))
                )
                self.fwhm_ext.append(arcmin2rad(self._get_fwhm(nu)))
>>>>>>> e59f11fb
                maps[inu] = C(maps[inu])
                maps_noise[inu] = C(maps_noise[inu])
            else:
                self.fwhm_ext.append(0)

        return maps, maps_noise


class InputMaps(Maps):
    def __init__(self, sky, nus, nrec, nside=256, corrected_bandpass=True):
        Maps.__init__(self, sky, nus, nrec, nside=nside, corrected_bandpass=corrected_bandpass)

        self.nus = nus
        self.nside = nside
        self.nrec = nrec
        self.nsub = len(self.nus)
        self.m_nu = np.zeros((len(self.nus), 12 * self.nside**2, 3))
        self.sky = sky

        for i in sky.keys():
            if i == "cmb":
                cmb = self._get_cmb(r=0, Alens=1, seed=self.sky["cmb"])
                self.m_nu += cmb.copy()
            elif i == "dust":
                self.sky_fg = self._separe_cmb_fg()
                self.sky_pysm = pysm3.Sky(self.nside, preset_strings=self.list_fg)
                self.m_nu_fg = self._get_fg_allnu()
                self.m_nu += self.m_nu_fg.copy()

                if corrected_bandpass:
                    self.m_nu = self._corrected_maps(self.m_nu, self.m_nu_fg)

        self.maps = self.average_within_band(self.m_nu)

    def _get_fg_1nu(self, nu):
        return np.array(self.sky_pysm.get_emission(nu * u.GHz, None).T * utils.bandpass_unit_conversion(nu * u.GHz, None, u.uK_CMB)) / 1.5

    def _get_fg_allnu(self):
        m = np.zeros((len(self.nus), 12 * self.nside**2, 3))

        for inu, nu in enumerate(self.nus):
            m[inu] = self._get_fg_1nu(nu)

        return m

    def _separe_cmb_fg(self):
        self.list_fg = []
        new_s = {}
        for i in self.sky.keys():
            if i == "cmb":
                pass
            else:
                new_s[i] = self.sky[i]
                self.list_fg += [self.sky[i]]

        return new_s<|MERGE_RESOLUTION|>--- conflicted
+++ resolved
@@ -132,12 +132,8 @@
 
         out = np.random.standard_normal(np.ones((12 * self.nside**2, 3)).shape) * sigma
         return out
-<<<<<<< HEAD
-
-    def run(self, fwhm=False, number_of_band_integration=100):
-=======
+
     def run(self, use_fwhm=False, number_of_band_integration=100):
->>>>>>> e59f11fb
         """
 
         Method that create global variables such as :
@@ -161,21 +157,12 @@
             n = self._get_noise(nu)
             maps[inu] += n
             maps_noise[inu] += n
-<<<<<<< HEAD
-
-            if fwhm:
+
+            if use_fwhm:
                 # Conversion from arcmin to rad
                 fwhm_rad = np.deg2rad(self._get_fwhm(nu) / 60.0)
                 C = HealpixConvolutionGaussianOperator(fwhm=fwhm_rad, lmax=3 * self.nside - 1)
                 self.fwhm_ext.append(fwhm_rad)
-=======
-            
-            if use_fwhm:
-                C = HealpixConvolutionGaussianOperator(
-                    fwhm=arcmin2rad(self._get_fwhm(nu))
-                )
-                self.fwhm_ext.append(arcmin2rad(self._get_fwhm(nu)))
->>>>>>> e59f11fb
                 maps[inu] = C(maps[inu])
                 maps_noise[inu] = C(maps_noise[inu])
             else:
