--- conflicted
+++ resolved
@@ -5,12 +5,9 @@
       extension: .Rmd
       format_name: rmarkdown
       format_version: '1.2'
-<<<<<<< HEAD
+
       jupytext_version: 1.4.2
-=======
-      jupytext_version: 1.4.1
->>>>>>> a29a8257
-  kernelspec:
+
     display_name: Python 3
     language: python
     name: python3
