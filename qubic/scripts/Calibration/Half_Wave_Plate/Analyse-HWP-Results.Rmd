--- conflicted
+++ resolved
@@ -5,11 +5,7 @@
       extension: .Rmd
       format_name: rmarkdown
       format_version: '1.2'
-<<<<<<< HEAD
-      jupytext_version: 1.4.2
-=======
       jupytext_version: 1.4.1
->>>>>>> b2c56d17
   kernelspec:
     display_name: Python 3
     language: python
