--- conflicted
+++ resolved
@@ -354,13 +354,7 @@
     ang = azvals * np.cos(np.radians(elevation))
     sb = np.interp(ang, new_az*np.cos(np.radians(elevation)), simsrc.amplitude(x_data, res[1]))
     dsb = np.ones(nbins)
-<<<<<<< HEAD
-    return ang, sb, dsb
-
-=======
     return azvals, ang, sb, dsb
-    
->>>>>>> 229665cc
 
 
 def general_demodulate(period, indata, lowcut, highcut, 
@@ -424,10 +418,6 @@
     return unbinned, binned
 
 
-
-<<<<<<< HEAD
-    return angle, sb, dsb, pars, err_pars
-=======
 def array_info(ar):
     mini = np.min(ar)
     maxi = np.max(ar)
@@ -491,8 +481,6 @@
 
 def renorm(ar):
     return (ar-np.mean(ar))/np.std(ar)
-
->>>>>>> 229665cc
 
 
 
