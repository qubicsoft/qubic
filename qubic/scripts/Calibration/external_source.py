--- conflicted
+++ resolved
@@ -78,17 +78,6 @@
 
 ###### TOD Example #####
 theTES = best_det
-<<<<<<< HEAD
-for i in xrange(256):
-    clf()
-    theTES = i
-    plot(time, dd[theTES, :])
-    xlabel('Time [s]')
-    ylabel('Current [nA]')
-    title(i)
-    show()
-    raw_input('press any key')
-=======
 clf()   
 plot(time, dd[theTES,:])
 xlabel('Time [s]')
@@ -96,33 +85,23 @@
 title(theTES)
 show()
 #raw_input('press any key')
->>>>>>> 60e7bde4
+
 
 ###### TOD Power Spectrum #####
 theTES = best_det
 frange = [0.3, 15]
 filt = 5
-<<<<<<< HEAD
-FreqResp(best_det, frange, fff, filt, dd, FREQ_SAMPLING, nsamples)
-=======
 frange = [0.3, 15] #range of plot frequencies desired
 filt = 5
 spectrum, freq = mlab.psd(dd[theTES,:], Fs=FREQ_SAMPLING, NFFT=nsamples, window=mlab.window_hanning)
 filtered_spec = f.gaussian_filter1d(spectrum, filt)
 
 FreqResp(freq, frange, filtered_spec, theTES, fff)
->>>>>>> 60e7bde4
+
 
 #### Filtering out the signal from the PT
 freqs_pt = [1.72383, 3.24323, 3.44727, 5.69583, 6.7533, 9.64412, 12.9874]
 bw_0 = 0.005
-<<<<<<< HEAD
-spectrum, freq = mlab.psd(dd[theTES, :], Fs=FREQ_SAMPLING, NFFT=nsamples, window=mlab.window_hanning)
-filtered_spec = f.gaussian_filter1d(spectrum, filt)
-notch = FiltFreqResp(theTES, frange, fff, filt, freqs_pt, bw_0, dd,
-                     FREQ_SAMPLING, nsamples, freq, spectrum, filtered_spec)
-=======
->>>>>>> 60e7bde4
 
 notch = ft.notch_array(freqs_pt, bw_0)
 
@@ -173,23 +152,12 @@
     fff = the_info['fff']
     dc = the_info['dc']
     initpars = the_info['initpars']
-<<<<<<< HEAD
-    tt, folded1, okfinal1, allparams1, allerr1, allchi21, ndf1 = ft.run_asic(fnum, 0, fff, dc,
-                                                                             asic1, 1, reselect_ok=False, lowcut=0.05,
-                                                                             highcut=15., nbins=50,
-                                                                             nointeractive=False, doplot=True,
-                                                                             lastpassallfree=False,
-                                                                             okfile='TES_OK_ExtSrc150GHz_asic1.fits',
-                                                                             name=name,
-                                                                             initpars=initpars)
-=======
     tt, folded1, okfinal1, allparams1, allerr1, allchi21, ndf1 = ft.run_asic(fnum, 
         0, fff, dc, 
         asic1, 1, reselect_ok=False, lowcut=0.05, highcut=15., nbins=50,
         rangepars=[[0.,1.], [0., 0.5], [0.,1./fff], [0., 5000.]], 
         initpars=the_info['initpars'],
         okfile='TES_OK_ExtSrc150GHz_asic1.fits')
->>>>>>> 60e7bde4
     pars.append(allparams1)
 
 img_amp = np.zeros((128, len(infos))) + np.nan
@@ -206,23 +174,12 @@
     colorbar()
 plt.tight_layout()
 
-clf()
-for i in xrange(len(infos)):
-<<<<<<< HEAD
-    subplot(2, 2, i + 1)
-    imshow(ft.image_asics(data1=img_amp[:, i]), vmin=0, vmax=60)
-    title('Amp {} {} GHz'.format(infos[i]['name'], infos[i]['fnum']))
-    colorbar()
-plt.tight_layout()
 
 clf()
 for i in xrange(len(infos)):
-    subplot(2, 2, i + 1)
-    imshow(ft.image_asics(data1=img_amp[:, i] / img_amp[:, 3]), vmin=0, vmax=5)
-=======
     subplot(2,2,i+1)
     imshow(ft.image_asics(data1=img_amp[:,i]), vmin=0, vmax=500)
->>>>>>> 60e7bde4
+
     title('Amp {} {} GHz'.format(infos[i]['name'], infos[i]['fnum']))
     colorbar()
 plt.tight_layout()
