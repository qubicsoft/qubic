import numpy as np
import scipy.ndimage.filters as f
from qubicpack import qubicpack as qp
from scipy.signal import butter, lfilter, iirnotch
import scipy.signal as scsig
import scipy.stats
from qubic.utils import progress_bar
from scipy.ndimage.filters import correlate1d
import time
import iminuit
import math
import matplotlib.pyplot as plt
from pysimulators import FitsArray

def isfloat(s):
    try:
        a=float(s)
        return True
    except ValueError:
        pass
        return False


def statstr(x, divide=False, median=False, cut=None):
	if median:
		m = np.median(x[np.isfinite(x)])
		nn = len(x[np.isfinite(x)])
		s = np.std(x[np.isfinite(x)])
	elif cut is not None:
		m, s = meancut(x[np.isfinite(x)], cut)
	else:
		m = np.mean(x[np.isfinite(x)])
		nn = len(x[np.isfinite(x)])
		s = np.std(x[np.isfinite(x)])
	if divide==True:
		s /= nn
	return '{0:6.2f} +/- {1:6.2f}'.format(m,s)



<<<<<<< HEAD
def image_asics(data1=None, data2=None, all1=None):
	if all1 is not None:
		nn = len(all1)/2
		data2 = all1[nn:]
		data1 = all1[0:nn]
=======
def image_asics(data1=None, data2=None, all1=False):
	"""
	Return an image of detectors on the focal plane.
	Each asic has 124 TES and 4 thermometers.

    Parameters
    ----------
	data1 : 1D array of shape 128 or 256
		Signal of 1 or 2 asics at a given time sample.
	data2 : same as data1

	all1 : bool
		True if you have 2 asics and False if you have only one.
	"""
	if all1:
		nn = len(data1)/2
		data2 = data1[nn:]
		data1 = data1[0:nn]
>>>>>>> ff50d51c
	if data1 is not None:
		a1 = qp()
		a1.assign_asic(1)
		a1.pix_grid[1,16] = 1005
		a1.pix_grid[2,16] = 1006
		a1.pix_grid[3,16] = 1007
		a1.pix_grid[4,16] = 1008
	if data2 is not None:
		a2 = qp()
		a2.assign_asic(2)
		a2.pix_grid[0,15] = 1004
		a2.pix_grid[0,14] = 1003
		a2.pix_grid[0,13] = 1002
		a2.pix_grid[0,12] = 1001
	nrows = 17
	ncols = 17
	img = np.zeros((nrows,ncols)) + np.nan
	for row in range(nrows):
		for col in range(ncols):
			if data1 is not None:
				physpix = a1.pix_grid[row , col]
				if physpix in a1.TES2PIX[0]:
					TES = a1.pix2tes(physpix)
					img[row,col] = data1[TES - 1]
			if data2 is not None:
				physpix = a2.pix_grid[row, col]
				if physpix in a2.TES2PIX[1]:
					TES = a2.pix2tes(physpix)
					img[row,col] = data2[TES - 1]
	return img


###############################################################################
################################### Fitting ###################################
###############################################################################
def thepolynomial(x, pars):
	"""
	Generic polynomial function
	"""
	f = np.poly1d(pars)
	return(f(x))
	
class MyChi2:
	"""
	Class defining the minimizer and the data
	"""	
	def __init__(self, xin, yin, covarin, functname):
		self.x = xin
		self.y = yin
		self.covar = covarin
		self.invcov = np.linalg.inv(covarin)
		self.functname = functname
			
	def __call__(self, *pars):
		val = self.functname(self.x, pars)
		chi2 = np.dot(np.dot(self.y-val, self.invcov), self.y-val)
		return(chi2)
		
### Call Minuit
def do_minuit(x, y, covarin, guess, functname=thepolynomial, 
		fixpars=None, chi2=None, rangepars=None, nohesse=False, 
		force_chi2_ndf=False, verbose=True):
    # check if covariance or error bars were given
    covar = covarin
    if np.size(np.shape(covarin)) == 1:
        err = covarin
        covar = np.zeros((np.size(err), np.size(err)))
        covar[np.arange(np.size(err)), np.arange(np.size(err))] = err**2
                                    
    # instantiate minimizer
    if chi2 is None:
        chi2 = MyChi2(x, y, covar, functname)
        #nohesse=False
    else:
        nohesse = True
    # variables
    ndim = np.size(guess)
    parnames = []
    for i in range(ndim): parnames.append('c' + np.str(i))
    # initial guess
    theguess = dict(zip(parnames, guess))
    # fixed parameters
    dfix = {}
    if fixpars is not None:
        for i in xrange(len(parnames)): dfix['fix_'+parnames[i]] = fixpars[i]
    else:
        for i in xrange(len(parnames)): dfix['fix_'+parnames[i]] = False
    # range for parameters
    drng = {}
    if rangepars is not None:
        for i in xrange(len(parnames)): drng['limit_'+parnames[i]] = rangepars[i]
    else:
        for i in xrange(len(parnames)): drng['limit_'+parnames[i]] = False
    
	# Run Minuit
    if verbose: print('Fitting with Minuit')
    theargs = dict(theguess.items() + dfix.items())
    if rangepars is not None: theargs.update(dict(theguess.items() + drng.items()))
    m = iminuit.Minuit(chi2, forced_parameters=parnames, errordef=1., **theargs)
    m.migrad()
    if nohesse == False:
        m.hesse()
    # build np.array output
    parfit = []
    for i in parnames: parfit.append(m.values[i])
    errfit = []
    for i in parnames: errfit.append(m.errors[i])
<<<<<<< HEAD
=======
    ndimfit = int(np.sqrt(len(m.errors)))
    covariance = np.zeros((ndimfit,ndimfit))
>>>>>>> ff50d51c
    if fixpars is not None:
        parnamesfit = []
        for i in xrange(len(parnames)):
            if fixpars[i] == False: parnamesfit.append(parnames[i])
            if fixpars[i] == True: errfit[i]=0
    else:
        parnamesfit = parnames
    ndimfit = len(parnamesfit)#int(np.sqrt(len(m.errors)))
    covariance=np.zeros((ndimfit,ndimfit))
    if m.covariance:
        for i in xrange(ndimfit):
            for j in xrange(ndimfit):
                covariance[i,j] = m.covariance[(parnamesfit[i],parnamesfit[j])]

    chisq = chi2(*parfit)
    ndf = np.size(x)-ndim
    if force_chi2_ndf:
        correct = chisq/ndf
        if verbose: print('correcting errorbars to have chi2/ndf=1 - correction = {}'.format(chisq))
    else:
        correct = 1.
    if verbose:
        print(np.array(parfit))
        print(np.array(errfit)*np.sqrt(correct))
        print('Chi2=',chisq)
        print('ndf=',ndf)
    return(m, np.array(parfit), np.array(errfit)*np.sqrt(correct), np.array(covariance)*correct, chi2(*parfit), ndf)

###############################################################################
###############################################################################


def profile(xin,yin,range=None,nbins=10,fmt=None,plot=True, dispersion=True, log=False):
  ok = np.isfinite(xin) * np.isfinite(yin)
  x = xin[ok]
  y = yin[ok]
  if range == None:
    mini = np.min(x)
    maxi = np.max(x)
  else:
    mini = range[0]
    maxi = range[1]
  if log==False:
    xx = np.linspace(mini,maxi,nbins+1)
  else:
    xx = np.logspace(np.log10(mini), np.log10(maxi), nbins+1)
  xmin = xx[0:nbins]
  xmax = xx[1:]
  yval = np.zeros(nbins)
  xc = np.zeros(nbins)
  dy = np.zeros(nbins)
  dx = np.zeros(nbins)
  nn = np.zeros(nbins)
  for i in np.arange(nbins):
    ok = (x > xmin[i]) & (x < xmax[i])
    nn[i] =  np.sum(ok)
    yval[i] = np.mean(y[ok])
    xc[i] = np.mean(x[ok])
    if dispersion: 
      fact = 1
    else:
      fact = np.sqrt(len(y[ok]))
    dy[i] = np.std(y[ok])/fact
    dx[i] = np.std(x[ok])/fact
  if plot:
      if fmt is None: fmt='ro' 
      plt.errorbar(xc, yval, xerr=dx, yerr=dy, fmt=fmt)
  ok = nn != 0
  return xc[ok], yval[ok], dx[ok], dy[ok]


def exponential_filter1d(input, sigma, axis=-1, output=None,
                      mode="reflect", cval=0.0, truncate=10.0):
    """One-dimensional Exponential filter.
    Parameters
    ----------
    %(input)s
    sigma : scalar
        Tau of exponential kernel
    %(axis)s
    %(output)s
    %(mode)s
    %(cval)s
    truncate : float
        Truncate the filter at this many standard deviations.
        Default is 4.0.
    Returns
    -------
    gaussian_filter1d : ndarray
    """
    sd = float(sigma)
    # make the radius of the filter equal to truncate standard deviations
    lw = int(truncate * sd + 0.5)
    weights = [0.0] * (2 * lw + 1)
    weights[lw] = 1.0
    sum = 1.0
    # calculate the kernel:
    for ii in range(1, lw + 1):
        tmp = math.exp(-float(ii) / sd)
        weights[lw + ii] = tmp*0
        weights[lw - ii] = tmp
        sum += tmp
    for ii in range(2 * lw + 1):
        weights[ii] /= sum
    return correlate1d(input, weights, axis, output, mode, cval, 0)


def qs2array(file, FREQ_SAMPLING, timerange=None):
	"""
	Loads qubic instance to create 'dd' which is TOD for each TES
	Also normalises raw data
	Also returns 'time' which is linear time array
	Can also specify a timerange
	"""
	a = qp()
	a.read_fits(file)
	npix = a.NPIXELS
	nsamples = len(a.timeline(TES=1))
	dd = np.zeros((npix, nsamples))
	##### Normalisation en courant
	#Rfb=100e3 #changing to read from pystudio dictionary
	Rfb = a.Rfeedback
	NbSamplesPerSum = 64. #this could also be a.NPIXELS_sampled
	gain=1./2.**7*20./2.**16/(NbSamplesPerSum*Rfb)
	
	for i in xrange(npix):
		dd[i,:] = a.timeline(TES=i+1)
		dd[i,:] = gain * dd[i,:]
		
	time = np.arange(nsamples)/FREQ_SAMPLING
	
	if timerange is not None:
		print('Selecting time range: {} to {} sec'.format(timerange[0], timerange[1]))
		oktime = (time >= timerange[0]) & (time <= timerange[1])
		time = time[oktime]
		dd = dd[:,oktime]
		
	return time, dd, a


def butter_bandpass(lowcut, highcut, fs, order=5):
    nyq = 0.5 * fs
    low = lowcut / nyq
    high = highcut / nyq
    b, a = butter(order, [low, high], btype='band')
    return b, a


def butter_bandpass_filter(data, lowcut, highcut, fs, order=5):
    b, a = butter_bandpass(lowcut, highcut, fs, order=order)
    y = scsig.lfilter(b, a, data)
    return y

def notch_filter(data, f0, bw, fs):
	Q = f0/bw
	b, a = scsig.iirnotch(f0/fs*2, Q)
	y = scsig.lfilter(b, a, data)
	return y

def meancut(data, nsig):
	dd, mini, maxi = scipy.stats.sigmaclip(data, low=nsig, high=nsig)
	return np.mean(dd), np.std(dd)



def simsig(x,pars):
	dx = x[1]-x[0]
	cycle = np.nan_to_num(pars[0])
	ctime = np.nan_to_num(pars[1])
	t0 = np.nan_to_num(pars[2])
	amp = np.nan_to_num(pars[3])
	sim_init = np.zeros(len(x))
	ok = x < (cycle*(np.max(x)))
	sim_init[ok] = 1.
	sim_init_shift = np.interp((x-t0) % max(x), x, sim_init)
	#thesim = -1*f.gaussian_filter1d(sim_init_shift, ctime, mode='wrap')
	thesim = -1*exponential_filter1d(sim_init_shift, ctime/dx, mode='wrap')
	thesim = (thesim-np.mean(thesim))/np.std(thesim) * amp
	return thesim

def simsig_nonorm(x,pars):
	dx = x[1]-x[0]
	cycle = np.nan_to_num(pars[0])
	ctime = np.nan_to_num(pars[1])
	t0 = np.nan_to_num(pars[2])
	amp = np.nan_to_num(pars[3])
	sim_init = np.zeros(len(x))
	ok = x < (cycle*(np.max(x)))
	sim_init[ok] = amp
	sim_init_shift = np.interp((x-t0) % max(x), x, sim_init)
	thesim = -1*exponential_filter1d(sim_init_shift, ctime/dx, mode='wrap')
	thesim = (thesim-np.mean(thesim))
	return thesim

def fold_data(time, dd, period, lowcut, highcut, nbins, notch=None):
	tfold = time % period
	FREQ_SAMPLING = 1./(time[1]-time[0])
	sh = np.shape(dd)
	ndet = sh[0]
	folded = np.zeros((ndet,nbins))
	folded_nonorm = np.zeros((ndet,nbins))
	bar = progress_bar(ndet, 'Detectors ')
	for THEPIX in xrange(ndet):
		bar.update()
		data = dd[THEPIX,:]
		filt = scsig.butter(3, [lowcut/FREQ_SAMPLING, highcut/FREQ_SAMPLING], btype='bandpass', output='sos')
		newdata = scsig.sosfilt(filt, data)
		if notch is not None:
			for i in xrange(len(notch)):
				ftocut = notch[i][0]
				bw = notch[i][1]
				newdata = notch_filter(newdata, ftocut, bw, FREQ_SAMPLING)
		t, yy, dx, dy = profile(tfold,newdata,range=[0, period],nbins=nbins,dispersion=False, plot=False)
		folded[THEPIX,:] = (yy-np.mean(yy))/np.std(yy)
		folded_nonorm[THEPIX,:] = (yy-np.mean(yy))
	return folded, t, folded_nonorm


def fit_average(t, folded, fff, dc, fib, Vtes, 
						initpars=None, 
						fixpars = [0,0,0,0],
						doplot=True, functname=simsig, clear=True,name='fib'):
	sh = np.shape(folded)
	npix = sh[0]
	nbins = sh[1]
	####### Average folded data
	av = np.median(np.nan_to_num(folded),axis=0)

	if initpars is None:
		#derivatives = np.gradient(av)
		#src_on = np.min()
		# try to detect the start time
		bla = do_minuit(t, av, np.ones(len(t)), [dc, 0.1, 1./fff/2, 1.], functname=functname, 
		rangepars=[[0.,1.], [0., 1], [0.,1./fff], [0., 2.]], 
		fixpars=[1,1,0,1], 
		force_chi2_ndf=True, verbose=False, nohesse=True)
		initpars = [dc, 0.1, bla[1][2], 1.]

	####### Fit
	bla = do_minuit(t, av, np.ones(len(t)), initpars, functname=functname, 
		rangepars=[[0.,1.], [0., 10], [0.,1./fff], [0., 2.]], fixpars=fixpars, 
		force_chi2_ndf=True, verbose=False, nohesse=True)
	params_av = bla[1]
	err_av = bla[2]

	if doplot:
		plt.ion()
		if clear: plt.clf()
		plt.xlim(0,1./fff)
		for i in xrange(npix):
			plt.plot(t, folded[i,:], alpha=0.1, color='k')
		plt.plot(t,av,color='b',lw=4,alpha=0.3, label='Median')
		plt.plot(t, functname(t, bla[1]), 'r--',lw=4, 
			label='Fitted average of {8:} pixels \n cycle={0:8.3f}+/-{1:8.3f} \n tau = {2:8.3f}+/-{3:8.3f}s \n t0 = {4:8.3f}+/-{5:8.3f}s \n amp = {6:8.3f}+/-{7:8.3f}'.format(params_av[0], 
				err_av[0], params_av[1], err_av[1], params_av[2], err_av[2], params_av[3], err_av[3],npix))
		plt.legend(fontsize=7,frameon=False, loc='lower left')
		plt.xlabel('Time(sec)')
		plt.ylabel('Stacked')
		plt.title('{} {}: Freq_Mod={}Hz - Cycle={}% - Vtes={}V'.format(name, fib,fff,dc*100,Vtes))
		plt.show()
		time.sleep(0.1)
	return(av, params_av, err_av)


def fit_all(t, folded, av, fff, dc, fib, Vtes, 
						initpars=None, 
						fixpars = [0,0,0,0],
						doplot=True, stop_each=False, functname=simsig):

	sh = np.shape(folded)
	npix = sh[0]
	nbins = sh[1]
	print('       Got {} pixels to fit'.format(npix))

	##### Now fit each TES fixing cycle to dc and t0 to the one fitted on the median
	allparams = np.zeros((npix,4))
	allerr = np.zeros((npix,4))
	allchi2 = np.zeros(npix)
	bar = progress_bar(npix, 'Detectors ')
	ok = np.zeros(npix,dtype=bool)
	for i in xrange(npix):
		bar.update()
		thedd = folded[i,:]
		#### First a fit with no error correction in order to have a chi2 distribution
		theres = do_minuit(t, thedd, np.ones(len(t)), initpars, functname=functname,
			fixpars = fixpars, 
			rangepars=[[0.,1.], [0., 10], [0.,1/fff], [0., 10000]], 
			force_chi2_ndf=True, verbose=False, nohesse=True)
		chi2 = theres[4]
		ndf = theres[5]
		params = theres[1]
		err = theres[2]
		allparams[i,:] = params
		allerr[i,:] = err
		allchi2[i] = theres[4]
		if stop_each:
			plt.clf()
			plt.plot(t, thedd, color='k')
			plt.plot(t,av,color='b',lw=4, alpha=0.2, label='Median')
			plt.plot(t,	functname(t, theres[1]), 'r--', lw=4, 
			label='Fitted: \n cycle={0:8.3f}+/-{1:8.3f} \n tau = {2:8.3f}+/-{3:8.3f}s \n t0 = {4:8.3f}+/-{5:8.3f}s \n amp = {6:8.3f}+/-{7:8.3f}'.format(params[0], 
				err[0], params[1], err[1], params[2], err[2], params[3], err[3]))
			plt.legend()
			plt.show()
			msg = 'TES #{}'.format(i)
			if i in [3, 35, 67, 99]:
				msg = 'Channel #{} - BEWARE THIS IS A THERMOMETER !'.format(i)
			plt.title(msg)
			#Changing so 'i' select prompts plot inversion
			bla=raw_input("Press [y] if fit OK, [i] to invert, other key otherwise...")
			if (bla=='y'):
				ok[i]=True
			#invert to check if TES okay, 
			#thedd refers to the indexed TES in loop
			if (bla == 'i'):
				#plt.clf()
				plt.plot(t, thedd*(-1.0), color='olive')
				plt.show()
				ibla = raw_input("Press [y] if INVERTED fit OK, otherwise anykey")
				#and invert thedd in the original datset
				if (ibla == 'y'):
					ok[i]=True
					folded[i,:] = thedd * -1.0
					
			print(ok[i])
	return allparams, allerr, allchi2, ndf,ok


<<<<<<< HEAD
def run_asic(idnum, Vtes, fff, dc, theasicfile, asic, reselect_ok=False, lowcut=0.5, highcut=15., nbins=50, nointeractive=False, doplot=True, notch=None, lastpassallfree=False, name='fib', okfile=None, initpars=None,
timerange=None, removesat=False):
=======
def run_asic(folded, tt, folded_nonorm, idnum, Vtes, fff, dc, 
theasicfile, asic, reselect_ok=False, lowcut=0.5, highcut=15., 
nbins=50, nointeractive=False, doplot=True, notch=None, lastpassallfree=False, 
name='fib', okfile=None, initpars=None, timerange=None):
>>>>>>> ff50d51c
	fib = idnum
	### Read data
	#GOING TO TEST PASSING IN THESE VARS
	#FREQ_SAMPLING = (2e6/128/100)    
	#time, dd, a = qs2array(theasicfile, FREQ_SAMPLING, timerange=timerange)
	#ndet, nsamples = np.shape(dd)

	### Fold the data at the modulation period of the fibers
	### Signal is also badpass filtered before folding
	#folded, tt, folded_nonorm = fold_data(time, dd, 1./fff, lowcut, highcut, nbins, notch=notch)

	if nointeractive==True:
		reselect_ok=False
		answer = 'n'
	else:
		if reselect_ok==True:
			print('\n\n')
			answer=raw_input('This will overwrite the file for OK TES. Are you sure you want to proceed [y/n]')
		else:
			answer='n'

	if answer=='y':
		print('Now going to reselect the OK TES and overwrite the corresponding file')
		#### Pass 1 - allows to obtain good values for t0 basically
		#### Now perform the fit on the median folded data
		print('')
		print('FIRST PASS')
		print('First Pass is only to have a good guess of the t0, your selection should be very conservative - only high S/N')
		# if initpars == Noy
		# ne:
		# 	initpars = [dc, 0.06, 0., 0.6]
		av, params, err = fit_average(tt, folded, fff, dc, 
				fib, Vtes, 
				initpars = initpars,
				fixpars = [0,0,0,0],
				doplot=True, name=name)

		#### And the fit on all data with this as a first guess forcing some parameters - it returns the list of OK detectorsy
		allparams, allerr, allchi2, ndf, ok = fit_all(tt, folded, av, fff, dc, fib, Vtes, 
				initpars = [dc, params[1], params[2], params[3]],
				fixpars = [1,0,1,0],stop_each=True)

		#### Pass 2
		#### Refit with only the above selected ones in order to have good t0
		#### Refit the median of the OK detectors
		print('')
		print('SECOND PASS')
		print('Second pass is the final one, please select the pixels that seem OK')
		av, params, err = fit_average(tt, folded[ok,:], fff, dc, 
				fib, Vtes, 
				initpars = initpars,
				fixpars = [0,0,0,0],
				doplot=True, name=name)

		#### And the fit on all data with this as a first guess forcing some parameters - it returns the list of OK detectors
		allparams, allerr, allchi2, ndf, ok = fit_all(tt, folded, av, fff, dc, fib, Vtes, 
				initpars = [dc, params[1], params[2], params[3]],
				fixpars = [1,0,1,0],stop_each=True)


		#### Final Pass
		#### The refit them all with only tau and amp as free parameters 
		#### also do not normalize amplitudes of folded
		allparams, allerr, allchi2, ndf, ok_useless = fit_all(tt, folded_nonorm*1e9, 
				av, fff, dc, fib, Vtes, 
				initpars = [dc, params[1], params[2], params[3]],
				fixpars = [1,0,1,0], functname=simsig_nonorm)

		okfinal = ok * (allparams[:,1] < 1.)
		### Make sure no thermometer is included
		okfinal[[3, 35, 67, 99]] = False
		# Save the list of OK bolometers
		if okfile==None:
			FitsArray(okfinal.astype(int)).save('TES-OK-{}{}-asic{}.fits'.format(name,fib,asic))
		else:
			FitsArray(okfinal.astype(int)).save(okfile)
	else:
		# if initpars == None:
		# 	initpars = [dc, 0.06, 0., 0.6]
		if okfile==None:
			okfinal=np.array(FitsArray('TES-OK-{}{}-asic{}.fits'.format(name, fib,asic))).astype(bool)
		else:
			okfinal = np.array(FitsArray(okfile)).astype(bool)
		if removesat:
			#### remove pixels looking saturated
			saturated = (np.min(folded_nonorm, axis=1) < removesat)
			okfinal = (okfinal * ~saturated).astype(bool)

	if doplot==False:
		### Now redo the fits one last time
		av, params, err = fit_average(tt, folded[okfinal,:], fff, dc, 
				fib, Vtes, 
				initpars = initpars,
				fixpars = [0,0,0,0],
				doplot=False,clear=False, name=name)

		allparams, allerr, allchi2, ndf, ok_useless = fit_all(tt, folded_nonorm*1e9, 
				av, fff, dc, fib, Vtes, 
				initpars = [dc, params[1], params[2], params[3]],
				fixpars = [1,0,1,0], functname=simsig_nonorm)
	else:
		plt.figure(figsize=(6,8))
		plt.subplot(3,1,1)
		### Now redo the fits one last time
		av, params, err = fit_average(tt, folded[okfinal,:], fff, dc, 
				fib, Vtes, 
				initpars = initpars,
				fixpars = [0,0,0,0],
				doplot=True,clear=False, name=name)
		print(params)
		print(err)
		if lastpassallfree:
			fixed = [0, 0, 0, 0]
		else: 
			fixed = [1, 0, 1, 0]
		allparams, allerr, allchi2, ndf, ok_useless = fit_all(tt, folded_nonorm*1e9, 
				av, fff, dc, fib, Vtes, 
				initpars = [dc, params[1], params[2], params[3]],
				fixpars = fixed, functname=simsig_nonorm)

		plt.subplot(3,2,3)
		mmt, sst = meancut(allparams[okfinal,1], 3)
		plt.hist(allparams[okfinal,1],range=[0,mmt+4*sst],bins=10,label=statstr(allparams[okfinal,1], cut=3))
		plt.xlabel('Tau [sec]')
		plt.legend()
		plt.title('Asic {} - {} {}'.format(name, asic, fib))
		plt.subplot(3,2,4)
		mma, ssa = meancut(allparams[okfinal,3], 3)
		plt.hist(allparams[okfinal,3],range=[0,mma+4*ssa],bins=10, label=statstr(allparams[okfinal,3],cut=3))
		plt.legend()
		plt.xlabel('Amp [nA]')

		pars = allparams
		tau = pars[:,1]
		tau[~okfinal]=np.nan
		amp = pars[:,3]
		amp[~okfinal]=np.nan

		if asic==1:
			tau1 = tau
			tau2 = None
			amp1 = amp
			amp2 = None
		else:
			tau1 = None
			tau2 = tau
			amp1 = None
			amp2 = amp

		plt.subplot(3,2,5)
		imtau = image_asics(data1=tau1, data2=tau2)	
		plt.imshow(imtau,vmin=0,vmax=mmt+4*sst)
		plt.title('Tau - {} {} - asic {}'.format(name,fib,asic))
		plt.colorbar()
		plt.subplot(3,2,6)
		imamp = image_asics(data1=amp1, data2=amp2)	
		plt.imshow(imamp,vmin=0,vmax=mma+6*ssa)
		plt.colorbar()
		plt.title('Amp - {} {} - asic {}'.format(name,fib, asic))
		plt.tight_layout()
		

	return tt, folded, okfinal, allparams, allerr, allchi2, ndf


def calibrate(fib, pow_maynooth, allparams, allerr, allok, cutparam=None, cuterr=None, bootstrap=None):
	img_maynooth = image_asics(pow_maynooth, all1=True)

	plt.clf()
	plt.subplot(2,2,1)
	plt.plot(allparams[allok,3], allerr[allok,3],'k.')
	if cuterr is not None:
		thecut_err = cuterr
	else: 
		thecut_err=1e10
	if cutparam is not None:
		thecut_amp = cutparam
	else:
		thecut_amp = 1e10
	
	newok = allok * (allerr[:,3] < thecut_err) * (allparams[:,3] < thecut_amp)
	plt.plot([np.min(allparams[allok,3]), np.max(allparams[allok,3])], [thecut_err, thecut_err], 'g--')
	plt.plot([thecut_amp, thecut_amp], [np.min(allerr[allok,3]), np.max(allerr[allok,3])], 'g--')
	plt.plot(allparams[newok,3], allerr[newok,3],'r.')
	allparams[~newok,:]=np.nan
	plt.ylabel('$\sigma_{amp}$ [nA]')
	plt.xlabel('Amp Fib{} [nA]'.format(fib))


	plt.subplot(2,2,3)
	plt.errorbar(pow_maynooth[newok], allparams[newok,3], yerr=allerr[newok,3],fmt='r.')
	xx = pow_maynooth[newok]
	yy = allparams[newok,3]
	yyerr = allerr[newok,3]
	res = do_minuit(xx, yy, yyerr, np.array([1.,0]), fixpars=[0,0])
	paramfit = res[1]
	if bootstrap is None:
		errfit = res[2]
		typerr = 'Minuit'
	else:
		bsres = []
		bar = progress_bar(bootstrap, 'Bootstrap')
		for i in xrange(bootstrap):
			bar.update()
			order = np.argsort(np.random.rand(len(xx)))
			xxbs = xx.copy()
			yybs = yy[order]
			yybserr = yyerr[order]
			theres = do_minuit(xxbs, yybs, yybserr, np.array([1.,0]), fixpars=[0,0], verbose=False)
			bsres.append(theres[1])
		bsres = np.array(bsres)
		errfit = np.std(bsres, axis=0)
		typerr = 'Bootstrap'

	xxx = np.linspace(0, np.max(pow_maynooth), 100)
	plt.plot(xxx, thepolynomial(xxx, res[1]), 'g', lw=3, label='a={0:8.3f} +/- {1:8.3f} \n b={2:8.3f} +/- {3:8.3f}'.format(paramfit[0], errfit[0],paramfit[1], errfit[1]))
	if bootstrap is not None:
		bsdata = np.zeros((bootstrap,len(xxx)))
		for i in xrange(bootstrap):
			bsdata[i,:] = thepolynomial(xxx, bsres[i,:])
		mm = np.mean(bsdata, axis=0)
		ss = np.std(bsdata, axis=0)
		plt.fill_between(xxx, mm-ss, y2=mm+ss, color='b', alpha=0.3)
		plt.fill_between(xxx, mm-2*ss, y2=mm+2*ss, color='b', alpha=0.2)
		plt.fill_between(xxx, mm-3*ss, y2=mm+3*ss, color='b', alpha=0.1)
		plt.plot(xxx,mm,'b', label='Mean bootstrap')
		# indices = np.argsort(np.random.rand(bootstrap))[0:1000]
		# for i in xrange(len(indices)):
		# 	plot(xxx, thepolynomial(xxx, bsres[indices[i],:]), 'k', alpha=0.01)
	plt.ylim(0,np.max(allparams[newok,3])*1.1)
	plt.xlim(np.min(pow_maynooth[newok])*0.99,np.max(pow_maynooth[newok])*1.01)
	plt.ylabel('Amp Fib{} [nA]'.format(fib))
	plt.xlabel('Maynooth [mW]')
	plt.legend(fontsize=8, framealpha=0.5)


	plt.subplot(2,2,2)
	plt.imshow(img_maynooth,vmin=np.min(pow_maynooth), vmax=np.max(pow_maynooth), interpolation='nearest')
	plt.colorbar()
	plt.title('Maynooth [mW]')

	plt.subplot(2,2,4)
	plt.img = image_asics(allparams[:,3]/res[1][0], all1=True)
	plt.imshow(img, interpolation='nearest')
	plt.colorbar()
	plt.title('Amp Fib{}  converted to mW'.format(fib))
	plt.tight_layout()

	return res[1], res[2], newok




<|MERGE_RESOLUTION|>--- conflicted
+++ resolved
@@ -38,13 +38,6 @@
 
 
 
-<<<<<<< HEAD
-def image_asics(data1=None, data2=None, all1=None):
-	if all1 is not None:
-		nn = len(all1)/2
-		data2 = all1[nn:]
-		data1 = all1[0:nn]
-=======
 def image_asics(data1=None, data2=None, all1=False):
 	"""
 	Return an image of detectors on the focal plane.
@@ -59,11 +52,11 @@
 	all1 : bool
 		True if you have 2 asics and False if you have only one.
 	"""
-	if all1:
-		nn = len(data1)/2
-		data2 = data1[nn:]
-		data1 = data1[0:nn]
->>>>>>> ff50d51c
+	if all1 is not None:
+		nn = len(all1)/2
+		data2 = all1[nn:]
+		data1 = all1[0:nn]
+
 	if data1 is not None:
 		a1 = qp()
 		a1.assign_asic(1)
@@ -171,11 +164,6 @@
     for i in parnames: parfit.append(m.values[i])
     errfit = []
     for i in parnames: errfit.append(m.errors[i])
-<<<<<<< HEAD
-=======
-    ndimfit = int(np.sqrt(len(m.errors)))
-    covariance = np.zeros((ndimfit,ndimfit))
->>>>>>> ff50d51c
     if fixpars is not None:
         parnamesfit = []
         for i in xrange(len(parnames)):
@@ -504,25 +492,18 @@
 	return allparams, allerr, allchi2, ndf,ok
 
 
-<<<<<<< HEAD
 def run_asic(idnum, Vtes, fff, dc, theasicfile, asic, reselect_ok=False, lowcut=0.5, highcut=15., nbins=50, nointeractive=False, doplot=True, notch=None, lastpassallfree=False, name='fib', okfile=None, initpars=None,
 timerange=None, removesat=False):
-=======
-def run_asic(folded, tt, folded_nonorm, idnum, Vtes, fff, dc, 
-theasicfile, asic, reselect_ok=False, lowcut=0.5, highcut=15., 
-nbins=50, nointeractive=False, doplot=True, notch=None, lastpassallfree=False, 
-name='fib', okfile=None, initpars=None, timerange=None):
->>>>>>> ff50d51c
 	fib = idnum
 	### Read data
 	#GOING TO TEST PASSING IN THESE VARS
-	#FREQ_SAMPLING = (2e6/128/100)    
-	#time, dd, a = qs2array(theasicfile, FREQ_SAMPLING, timerange=timerange)
-	#ndet, nsamples = np.shape(dd)
+	FREQ_SAMPLING = (2e6/128/100)    
+	time, dd, a = qs2array(theasicfile, FREQ_SAMPLING, timerange=timerange)
+	ndet, nsamples = np.shape(dd)
 
 	### Fold the data at the modulation period of the fibers
 	### Signal is also badpass filtered before folding
-	#folded, tt, folded_nonorm = fold_data(time, dd, 1./fff, lowcut, highcut, nbins, notch=notch)
+	folded, tt, folded_nonorm = fold_data(time, dd, 1./fff, lowcut, highcut, nbins, notch=notch)
 
 	if nointeractive==True:
 		reselect_ok=False
