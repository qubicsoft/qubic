from Calibration import fibtools as ft
from Calibration.plotters import *

import numpy as np
from matplotlib.pyplot import *
import glob

from pysimulators import FitsArray

#### Directory where the files for various angles are located
# basedir = '/Users/hamilton/Qubic/ExternalSource/'
basedir = '/home/louisemousset/QUBIC/Qubic_work/Calibration/datas/'


def make_amp(dir, name='Integrating_sphere', fnum=150, fff=0.15, dc=0.33):
    """

    Parameters
    ----------
    dir : str
        Directory for data files
    name : str
        Name of the data set
    fnum : float
        Frequency of the calibration source in GHz.
    fff : float
        Modulation frequency of the calibration source.
    dc : float
        Duty cycle of the modulation.

    Returns
    -------

    """
    as1 = glob.glob(dir + '/Sums/*asic1*.fits')
    as2 = glob.glob(dir + '/Sums/*asic2*.fits')

    # Asic 1
    tt, folded, okfinal, params, err, chi2, ndf = ft.run_asic(fnum, 0, fff, dc, as1[0], 1, name=name, initpars=None,
                                                              lowcut=0.05, highcut=15.,
                                                              rangepars=[[0., 1.], [0., 0.5], [0., 1. / fff],
                                                                         [0., 10000.]], stop_each=False,
                                                              reselect_ok=False,
                                                              okfile='TES_OK_2019-02-15_Sphere_Asic1.fits')
    amps1 = params[:, 3]

    # Asic 2
    tt, folded, okfinal, params, err, chi2, ndf = ft.run_asic(fnum, 0, fff, dc, as2[0], 2, name=name, initpars=None,
                                                              lowcut=0.05, highcut=15., reselect_ok=False,
                                                              rangepars=[[0., 1.], [0., 0.5], [0., 1. / fff],
                                                                         [0., 10000.]],
                                                              okfile='TES_OK_2019-02-15_Sphere_Asic2.fits')
    amps2 = params[:, 3]

    # Put the 2 asics together
    amps = np.append(amps1, amps2)

    return amps


# Ref, data 2019-02-14
dir = basedir + '2019-02-14/2019-02-14_16.53.38__Test_int_sphere150Ghz_150mHz'
amps = make_amp(dir)
img_ref = ft.image_asics(all1=amps / np.nanmean(amps))

amps_all = []
amps_all.append(amps)

# Test with different positions
for pos in xrange(1, 6):
    dir = basedir + '2019-02-15/*_pos{}'.format(pos)
    amps = make_amp(dir, fff=0.333)
    amps_all.append(amps)

# Plot for different positions compared to the ref
figure('Integration Sphere, divided by 2019-02-14 ')
for pos in xrange(5):
    img = ft.image_asics(all1=amps_all[pos] / np.nanmean(amps_all[pos]))
    subplot(2, 3, pos + 1)
    imshow(img / img_ref, cmap='viridis', vmin=0, vmax=3, interpolation='nearest')
    # imshow(img / np.nanmean(img), cmap='viridis', vmin=0, vmax=3, interpolation='nearest')
    colorbar()
    if pos == 0:
        title('Int Sphere Ref 2019-02-14')
    else:
        title('Int Sphere 2019-02-15 pos{}'.format(pos))

savefig(basedir + 'int_sphere_pos1-4_divided_ref')

# Try intercalibration
intercal = img / img[16, 0]

allimg = np.array(FitsArray('allimg_scan_az.fits'))
az = np.array(FitsArray('az_scan_az.fits'))

for i in xrange(len(az)):
    clf()
    subplot(1, 2, 1)
    imshow(allimg[i, :, :], cmap='viridis', vmin=0, vmax=1000)
    title(az[i])
    subplot(1, 2, 2)
    imshow(allimg[i, :, :] / intercal, cmap='viridis', vmin=0, vmax=1000)
    title('Intercalibrated')
    show()
<<<<<<< HEAD
    savefig('scan_az_int_sphere_{}.png'.format(1100+az[i]))
    #raw_input('press a key')





pixnums = [2,96,67,58+128]
clf()
for i in xrange(len(pixnums)):
    subplot(2,2,i+1)
    ax = plt.gca();
    pixnum = pixnums[i]
    test = np.zeros(256)+1
    test[pixnum-1]=2
    imshow(ft.image_asics(all1=test),vmin=0,vmax=2)
    title('Pix Num (starting at 1) = {}'.format(pixnum))
    # Minor ticks
    ax.set_xticks(np.arange(-.5, 17, 1), minor=True);
    ax.set_yticks(np.arange(-.5, 17, 1), minor=True);
    ax.grid(which='minor',color='w', linestyle='-', linewidth=0.5)

savefig('pixels.png')
=======
    savefig('scan_az_int_sphere_{}.png'.format(1100 + az[i]))
    # raw_input('press a key')
>>>>>>> 44f47e43
<|MERGE_RESOLUTION|>--- conflicted
+++ resolved
@@ -102,7 +102,6 @@
     imshow(allimg[i, :, :] / intercal, cmap='viridis', vmin=0, vmax=1000)
     title('Intercalibrated')
     show()
-<<<<<<< HEAD
     savefig('scan_az_int_sphere_{}.png'.format(1100+az[i]))
     #raw_input('press a key')
 
@@ -125,8 +124,4 @@
     ax.set_yticks(np.arange(-.5, 17, 1), minor=True);
     ax.grid(which='minor',color='w', linestyle='-', linewidth=0.5)
 
-savefig('pixels.png')
-=======
-    savefig('scan_az_int_sphere_{}.png'.format(1100 + az[i]))
-    # raw_input('press a key')
->>>>>>> 44f47e43
+savefig('pixels.png')