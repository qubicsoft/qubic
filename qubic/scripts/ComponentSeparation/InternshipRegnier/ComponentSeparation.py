--- conflicted
+++ resolved
@@ -45,11 +45,7 @@
     for i in range(map1.shape[0]):
         delta_fwhm_deg = np.sqrt(myfwhm**2-fwhm[i]**2)
         if verbose:
-<<<<<<< HEAD
-            print('Sub {0:}: Going from {1:5.2f} to {2:5.2f}'.format(i, fwhm[i], myfwhm))
-=======
             print('Sub {0:}: Going from {1:5.12f} to {2:5.12f}'.format(i, fwhm[i], myfwhm))
->>>>>>> 13047543
         if delta_fwhm_deg != 0:
             delta_fwhm[i] = delta_fwhm_deg
             print('   -> Convolution with {0:5.2f}'.format(delta_fwhm_deg))
@@ -83,40 +79,6 @@
     
     def basic_2_tab(self, X, okpix) :
     
-<<<<<<< HEAD
-    def fg_buster(self, map1=None, comp=None, freq=None, fwhmdeg=None, target = None, okpix = None) :
-        
-        """
-        --------
-        inputs :
-            - map1 : map of which we want to separate the components -> array type & (nb_bands, Nstokes, Npix)
-            - comp : list type which contains components that we want to separe. Dust must have nu0 in input and we can fixe the temperature.
-            - freq : list type of maps frequency
-            - fwhmdeg : list type of full width at half maximum (in degrees). It can be different values.
-            - target : if target is not None, "same_resol" definition is applied and put all the maps at the same resolution. If target is None, make sure that all the resolution are the same.
-            - okpix : boolean array type which exclude the edges of the map. 
-        
-        --------
-        output :
-            - r : Dictionary which contains the amplitude of each components, the estimated parameter beta_d and dust temperature. 
-        
-        """
-        
-        ins = get_instrument('Qubic' + str(self.Nfin) + 'bands')
-        
-        
-        # Change good frequency and FWHM
-        ins.frequency = freq
-        ins.fwhm = fwhmdeg
-        
-        # Change resolution of each map if it's necessary
-        map1, tab_fwhm, delta_fwhm = same_resol(map1, fwhmdeg, fwhm_target = target, verbose = True)
-        
-        # Apply FG Buster
-        r = basic_comp_sep(comp, ins, map1[:, :, okpix])
-        
-        return r
-=======
         """
         --------
     	inputs :
@@ -168,52 +130,9 @@
         return X_array   
     
     def fg_buster(self, map1=None, comp=None, freq=None, fwhmdeg=None, target = None, okpix = None, Stokesparameter = 'IQU') :
->>>>>>> 13047543
-        
-    def basic_2_tab(self, X, okpix) :
-    
+        
         """
         --------
-<<<<<<< HEAD
-    	inputs :
-    		- X : Dictionnary which come from "fg_buster" definition.
-    		- okpix : boolean array type which exclude the edges of the map.
-    	
-    	--------
-    	outputs :
-    		- tab_dust and/or tab_cmb : one or two array type which contains differents components. The form of these arrays is (nfreq, nstokes, npix).
-    	
-    	"""
-
-        X_array = np.zeros((((X.s.shape[0], self.Nfin, 3, self.npix))))
-    
-        for i in range(X.s.shape[0]) :
-            for j in range(self.Nfin) :
-                for k in range(3) :
-                    X_array[i, j, k, okpix] = X.s[i, k, :]
-                
-        return X_array
-        '''
-        if X.s.shape[0] == 1 :
-            tab_cmb = np.zeros(((self.Nfin, 3, self.npix)))
-        
-            for i in range(self.Nfin) :
-                for j in range(3) :
-                    tab_cmb[i, j, :] = X.s[0, j, :]
-           
-        
-        
-        
-        elif X.s.shape[0] == 2 :
-        	
-            tab_cmb = np.zeros(((self.Nfin, 3, self.npix)))
-            tab_dust = np.zeros(((self.Nfin, 3, self.npix)))
-            
-            for i in range(self.Nfin) :
-                for j in range(3) :
-                    tab_cmb[i, j, okpix] = X.s[0, j, :]
-                    tab_dust[i, j, okpix] = X.s[1, j, :]
-=======
         inputs :
             - map1 : map of which we want to separate the components -> array type & (nb_bands, Nstokes, Npix)
             - comp : list type which contains components that we want to separe. Dust must have nu0 in input and we can fixe the temperature.
@@ -234,7 +153,6 @@
         # Change good frequency and FWHM
         ins.frequency = freq
         ins.fwhm = fwhmdeg
->>>>>>> 13047543
         
         # Change resolution of each map if it's necessary
         map1, tab_fwhm, delta_fwhm = same_resol(map1, fwhmdeg, fwhm_target = target, verbose = True)
@@ -254,15 +172,10 @@
             r = basic_comp_sep(comp, ins, map1[:, 0, okpix])
 
         else :
-<<<<<<< HEAD
-            raise TypeError("Please enter the good number of component")
-        '''
-=======
 
              raise TypeError('Incorrect Stokes parameter')
 
         return r
->>>>>>> 13047543
         
     def internal_linear_combination(self, map1 = None, comp = None) :
 		
