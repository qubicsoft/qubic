import numpy as np
import matplotlib.pyplot as plt
import healpy as hp




class Plots :
	
    def __init__(self) :
    
        pass
      
<<<<<<< HEAD
    def diff_2_maps(map1, map2, seenpix, ifreq, rot, reso, title1, title2) :
=======
    def diff_2_maps(map1, map2, seenpix, ifreq, rot, reso, title1, title2, Stokesparameter = 'IQU') :
>>>>>>> f593fa79

        """
        
        Definition which plot all the (I, Q, U) maps.
        
        --------
        inputs :
            - map1 & map2 : two maps that we want to compare
            - seenpix : array type which show us which pixel is seen
            - ifreq : frequency of the map

        --------
        output :
            - (1x3) maps for each Stokes parameter
<<<<<<< HEAD
            
=======
            
        """

        Stokes = ['I', 'Q', 'U']
        nsig = 3

        if Stokesparameter == 'IQU' :
            plt.rc('figure', figsize=(16, 10))
            for istk in range(3) :
            
                sig = np.std(map1[ifreq, istk, seenpix])

                hp.gnomview(map1[ifreq, istk, :], rot = rot, reso = reso,
                              title = title1 + '\n {} Stokes parameter'.format(Stokes[istk]), sub = (3, 3, 3*istk+1), min = -nsig * sig, max = nsig * sig)
                hp.gnomview(map2[ifreq, istk, :], rot = rot, reso = reso,
                              title = title2 + '\n {} Stokes parameter'.format(Stokes[istk]), sub = (3, 3, 3*istk+2), min = -nsig * sig, max = nsig * sig)
                residue = map1[ifreq, istk, :] - map2[ifreq, istk, :]
                
                hp.gnomview(residue, rot = rot, reso = reso,
                              title = 'Residue \n {} Stokes parameter'.format(Stokes[istk]), sub = (3, 3, 3*istk+3), min = -nsig * sig, max = nsig * sig)

        elif Stokesparameter == 'QU' :
            plt.rc('figure', figsize=(16, 10))
            for istk in range(2) :
            
                sig = np.std(map1[ifreq, istk+1, seenpix])

                hp.gnomview(map1[ifreq, istk+1, :], rot = rot, reso = reso,
                              title = title1 + '\n {} Stokes parameter'.format(Stokes[istk+1]), sub = (2, 3, 3*istk+1), min = -nsig * sig, max = nsig * sig)
                hp.gnomview(map2[ifreq, istk, :], rot = rot, reso = reso,
                              title = title2 + '\n {} Stokes parameter'.format(Stokes[istk+1]), sub = (2, 3, 3*istk+2), min = -nsig * sig, max = nsig * sig)
                residue = map1[ifreq, istk+1, :] - map2[ifreq, istk, :]
                hp.gnomview(residue, rot = rot, reso = reso,
                              title = 'Residue \n {} Stokes parameter'.format(Stokes[istk+1]), sub = (2, 3, 3*istk+3), min = -nsig * sig, max = nsig * sig)

        elif Stokesparameter == 'I' :
            plt.rc('figure', figsize=(16, 10))
            for istk in range(1) :
            
                sig = np.std(map1[ifreq, istk, seenpix])

                hp.gnomview(map1[ifreq, istk, :], rot = rot, reso = reso,
                              title = title1 + '\n {} Stokes parameter'.format(Stokes[istk]), sub = (1, 3, 3*istk+1), min = -nsig * sig, max = nsig * sig)
                hp.gnomview(map2[ifreq, istk, :], rot = rot, reso = reso,
                              title = title2 + '\n {} Stokes parameter'.format(Stokes[istk]), sub = (1, 3, 3*istk+2), min = -nsig * sig, max = nsig * sig)
                residue = map1[ifreq, istk, :] - map2[ifreq, istk, :]
                hp.gnomview(residue, rot = rot, reso = reso,
                              title = 'Residue \n {} Stokes parameter'.format(Stokes[istk]), sub = (1, 3, 3*istk+3), min = -nsig * sig, max = nsig * sig)

        else :

             raise TypeError('Incorrect Stokes parameter')

        plt.show()


    def diff_2_hist(map1, map2, seenpix, ifreq, label1, label2, ranges = None, bins = 100, Stokesparameter = 'IQU') :
        
        """
        
        Definition which plot all the histograms (I, Q, U) of a map.
        
        --------
        inputs :
            - map1 & map2 : two maps that we want to compare
            - seenpix : array type which show us which pixel is seen
            - ifreq : frequency of the map

        --------
        output :
            - (1x3) histograms for each Stokes parameter
            
>>>>>>> f593fa79
        """
        
        Stokes = ['I', 'Q', 'U']
<<<<<<< HEAD

        nsig = 3  
        plt.figure()
        for istk in range(3) :
            
            sig = np.std(map1[ifreq, istk, seenpix])

            hp.gnomview(map1[ifreq, istk, :], rot = rot, reso = reso,
                              title = title1 + '\n {} Stokes parameter'.format(Stokes[istk]), sub = (3, 3, 3*istk+1), min = -nsig * sig, max = nsig * sig)
            hp.gnomview(map2[ifreq, istk, :], rot = rot, reso = reso, 
                              title = title2 + '\n {} Stokes parameter'.format(Stokes[istk]), sub = (3, 3, 3*istk+2), min = -nsig * sig, max = nsig * sig)
            residue = map1[ifreq, istk, :] - map2[ifreq, istk, :]
            hp.gnomview(residue, rot = rot, reso = reso, 
                              title = 'Residue \n {} Stokes parameter'.format(Stokes[istk]), sub = (3, 3, 3*istk+3), min = -nsig * sig, max = nsig * sig)
=======
        color = ['red', 'blue']

        if Stokesparameter == 'IQU' :
>>>>>>> f593fa79

            plt.rc('figure', figsize=(28, 15))
            for istk in range(3) :
            
                plt.subplot(2, 3, istk+1)
                _, _, _ = plt.hist(map1[ifreq, istk, seenpix], histtype = 'step', color = color[1], label = label1, bins = bins, range = ranges[istk])
                _, _, _ = plt.hist(map2[ifreq, istk, seenpix], histtype = 'step', color = color[0], label = label2, bins = bins, range = ranges[istk])
                plt.title('{} Stokes parameter'.format(Stokes[istk]))

                plt.legend(loc = 'best', fontsize = 'small')

<<<<<<< HEAD
    def diff_2_hist(map1, map2, seenpix, ifreq, label1, label2, bins = 100) :
        
        """
        
        Definition which plot all the histograms (I, Q, U) of a map.
        
        --------
        inputs :
            - map1 & map2 : two maps that we want to compare
            - seenpix : array type which show us which pixel is seen
            - ifreq : frequency of the map

        --------
        output :
            - (1x3) histograms for each Stokes parameter
            
        """
        
        Stokes = ['I', 'Q', 'U']
        color = ['red', 'black']
        plt.rc('figure', figsize=(16, 10))
        for istk in range(3) :
            
            plt.subplot(2, 3, istk+1)
            _, _, _ = plt.hist(map1[ifreq, istk, seenpix], histtype = 'step', color = color[0], label = label1, bins = bins)
            _, _, _ = plt.hist(map2[ifreq, istk, seenpix], histtype = 'step', color = color[1], label = label2, bins = bins)
            plt.title('{} Stokes parameter'.format(Stokes[istk]))

            plt.legend(loc = 'best', fontsize = 'small')

        plt.show()
    
    
    
    def all_components(map_list, ifreq, rot, reso, title_list, nb_component = 3) :

        Stokes = ['I', 'Q', 'U']
        
        plt.figure()
=======
        elif Stokesparameter == 'QU' :

            plt.rc('figure', figsize=(25, 12))
            for istk in range(2) :
            
                plt.subplot(2, 3, istk+1)
                _, _, _ = plt.hist(map1[ifreq, istk+1, seenpix], histtype = 'step', color = color[1], label = label1, bins = bins, range = ranges[istk+1])
                _, _, _ = plt.hist(map2[ifreq, istk, seenpix], histtype = 'step', color = color[0], label = label2, bins = bins, range = ranges[istk+1])
                plt.title('{} Stokes parameter'.format(Stokes[istk+1]))

                plt.legend(loc = 'best', fontsize = 'small')

        else :

            plt.rc('figure', figsize=(20, 10))
            for istk in range(1) :
            
                plt.subplot(2, 3, istk+1)
                _, _, _ = plt.hist(map1[ifreq, istk, seenpix], histtype = 'step', color = color[1], label = label1, bins = bins, range = ranges[istk])
                _, _, _ = plt.hist(map2[ifreq, istk, seenpix], histtype = 'step', color = color[0], label = label2, bins = bins, range = ranges[istk])
                plt.title('{} Stokes parameter'.format(Stokes[istk]))

                plt.legend(loc = 'best', fontsize = 'small')

        plt.show()
    
    
    
    def all_components(map_list, ifreq, rot, reso, title_list, nb_component = 3) :

        Stokes = ['I', 'Q', 'U']
        
        plt.rc('figure', figsize=(16, 10))
>>>>>>> f593fa79
        for istk in range(3) :
            for i in range(nb_component) :
                hp.gnomview(map_list[i][ifreq, istk, :], rot = rot, reso = reso, 
                           sub = (3, nb_component, nb_component*istk+(i+1)), title = Stokes[istk] + ' - ' + title_list[i])
        
        
        
        
        
        
        
        
        
        
        <|MERGE_RESOLUTION|>--- conflicted
+++ resolved
@@ -11,11 +11,7 @@
     
         pass
       
-<<<<<<< HEAD
-    def diff_2_maps(map1, map2, seenpix, ifreq, rot, reso, title1, title2) :
-=======
     def diff_2_maps(map1, map2, seenpix, ifreq, rot, reso, title1, title2, Stokesparameter = 'IQU') :
->>>>>>> f593fa79
 
         """
         
@@ -30,9 +26,6 @@
         --------
         output :
             - (1x3) maps for each Stokes parameter
-<<<<<<< HEAD
-            
-=======
             
         """
 
@@ -105,30 +98,12 @@
         output :
             - (1x3) histograms for each Stokes parameter
             
->>>>>>> f593fa79
         """
         
         Stokes = ['I', 'Q', 'U']
-<<<<<<< HEAD
-
-        nsig = 3  
-        plt.figure()
-        for istk in range(3) :
-            
-            sig = np.std(map1[ifreq, istk, seenpix])
-
-            hp.gnomview(map1[ifreq, istk, :], rot = rot, reso = reso,
-                              title = title1 + '\n {} Stokes parameter'.format(Stokes[istk]), sub = (3, 3, 3*istk+1), min = -nsig * sig, max = nsig * sig)
-            hp.gnomview(map2[ifreq, istk, :], rot = rot, reso = reso, 
-                              title = title2 + '\n {} Stokes parameter'.format(Stokes[istk]), sub = (3, 3, 3*istk+2), min = -nsig * sig, max = nsig * sig)
-            residue = map1[ifreq, istk, :] - map2[ifreq, istk, :]
-            hp.gnomview(residue, rot = rot, reso = reso, 
-                              title = 'Residue \n {} Stokes parameter'.format(Stokes[istk]), sub = (3, 3, 3*istk+3), min = -nsig * sig, max = nsig * sig)
-=======
         color = ['red', 'blue']
 
         if Stokesparameter == 'IQU' :
->>>>>>> f593fa79
 
             plt.rc('figure', figsize=(28, 15))
             for istk in range(3) :
@@ -140,47 +115,6 @@
 
                 plt.legend(loc = 'best', fontsize = 'small')
 
-<<<<<<< HEAD
-    def diff_2_hist(map1, map2, seenpix, ifreq, label1, label2, bins = 100) :
-        
-        """
-        
-        Definition which plot all the histograms (I, Q, U) of a map.
-        
-        --------
-        inputs :
-            - map1 & map2 : two maps that we want to compare
-            - seenpix : array type which show us which pixel is seen
-            - ifreq : frequency of the map
-
-        --------
-        output :
-            - (1x3) histograms for each Stokes parameter
-            
-        """
-        
-        Stokes = ['I', 'Q', 'U']
-        color = ['red', 'black']
-        plt.rc('figure', figsize=(16, 10))
-        for istk in range(3) :
-            
-            plt.subplot(2, 3, istk+1)
-            _, _, _ = plt.hist(map1[ifreq, istk, seenpix], histtype = 'step', color = color[0], label = label1, bins = bins)
-            _, _, _ = plt.hist(map2[ifreq, istk, seenpix], histtype = 'step', color = color[1], label = label2, bins = bins)
-            plt.title('{} Stokes parameter'.format(Stokes[istk]))
-
-            plt.legend(loc = 'best', fontsize = 'small')
-
-        plt.show()
-    
-    
-    
-    def all_components(map_list, ifreq, rot, reso, title_list, nb_component = 3) :
-
-        Stokes = ['I', 'Q', 'U']
-        
-        plt.figure()
-=======
         elif Stokesparameter == 'QU' :
 
             plt.rc('figure', figsize=(25, 12))
@@ -214,7 +148,6 @@
         Stokes = ['I', 'Q', 'U']
         
         plt.rc('figure', figsize=(16, 10))
->>>>>>> f593fa79
         for istk in range(3) :
             for i in range(nb_component) :
                 hp.gnomview(map_list[i][ifreq, istk, :], rot = rot, reso = reso, 
