--- conflicted
+++ resolved
@@ -213,10 +213,7 @@
 ```
 
 ```{python}
-<<<<<<< HEAD
 reload(fgb)
-=======
->>>>>>> 474f695c
 reload(csjc)
 freqs = nus / 1e9
 synthbeam_peak150_fwhm = 0.39268176  # in degrees
