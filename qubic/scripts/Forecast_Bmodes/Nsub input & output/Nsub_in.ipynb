--- conflicted
+++ resolved
@@ -1,2033 +1,4 @@
 {
-<<<<<<< HEAD
- "cells": [
-  {
-   "cell_type": "code",
-   "execution_count": null,
-   "metadata": {},
-   "outputs": [],
-   "source": [
-    "import numpy as np\n",
-    "import matplotlib.pyplot as plt\n",
-    "import healpy as hp\n",
-    "\n",
-    "import yaml\n",
-    "\n",
-    "from pyoperators import *\n",
-    "from pysimulators.interfaces.healpy import HealpixConvolutionGaussianOperator\n",
-    "\n",
-    "import qubic\n",
-    "from qubic.lib.Calibration.Qselfcal import scatter_plot_FP, get_TEScoordinates_ONAFP\n",
-    "from qubic.lib.Instrument.Qinstrument import QubicInstrument\n",
-    "from qubic.lib.Instrument.Qacquisition import QubicMultiAcquisitions\n",
-    "from qubic.lib.MapMaking.Qmaps import InputMaps\n",
-    "from qubic.lib.Qsamplings import get_pointing\n",
-    "%matplotlib inline"
-   ]
-  },
-  {
-   "cell_type": "markdown",
-   "metadata": {},
-   "source": [
-    "# Nsub_in"
-   ]
-  },
-  {
-   "cell_type": "code",
-   "execution_count": null,
-   "metadata": {},
-   "outputs": [],
-   "source": [
-    "def get_dict(params, comm, key='in'):\n",
-    "    \"\"\"QUBIC dictionary.\n",
-    "\n",
-    "    Method to modify the qubic dictionary.\n",
-    "\n",
-    "    Parameters\n",
-    "    ----------\n",
-    "    key : str, optional\n",
-    "        Can be \"in\" or \"out\".\n",
-    "        It is used to build respectively the instances to generate the TODs or to reconstruct the sky maps,\n",
-    "        by default \"in\".\n",
-    "\n",
-    "    Returns\n",
-    "    -------\n",
-    "    dict_qubic: dict\n",
-    "        Modified QUBIC dictionary.\n",
-    "\n",
-    "    \"\"\"\n",
-    "\n",
-    "    args = {\n",
-    "        \"npointings\": params[\"QUBIC\"][\"npointings\"],\n",
-    "        \"nf_recon\": params[\"QUBIC\"][\"nrec\"],\n",
-    "        \"nf_sub\": params[\"QUBIC\"][f\"nsub_{key}\"],\n",
-    "        \"nside\": params[\"SKY\"][\"nside\"],\n",
-    "        \"MultiBand\": True,\n",
-    "        \"period\": 1,\n",
-    "        \"RA_center\": params[\"SKY\"][\"RA_center\"],\n",
-    "        \"DEC_center\": params[\"SKY\"][\"DEC_center\"],\n",
-    "        \"filter_nu\": 150 * 1e9,\n",
-    "        \"noiseless\": False,\n",
-    "        \"comm\": comm,\n",
-    "        \"dtheta\": params[\"QUBIC\"][\"dtheta\"],\n",
-    "        \"nprocs_sampling\": 1,\n",
-    "        \"nprocs_instrument\": comm.Get_size(),\n",
-    "        \"photon_noise\": True,\n",
-    "        \"nhwp_angles\": 3,\n",
-    "        #'effective_duration':3,\n",
-    "        \"effective_duration150\": 3,\n",
-    "        \"effective_duration220\": 3,\n",
-    "        \"filter_relative_bandwidth\": 0.25,\n",
-    "        \"type_instrument\": \"two\",\n",
-    "        \"TemperatureAtmosphere150\": None,\n",
-    "        \"TemperatureAtmosphere220\": None,\n",
-    "        \"EmissivityAtmosphere150\": None,\n",
-    "        \"EmissivityAtmosphere220\": None,\n",
-    "        \"detector_nep\": float(params[\"QUBIC\"][\"NOISE\"][\"detector_nep\"]),\n",
-    "        \"synthbeam_kmax\": params[\"QUBIC\"][\"SYNTHBEAM\"][\"synthbeam_kmax\"],\n",
-    "        \"synthbeam_fraction\": 0.95,\n",
-    "        \"beam_shape\": 'gaussian',\n",
-    "        \"debug\":False,\n",
-    "    }\n",
-    "\n",
-    "    ### Get the default dictionary\n",
-    "    dictfilename = \"dicts/pipeline_demo.dict\"\n",
-    "    dict_qubic = qubic.lib.Qdictionary.qubicDict()\n",
-    "    dict_qubic.read_from_file(dictfilename)\n",
-    "\n",
-    "    for i in args.keys():\n",
-    "\n",
-    "        dict_qubic[str(i)] = args[i]\n",
-    "\n",
-    "    return dict_qubic"
-   ]
-  },
-  {
-   "cell_type": "code",
-   "execution_count": null,
-   "metadata": {},
-   "outputs": [],
-   "source": []
-  },
-  {
-   "cell_type": "code",
-   "execution_count": null,
-   "metadata": {},
-   "outputs": [],
-   "source": [
-    "def get_sky_config(params, comm):\n",
-    "        \"\"\"Sky configuration.\n",
-    "\n",
-    "        Method that read 'params.yml' file and create dictionary containing sky emission model.\n",
-    "\n",
-    "        Returns\n",
-    "        -------\n",
-    "        dict_sky: dict\n",
-    "            Sky config dictionary.\n",
-    "\n",
-    "        Notes\n",
-    "        -----\n",
-    "        Note that the key denote the emission and the value denote the sky model using PySM convention.\n",
-    "        For CMB, seed denote the realization.\n",
-    "\n",
-    "        Example\n",
-    "        -------\n",
-    "        d = {'cmb':seed, 'dust':'d0', 'synchrotron':'s0'}\n",
-    "\n",
-    "        \"\"\"\n",
-    "\n",
-    "        dict_sky = {}\n",
-    "\n",
-    "        if params[\"CMB\"][\"cmb\"]:\n",
-    "            if params[\"CMB\"][\"seed\"] == 0:\n",
-    "                if comm.Get_rank() == 0:\n",
-    "                    seed = np.random.randint(10000000)\n",
-    "                else:\n",
-    "                    seed = None\n",
-    "                seed = comm.bcast(seed, root=0)\n",
-    "            else:\n",
-    "                seed = params[\"CMB\"][\"seed\"]\n",
-    "                \n",
-    "            dict_sky[\"cmb\"] = seed\n",
-    "\n",
-    "        for j in params[\"Foregrounds\"]:\n",
-    "            # print(j, params['Foregrounds'][j])\n",
-    "            if j == \"Dust\":\n",
-    "                if params[\"Foregrounds\"][j]:\n",
-    "                    dict_sky[\"dust\"] = \"d0\"\n",
-    "            elif j == \"Synchrotron\":\n",
-    "                if params[\"Foregrounds\"][j]:\n",
-    "                    dict_sky[\"synchrotron\"] = \"s0\"\n",
-    "\n",
-    "        return dict_sky"
-   ]
-  },
-  {
-   "cell_type": "code",
-   "execution_count": null,
-   "metadata": {},
-   "outputs": [],
-   "source": [
-    "# Initialize pipeline arguments\n",
-    "comm = MPI.COMM_WORLD\n",
-    "\n",
-    "with open('params.yml', 'r') as file:\n",
-    "    params = yaml.safe_load(file)"
-   ]
-  },
-  {
-   "cell_type": "code",
-   "execution_count": null,
-   "metadata": {},
-   "outputs": [],
-   "source": []
-  },
-  {
-   "cell_type": "code",
-   "execution_count": null,
-   "metadata": {},
-   "outputs": [],
-   "source": [
-    "# Acquisition arguments\n",
-    "dict_qubic = get_dict(params, comm)"
-   ]
-  },
-  {
-   "cell_type": "code",
-   "execution_count": null,
-   "metadata": {},
-   "outputs": [],
-   "source": [
-    "sky = get_sky_config(params, comm)\n",
-    "sampling = get_pointing(dict_qubic)\n",
-    "q = QubicInstrument(dict_qubic)"
-   ]
-  },
-  {
-   "cell_type": "code",
-   "execution_count": null,
-   "metadata": {},
-   "outputs": [],
-   "source": [
-    "center = qubic.lib.Qsamplings.equ2gal(dict_qubic['RA_center'], dict_qubic['DEC_center'])"
-   ]
-  },
-  {
-   "cell_type": "code",
-   "execution_count": null,
-   "metadata": {},
-   "outputs": [],
-   "source": []
-  },
-  {
-   "cell_type": "markdown",
-   "metadata": {},
-   "source": [
-    "# Sub-TOD"
-   ]
-  },
-  {
-   "cell_type": "code",
-   "execution_count": null,
-   "metadata": {},
-   "outputs": [],
-   "source": [
-    "nsub_max = 50\n",
-    "nsub_list = np.arange(0, nsub_max)"
-   ]
-  },
-  {
-   "cell_type": "code",
-   "execution_count": null,
-   "metadata": {},
-   "outputs": [],
-   "source": [
-    "acq = QubicMultiAcquisitions(dict_qubic, nsub_max*2, params['QUBIC']['nrec'], sampling=sampling)\n",
-    "ext = InputMaps(sky, acq.allnus, params['QUBIC']['nrec'], params['SKY']['nside'])\n",
-    "\n",
-    "H = acq.H[:nsub_max]\n",
-    "input_maps = ext.m_nu\n",
-    "input_maps_ones = np.ones(np.shape(input_maps))\n",
-    "# input_maps_ones[..., 1] = 0\n",
-    "# input_maps_ones[..., 2] = 0"
-   ]
-  },
-  {
-   "cell_type": "code",
-   "execution_count": null,
-   "metadata": {},
-   "outputs": [],
-   "source": [
-    "TOD_ones = []\n",
-    "for i in range(nsub_max):\n",
-    "    C = HealpixConvolutionGaussianOperator(acq.allfwhm[i])\n",
-    "    TOD_ones.append(H[i](C(input_maps_ones[i])))"
-   ]
-  },
-  {
-   "cell_type": "code",
-   "execution_count": null,
-   "metadata": {},
-   "outputs": [],
-   "source": [
-    "TOD_ones[0].shape"
-   ]
-  },
-  {
-   "cell_type": "code",
-   "execution_count": null,
-   "metadata": {},
-   "outputs": [],
-   "source": [
-    "plt.figure()\n",
-    "for i in range(nsub_max-1):\n",
-    "    plt.plot(nsub_list[i], np.mean(np.abs((TOD_ones[i+1] - TOD_ones[i])/TOD_ones[i])), '.')\n",
-    "plt.legend()\n",
-    "plt.title(r\"Averaged relative difference between $N_{sub}^{i+1}$ & $N_{sub}^i$ - Uniform Sky\")\n",
-    "plt.ylabel(r'$\\frac{| N_{sub}^{i+1} - N_{sub}^i |}{| N_{sub}^{i} |}$', fontsize=15, labelpad=10)\n",
-    "plt.yscale('log')\n",
-    "plt.xlabel(r'$N_{sub}^i$')\n",
-    "plt.xticks(np.arange(0, nsub_max-1, 2))"
-   ]
-  },
-  {
-   "cell_type": "code",
-   "execution_count": null,
-   "metadata": {},
-   "outputs": [],
-   "source": [
-    "xTES, yTES, vertex = get_TEScoordinates_ONAFP(q)\n",
-    "fig, ax = plt.subplots(figsize=(10, 10))\n",
-    "relative_diff = np.abs(TOD_ones[20] - TOD_ones[19]) / np.abs(TOD_ones[19]) * 100\n",
-    "scatter_plot_FP(q, xTES, yTES, np.mean(relative_diff, axis=1), frame='ONAFP', s=150, title=r'$\\frac{| TOD[20] - TOD[19] |}{| TOD[19] |} x 100$', fig=fig, ax = ax, unit='%')"
-   ]
-  },
-  {
-   "cell_type": "markdown",
-   "metadata": {},
-   "source": [
-    "# Operators details"
-   ]
-  },
-  {
-   "cell_type": "code",
-   "execution_count": null,
-   "metadata": {},
-   "outputs": [],
-   "source": [
-    "H[0].operands"
-   ]
-  },
-  {
-   "cell_type": "code",
-   "execution_count": null,
-   "metadata": {},
-   "outputs": [],
-   "source": [
-    "Rdet_list = []\n",
-    "Tinst_list = []\n",
-    "Idet_list = []\n",
-    "Pol_list = []\n",
-    "Proj_list = []\n",
-    "Hwp_list = []\n",
-    "Filt_list = []\n",
-    "Ap_list = []\n",
-    "Unit_list = []\n",
-    "C_list = []\n",
-    "for i in range(nsub_max):\n",
-    "    Rdet_list.append(acq.subacqs[i].get_detector_response_operator())\n",
-    "    Tinst_list.append(acq.multiinstrument[i].get_transmission_operator())\n",
-    "    Idet_list.append(acq.subacqs[i].get_detector_integration_operator())\n",
-    "    Pol_list.append(acq.subacqs[i].get_polarizer_operator())\n",
-    "    Proj_list.append(acq.subacqs[i].get_projection_operator())\n",
-    "    Hwp_list.append(acq.multiinstrument[i].get_hwp_operator(sampling, acq.scene))\n",
-    "    Filt_list.append(acq.subacqs[i].get_filter_operator())\n",
-    "    Ap_list.append(acq.subacqs[i].get_aperture_integration_operator())\n",
-    "    Unit_list.append(acq.subacqs[i].get_unit_conversion_operator())\n",
-    "    C_list.append(HealpixConvolutionGaussianOperator(acq.allfwhm[i]))"
-   ]
-  },
-  {
-   "cell_type": "code",
-   "execution_count": null,
-   "metadata": {},
-   "outputs": [],
-   "source": [
-    "Proj_list[0].shapeout"
-   ]
-  },
-  {
-   "cell_type": "markdown",
-   "metadata": {},
-   "source": [
-    "## Input Maps"
-   ]
-  },
-  {
-   "cell_type": "code",
-   "execution_count": null,
-   "metadata": {},
-   "outputs": [],
-   "source": [
-    "plt.figure()\n",
-    "for i in range(len(nsub_list)-1):\n",
-    "    plt.plot(nsub_list[i], np.mean(input_maps_ones[i]), '.')\n",
-    "plt.legend()\n",
-    "plt.title(r\"Comparing input maps\")\n",
-    "plt.ylabel(r'$map^i$', fontsize=15, labelpad=10)\n",
-    "plt.xlabel(r'$i$')"
-   ]
-  },
-  {
-   "cell_type": "code",
-   "execution_count": null,
-   "metadata": {},
-   "outputs": [],
-   "source": [
-    "plt.figure()\n",
-    "for i in range(len(nsub_list)-1):\n",
-    "    plt.plot(nsub_list[i], np.mean(np.abs((input_maps_ones[i+1] - input_maps_ones[i])/input_maps_ones[i])), '.')\n",
-    "plt.legend()\n",
-    "plt.title(r\"Comparing input maps\")\n",
-    "plt.ylabel(r'$\\frac{| map^{i+1} - map^i |}{| map^{i} |}$', fontsize=15, labelpad=10)\n",
-    "plt.xlabel(r'$i$')"
-   ]
-  },
-  {
-   "cell_type": "markdown",
-   "metadata": {},
-   "source": [
-    "GOOD"
-   ]
-  },
-  {
-   "cell_type": "markdown",
-   "metadata": {},
-   "source": [
-    "## Convolution operator"
-   ]
-  },
-  {
-   "cell_type": "code",
-   "execution_count": null,
-   "metadata": {},
-   "outputs": [],
-   "source": [
-    "test_conv = []\n",
-    "for i in range(nsub_max):\n",
-    "    C = C_list[i]\n",
-    "    test_conv.append(C(input_maps_ones[i]))"
-   ]
-  },
-  {
-   "cell_type": "code",
-   "execution_count": null,
-   "metadata": {},
-   "outputs": [],
-   "source": [
-    "test_conv[0].shape"
-   ]
-  },
-  {
-   "cell_type": "code",
-   "execution_count": null,
-   "metadata": {},
-   "outputs": [],
-   "source": [
-    "plt.figure()\n",
-    "for i in range(len(nsub_list)-1):\n",
-    "    plt.plot(acq.allnus[i], np.mean(np.abs((test_conv[i+1] - test_conv[i])/test_conv[i])), '.')\n",
-    "plt.legend()\n",
-    "plt.title(r\"Comparing convolved input maps\")\n",
-    "plt.ylabel(r'$\\frac{| C(map)^{i+1} - C(map)^i |}{| C(map)^{i} |}$', fontsize=15, labelpad=10)\n",
-    "plt.xlabel(r'Frequency (GHz)')"
-   ]
-  },
-  {
-   "cell_type": "markdown",
-   "metadata": {},
-   "source": [
-    "### I, Q and U"
-   ]
-  },
-  {
-   "cell_type": "code",
-   "execution_count": null,
-   "metadata": {},
-   "outputs": [],
-   "source": [
-    "plt.figure()\n",
-    "for i in range(len(nsub_list)-1):\n",
-    "    plt.plot(acq.allnus[i], np.mean(np.abs((test_conv[i+1][:, 0] - test_conv[i][:, 0])/test_conv[i][:, 0])), '.')\n",
-    "plt.legend()\n",
-    "plt.title(r\"Comparing convolved input maps - Intensity\")\n",
-    "plt.ylabel(r'$\\frac{| C(map)^{i+1} - C(map)^i |}{| C(map)^{i} |}$', fontsize=15, labelpad=10)\n",
-    "plt.xlabel(r'Frequency (GHz)')"
-   ]
-  },
-  {
-   "cell_type": "code",
-   "execution_count": null,
-   "metadata": {},
-   "outputs": [],
-   "source": [
-    "plt.figure()\n",
-    "for i in range(len(nsub_list)-1):\n",
-    "    plt.plot(acq.allnus[i], np.mean(np.abs((test_conv[i+1][:, 1] - test_conv[i][:, 1])/test_conv[i][:, 1])), '.')\n",
-    "plt.legend()\n",
-    "plt.title(r\"Comparing convolved input maps - Q polarisation\")\n",
-    "plt.ylabel(r'$\\frac{| C(map)^{i+1} - C(map)^i |}{| C(map)^{i} |}$', fontsize=15, labelpad=10)\n",
-    "plt.xlabel(r'Frequency (GHz)')"
-   ]
-  },
-  {
-   "cell_type": "code",
-   "execution_count": null,
-   "metadata": {},
-   "outputs": [],
-   "source": [
-    "plt.figure()\n",
-    "for i in range(len(nsub_list)-1):\n",
-    "    plt.plot(acq.allnus[i], np.mean(np.abs((test_conv[i+1][:, 2] - test_conv[i][:, 2])/test_conv[i][:, 2])), '.')\n",
-    "plt.legend()\n",
-    "plt.title(r\"Comparing convolved input maps - U polarisation\")\n",
-    "plt.ylabel(r'$\\frac{| C(map)^{i+1} - C(map)^i |}{| C(map)^{i} |}$', fontsize=15, labelpad=10)\n",
-    "plt.xlabel(r'Frequency (GHz)')"
-   ]
-  },
-  {
-   "cell_type": "markdown",
-   "metadata": {},
-   "source": [
-    "### FWHM"
-   ]
-  },
-  {
-   "cell_type": "code",
-   "execution_count": null,
-   "metadata": {},
-   "outputs": [],
-   "source": [
-    "plt.plot(acq.allnus[:nsub_max], acq.allfwhm[:nsub_max], '.')\n",
-    "plt.xlabel('Frequency (GHz)')\n",
-    "plt.ylabel('FWHM')"
-   ]
-  },
-  {
-   "cell_type": "code",
-   "execution_count": null,
-   "metadata": {},
-   "outputs": [],
-   "source": [
-    "plt.figure()\n",
-    "for i in range(len(nsub_list)-1):\n",
-    "    plt.plot(acq.allnus[i], np.abs(acq.allfwhm[i+1]-acq.allfwhm[i])/acq.allfwhm[i] , '.')\n",
-    "plt.legend()\n",
-    "plt.ylabel(r'$\\frac{|FWHM_{i+1} - FWHM_{i}|}{FWHM_{i}}$', fontsize=16)\n",
-    "plt.xlabel(r'$Frequency (GHz)$')\n",
-    "plt.title('Compison between successive FWHM')"
-   ]
-  },
-  {
-   "cell_type": "markdown",
-   "metadata": {},
-   "source": [
-    "OK"
-   ]
-  },
-  {
-   "cell_type": "markdown",
-   "metadata": {},
-   "source": [
-    "## Temperature Operator"
-   ]
-  },
-  {
-   "cell_type": "code",
-   "execution_count": null,
-   "metadata": {},
-   "outputs": [],
-   "source": [
-    "test_temp = []\n",
-    "for i in range(nsub_max):\n",
-    "    Unit = Unit_list[i]\n",
-    "    test_temp.append(Unit(input_maps_ones[i]))"
-   ]
-  },
-  {
-   "cell_type": "code",
-   "execution_count": null,
-   "metadata": {},
-   "outputs": [],
-   "source": [
-    "test_temp[0].shape"
-   ]
-  },
-  {
-   "cell_type": "code",
-   "execution_count": null,
-   "metadata": {},
-   "outputs": [],
-   "source": [
-    "plt.figure()\n",
-    "for i in range(len(nsub_list)-1):\n",
-    "    plt.plot(acq.allnus[i], np.mean(np.abs((test_temp[i+1] - test_temp[i])/test_temp[i])), '.')\n",
-    "plt.legend()\n",
-    "plt.title(r\"$H = \\mathcal{U}_{nit}$\")\n",
-    "plt.ylabel(r'$\\frac{| H(map)^{i+1} - H(map)^i |}{| H(map)^{i} |}$', fontsize=15, labelpad=10)\n",
-    "plt.xlabel('Frequency (GHz)')"
-   ]
-  },
-  {
-   "cell_type": "code",
-   "execution_count": null,
-   "metadata": {},
-   "outputs": [],
-   "source": [
-    "plt.figure()\n",
-    "for i in range(len(nsub_list)):\n",
-    "    plt.plot(acq.allnus[i], np.mean(test_temp[i]), '.')\n",
-    "plt.legend()\n",
-    "plt.title(r\"$H = \\mathcal{U}_{nit}$\")\n",
-    "plt.ylabel(r'$H(map)^i$', fontsize=15, labelpad=10)\n",
-    "plt.xlabel(r'$Frequency (GHz) $')"
-   ]
-  },
-  {
-   "cell_type": "markdown",
-   "metadata": {},
-   "source": [
-    "$\\mathcal{U}_{nit} = \\frac{10^{-6}}{T} \\frac{2\\Omega_{pix}h\\nu^3}{c^2} \\frac{h\\nu}{kT} \\frac{e^{\\frac{h\\nu}{kT}}}{(e^{\\frac{h\\nu}{kT}} - 1)^2}$"
-   ]
-  },
-  {
-   "cell_type": "code",
-   "execution_count": null,
-   "metadata": {},
-   "outputs": [],
-   "source": [
-    "from scipy.constants import c, h, k\n",
-    "def u_nit(nu):\n",
-    "    a = 2 * acq.scene.solid_angle * h * nu**3 / c**2\n",
-    "    T = acq.scene.temperature\n",
-    "    hnu_kt = h * nu / (k * T)\n",
-    "    return 1e-6 * a * hnu_kt * np.exp(hnu_kt) / (np.expm1(hnu_kt)**2 * T)"
-   ]
-  },
-  {
-   "cell_type": "code",
-   "execution_count": null,
-   "metadata": {},
-   "outputs": [],
-   "source": [
-    "plt.plot(u_nit(np.linspace(0, 300, 300)*1e9))\n",
-    "plt.xlabel('Frequency (GHz)')\n",
-    "plt.ylabel(r'$\\mathcal{U}_{nit} (W / m^2 / Hz / K)$')"
-   ]
-  },
-  {
-   "cell_type": "code",
-   "execution_count": null,
-   "metadata": {},
-   "outputs": [],
-   "source": [
-    "plt.plot(acq.allnus[:nsub_max], u_nit(acq.allnus[:nsub_max]*1e9))\n",
-    "plt.xlabel(\"Frequency (GHz)\")\n",
-    "plt.ylabel(r'$\\mathcal{U}_{nit}$ ($W / m^2 / Hz / K$)')\n",
-    "plt.title(r'$\\mathcal{U}_{nit}$')"
-   ]
-  },
-  {
-   "cell_type": "code",
-   "execution_count": null,
-   "metadata": {},
-   "outputs": [],
-   "source": [
-    "for i in range(nsub_max):\n",
-    "    plt.plot(acq.allnus[i], Unit_list[i](1), '.r')\n",
-    "    plt.plot(acq.allnus[i], u_nit(acq.allnus[i]*1e9), '.b')\n",
-    "plt.xlabel(\"Frequency (GHz)\")\n",
-    "plt.ylabel(r'$\\mathcal{U}_{nit}$ ($W / m^2 / Hz / K$)')\n",
-    "plt.title(r'Comparison between PyOperators and formula')\n",
-    "plt.plot([], [], '.r', label='PyOperators')\n",
-    "plt.plot([], [], '.b', label='Formula')\n",
-    "plt.legend()"
-   ]
-  },
-  {
-   "cell_type": "code",
-   "execution_count": null,
-   "metadata": {},
-   "outputs": [],
-   "source": [
-    "print((acq.allnus*1e9) - np.array([acq.multiinstrument[i].filter.nu for i in range(len(acq.multiinstrument))]))"
-   ]
-  },
-  {
-   "cell_type": "code",
-   "execution_count": null,
-   "metadata": {},
-   "outputs": [],
-   "source": [
-    "a = asoperator(u_nit(acq.allnus[0]))(input_maps_ones[0])[..., 0]\n",
-    "b = asoperator(u_nit(acq.allnus[1]))(input_maps_ones[1])[..., 0]"
-   ]
-  },
-  {
-   "cell_type": "code",
-   "execution_count": null,
-   "metadata": {},
-   "outputs": [],
-   "source": [
-    "hp.mollview(a)\n",
-    "print(a[0])\n",
-    "print(b[0])\n",
-    "print(np.abs(a[0] - b[0])/a[0])"
-   ]
-  },
-  {
-   "cell_type": "markdown",
-   "metadata": {},
-   "source": [
-    "## Transmitivity atmosphere"
-   ]
-  },
-  {
-   "cell_type": "code",
-   "execution_count": null,
-   "metadata": {},
-   "outputs": [],
-   "source": [
-    "acq.scene.atmosphere.transmission"
-   ]
-  },
-  {
-   "cell_type": "markdown",
-   "metadata": {},
-   "source": [
-    "## Aperture Operator"
-   ]
-  },
-  {
-   "cell_type": "markdown",
-   "metadata": {},
-   "source": [
-    "Convert $W / m^2 / Hz$ to $W / Hz$.\n",
-    "It is a homothety of value $ \\lambda = N_{horn}S_{horn} = N_{horn}\\pi r^2$"
-   ]
-  },
-  {
-   "cell_type": "code",
-   "execution_count": null,
-   "metadata": {},
-   "outputs": [],
-   "source": [
-    "test_ap = []\n",
-    "for i in range(nsub_max):\n",
-    "    Ap = Ap_list[i]\n",
-    "    test_ap.append(Ap(input_maps_ones[i]))"
-   ]
-  },
-  {
-   "cell_type": "code",
-   "execution_count": null,
-   "metadata": {},
-   "outputs": [],
-   "source": [
-    "test_ap[0].shape"
-   ]
-  },
-  {
-   "cell_type": "code",
-   "execution_count": null,
-   "metadata": {},
-   "outputs": [],
-   "source": [
-    "plt.figure()\n",
-    "for i in range(nsub_max-1):\n",
-    "    plt.plot(acq.allnus[i], np.mean(np.abs((test_ap[i+1] - test_ap[i])/test_ap[i])), '.')\n",
-    "plt.legend()\n",
-    "plt.title(r\"$H = \\mathcal{A}_p$\")\n",
-    "plt.ylabel(r'$\\frac{| H(map)^{i+1} - H(map)^i |}{| H(map)^{i} |}$', fontsize=15, labelpad=10)\n",
-    "plt.xlabel(r'Frequency (GHz)')"
-   ]
-  },
-  {
-   "cell_type": "code",
-   "execution_count": null,
-   "metadata": {},
-   "outputs": [],
-   "source": [
-    "for i in range(nsub_max):\n",
-    "    plt.plot(acq.allnus[i], acq.multiinstrument[i].horn.radeff, '.')\n",
-    "plt.xlabel('Frequency (GHz)')\n",
-    "plt.ylabel('Effective horn radius')"
-   ]
-  },
-  {
-   "cell_type": "code",
-   "execution_count": null,
-   "metadata": {},
-   "outputs": [],
-   "source": [
-    "print(acq.multiinstrument[0].horn.radius)"
-   ]
-  },
-  {
-   "cell_type": "markdown",
-   "metadata": {},
-   "source": [
-    "## Filter operator"
-   ]
-  },
-  {
-   "cell_type": "code",
-   "execution_count": null,
-   "metadata": {},
-   "outputs": [],
-   "source": [
-    "test_filt = []\n",
-    "for i in range(nsub_max):\n",
-    "    Filt = Filt_list[i]\n",
-    "    test_filt.append(Filt(input_maps_ones[i]))"
-   ]
-  },
-  {
-   "cell_type": "code",
-   "execution_count": null,
-   "metadata": {},
-   "outputs": [],
-   "source": [
-    "test_filt[0].shape"
-   ]
-  },
-  {
-   "cell_type": "code",
-   "execution_count": null,
-   "metadata": {},
-   "outputs": [],
-   "source": [
-    "acq.allnus"
-   ]
-  },
-  {
-   "cell_type": "code",
-   "execution_count": null,
-   "metadata": {},
-   "outputs": [],
-   "source": [
-    "plt.figure()\n",
-    "for i in range(0, len(nsub_list)-1):\n",
-    "    plt.plot(acq.allnus[i], np.mean(np.abs((test_filt[i+1][..., 0] - test_filt[i][..., 0])/test_filt[i][..., 0])), '.')\n",
-    "plt.legend()\n",
-    "plt.title(r\"$H = \\mathcal{F}_{ilt}$\")\n",
-    "plt.ylabel(r'$\\frac{| H(map)^{i+1} - H(map)^i |}{| H(map)^{i} |}$', fontsize=15, labelpad=10)\n",
-    "plt.xlabel('Frequency (GHz)')\n"
-   ]
-  },
-  {
-   "cell_type": "code",
-   "execution_count": null,
-   "metadata": {},
-   "outputs": [],
-   "source": [
-    "bandwidth_list = []\n",
-    "for i in range(nsub_max):\n",
-    "    bandwidth_list.append(acq.multiinstrument[i].filter.bandwidth/1e9)\n",
-    "    plt.plot(acq.allnus[i], acq.multiinstrument[i].filter.bandwidth/1e9, '.')\n",
-    "plt.xlabel('Sub-band frequency (GHz)')\n",
-    "plt.ylabel('Filter bandwidth (GHz)')"
-   ]
-  },
-  {
-   "cell_type": "code",
-   "execution_count": null,
-   "metadata": {},
-   "outputs": [],
-   "source": [
-    "for i in range(nsub_max):\n",
-    "    plt.errorbar(acq.multiinstrument[i].filter.nu/1e9, acq.multiinstrument[i].filter.nu/1e9, xerr=acq.multiinstrument[i].filter.bandwidth/2e9, capsize=5, fmt='.')\n",
-    "plt.vlines(131.25, 125, 150, color='black', linestyle='--', label='131.25 GHz')\n",
-    "plt.vlines(168.75, 150, 175, color='red', linestyle='--', label='168.75 GHz')\n",
-    "plt.legend(loc='upper left')\n",
-    "plt.xlabel('Frequency (GHz)')\n",
-    "plt.ylabel('Frequency (GHz)')"
-   ]
-  },
-  {
-   "cell_type": "code",
-   "execution_count": null,
-   "metadata": {},
-   "outputs": [],
-   "source": [
-    "def compute_freq(band, Nfreq=None, relative_bandwidth=0.25):\n",
-    "    \"\"\"\n",
-    "    Prepare frequency bands parameters\n",
-    "    band -- int,\n",
-    "        QUBIC frequency band, in GHz.\n",
-    "        Typical values: 150, 220\n",
-    "    relative_bandwidth -- float, optional\n",
-    "        Ratio of the difference between the edges of the\n",
-    "        frequency band over the average frequency of the band:\n",
-    "        2 * (nu_max - nu_min) / (nu_max + nu_min)\n",
-    "        Typical value: 0.25\n",
-    "    Nfreq -- int, optional\n",
-    "        Number of frequencies within the wide band.\n",
-    "        If not specified, then Nfreq = 15 if band == 150\n",
-    "        and Nfreq = 20 if band = 220\n",
-    "    \"\"\"\n",
-    "\n",
-    "    if Nfreq is None:\n",
-    "        Nfreq = {150: 15, 220: 20}[band]\n",
-    "\n",
-    "    nu_min = band * (1 - relative_bandwidth / 2)\n",
-    "    nu_max = band * (1 + relative_bandwidth / 2)\n",
-    "\n",
-    "    Nfreq_edges = Nfreq + 1\n",
-    "    base = (nu_max / nu_min) ** (1. / Nfreq)\n",
-    "\n",
-    "    nus_edge = nu_min * np.logspace(0, Nfreq, Nfreq_edges, endpoint=True, base=base)\n",
-    "    nus = np.array([(nus_edge[i] + nus_edge[i - 1]) / 2 for i in range(1, Nfreq_edges)])\n",
-    "    deltas = np.array([(nus_edge[i] - nus_edge[i - 1]) for i in range(1, Nfreq_edges)])\n",
-    "    Delta = nu_max - nu_min\n",
-    "    Nbbands = len(nus)\n",
-    "    return Nfreq_edges, nus_edge, nus, deltas, Delta, Nbbands\n",
-    "\n",
-    "\n",
-    "Nf, nus_edge, filter_nus, deltas, Delta, Nbbands = compute_freq(\n",
-    "    150, Nfreq=10-1, relative_bandwidth=0.25)"
-   ]
-  },
-  {
-   "cell_type": "code",
-   "execution_count": null,
-   "metadata": {},
-   "outputs": [],
-   "source": [
-    "deltas_trap_filter_nus = np.array([IntegrationTrapezeOperator(filter_nus).operands[i].todense(shapein=1)[0][0] for i in range(len(filter_nus))])\n",
-    "deltas_trap_nus_edge = np.array([IntegrationTrapezeOperator(nus_edge).operands[i].todense(shapein=1)[0][0] for i in range(len(nus_edge))])"
-   ]
-  },
-  {
-   "cell_type": "code",
-   "execution_count": null,
-   "metadata": {},
-   "outputs": [],
-   "source": [
-    "for i in range(1, 10-1):\n",
-    "    plt.errorbar(nus_edge[i], nus_edge[i], xerr=deltas_trap_nus_edge[i]/2, capsize=5, fmt='.')\n",
-    "plt.errorbar(nus_edge[0], nus_edge[0], xerr=[[0], [deltas_trap_nus_edge[0]/2]], capsize=5, fmt='.')\n",
-    "plt.errorbar(nus_edge[-1], nus_edge[-1], xerr=[[deltas_trap_nus_edge[-1]/2], [0]], capsize=5, fmt='.')\n",
-    "plt.vlines(131.25, 125, 150, color='black', linestyle='--', label='131.25 GHz')\n",
-    "plt.vlines(168.75, 150, 175, color='red', linestyle='--', label='168.75 GHz')\n",
-    "plt.legend(loc='upper left')\n",
-    "plt.xlabel('Frequency (GHz)')\n",
-    "plt.ylabel('Frequency (GHz)')"
-   ]
-  },
-  {
-   "cell_type": "code",
-   "execution_count": null,
-   "metadata": {},
-   "outputs": [],
-   "source": [
-    "plt.plot(filter_nus, deltas_trap_filter_nus, label='compute_freq + IntegrationTrapezeOperator - Centered')\n",
-    "plt.plot(nus_edge, deltas_trap_nus_edge, label='compute_freq + IntegrationTrapezeOperator - Edges')\n",
-    "plt.plot(filter_nus, deltas, label='compute_freq')\n",
-    "plt.legend()\n",
-    "plt.xlabel('Frequency (GHz)')\n",
-    "plt.ylabel('Bandwidth (GHz)')"
-   ]
-  },
-  {
-   "cell_type": "code",
-   "execution_count": null,
-   "metadata": {},
-   "outputs": [],
-   "source": [
-    "print(filter_nus)\n",
-    "print(nus_edge)"
-   ]
-  },
-  {
-   "cell_type": "code",
-   "execution_count": null,
-   "metadata": {},
-   "outputs": [],
-   "source": [
-    "print(np.sum(deltas_trap_filter_nus / filter_nus))\n",
-    "print(np.sum(deltas_trap_nus_edge / nus_edge))\n",
-    "print(np.sum(deltas / filter_nus))"
-   ]
-  },
-  {
-   "cell_type": "code",
-   "execution_count": null,
-   "metadata": {},
-   "outputs": [],
-   "source": [
-    "print(Delta / 150)"
-   ]
-  },
-  {
-   "cell_type": "markdown",
-   "metadata": {},
-   "source": [
-    "## Projection Operator"
-   ]
-  },
-  {
-   "cell_type": "code",
-   "execution_count": null,
-   "metadata": {},
-   "outputs": [],
-   "source": [
-    "test_proj = []\n",
-    "\n",
-    "for i in range(nsub_max):\n",
-    "    Proj = Proj_list[i]\n",
-    "    test_proj.append(Proj(input_maps_ones[i]))"
-   ]
-  },
-  {
-   "cell_type": "code",
-   "execution_count": null,
-   "metadata": {},
-   "outputs": [],
-   "source": [
-    "test_proj[0].shape"
-   ]
-  },
-  {
-   "cell_type": "code",
-   "execution_count": null,
-   "metadata": {},
-   "outputs": [],
-   "source": [
-    "plt.figure()\n",
-    "for i in range(len(nsub_list)-1):\n",
-    "    diff = np.abs((test_proj[i+1][:, 0, 0] - test_proj[i][:, 0, 0])/test_proj[i][:, 0, 0])\n",
-    "    # Need to remove 'nan' due to division by 0\n",
-    "    mean_diff = np.mean(diff[~np.isnan(diff)])\n",
-    "    plt.plot(acq.allnus[i], mean_diff, '.')\n",
-    "plt.legend()\n",
-    "plt.title(r\"$H = \\mathcal{P}_{roj}$ - Intensity map\")\n",
-    "plt.ylabel(r'$\\frac{| H(Imap)^{i+1} - H(Imap)^i |}{| H(Imap)^{i} |}$', fontsize=15, labelpad=10)\n",
-    "plt.xlabel('Frequency (GHz)')"
-   ]
-  },
-  {
-   "cell_type": "code",
-   "execution_count": null,
-   "metadata": {},
-   "outputs": [],
-   "source": [
-    "plt.figure()\n",
-    "for i in range(len(nsub_list)-1):\n",
-    "    diff = np.abs((test_proj[i+1][..., 1] - test_proj[i][..., 1])/test_proj[i][..., 1])\n",
-    "    # Need to remove 'nan' due to division by 0\n",
-    "    mean_diff = np.mean(diff[~np.isnan(diff)])\n",
-    "    plt.plot(acq.allnus[i], mean_diff, '.')\n",
-    "plt.legend()\n",
-    "plt.title(r\"$H = \\mathcal{P}_{roj}$ - Q map\")\n",
-    "plt.ylabel(r'$\\frac{| H(Qmap)^{i+1} - H(Qmap)^i |}{| H(Qmap)^{i} |}$', fontsize=15, labelpad=10)\n",
-    "plt.xlabel('Frequency (GHz)')"
-   ]
-  },
-  {
-   "cell_type": "code",
-   "execution_count": null,
-   "metadata": {},
-   "outputs": [],
-   "source": [
-    "for i in range(nsub_max):\n",
-    "    plt.plot(acq.allnus[i], np.mean(test_proj[i][..., 0]), '.')\n",
-    "plt.xlabel('Frequency (GHz)')\n",
-    "plt.title(r\"$H = \\mathcal{P}_{roj}$\")\n",
-    "plt.ylabel(r'$H(map)^{i}$', fontsize=15, labelpad=10)"
-   ]
-  },
-  {
-   "cell_type": "code",
-   "execution_count": null,
-   "metadata": {},
-   "outputs": [],
-   "source": [
-    "fig, ax = plt.subplots(figsize=(10, 10))\n",
-    "relative_diff = np.abs(test_proj[20]-test_proj[19])/test_proj[19]*100\n",
-    "scatter_plot_FP(q, xTES, yTES, np.mean(relative_diff[...,0], axis=1), frame='ONAFP', s=150, title=r'Intensity map - $\\frac{| \\mathcal{P}_{roj}(Imap)^{20} - \\mathcal{P}_{roj}(Imap)^{19} |}{| \\mathcal{P}_{roj}(Imap)^{19} |} x 100$', fig=fig, ax = ax, unit='%')"
-   ]
-  },
-  {
-   "cell_type": "code",
-   "execution_count": null,
-   "metadata": {},
-   "outputs": [],
-   "source": [
-    "test_proj[0].shape"
-   ]
-  },
-  {
-   "cell_type": "code",
-   "execution_count": null,
-   "metadata": {},
-   "outputs": [],
-   "source": [
-    "fig, ax = plt.subplots(figsize=(10, 10))\n",
-    "relative_diff = np.abs(test_proj[20]-test_proj[19])/test_proj[19]*100\n",
-    "scatter_plot_FP(q, xTES, yTES, relative_diff[:, 0, 1], frame='ONAFP', s=150, title=r'Q map - $\\frac{| \\mathcal{P}_{roj}(Qmap)^{20} - \\mathcal{P}_{roj}(Qmap)^{19} |}{| \\mathcal{P}_{roj}(Qmap)^{19} |} x 100$', fig=fig, ax = ax, unit='%')"
-   ]
-  },
-  {
-   "cell_type": "code",
-   "execution_count": null,
-   "metadata": {},
-   "outputs": [],
-   "source": [
-    "idet, isamples = 0, 50\n",
-    "stokes = ['R11 = A = I', r'R22 - R32 = A($cos2\\alpha + sin2\\alpha$) = Q', r'R32 + R22 = A($- sin2\\alpha + cos2\\alpha$) = U']\n",
-    "fig, ax = plt.subplots(1, 3, figsize=(15, 5))\n",
-    "for i in range(0, nsub_max, 5):\n",
-    "    P = Proj_list[i]\n",
-    "    amplitude_I = P.matrix.data.r11[len(acq.sampling.index)*idet+isamples]\n",
-    "    amplitude_Q = P.matrix.data.r22[len(acq.sampling.index)*idet+isamples] - P.matrix.data.r32[len(acq.sampling.index)*idet+isamples]\n",
-    "    amplitude_U = P.matrix.data.r22[len(acq.sampling.index)*idet+isamples] + P.matrix.data.r32[len(acq.sampling.index)*idet+isamples]\n",
-    "    amplitude = np.array([amplitude_I, amplitude_Q, amplitude_U])\n",
-    "    index = P.matrix.data.index[len(acq.sampling.index)*idet+isamples]\n",
-    "    for istk in range(3):\n",
-    "        ax[istk].plot(amplitude[istk], label=f'{round(acq.allnus[i],2)} GHz')\n",
-    "        ax[istk].set_title(f'{stokes[istk]}')\n",
-    "        ax[istk].set_xlabel('Peak index')\n",
-    "        ax[istk].set_ylabel('Peak amplitude')\n",
-    "        ax[istk].legend()\n",
-    "fig.suptitle('Projection matrix elements for a given detector at a given time - Uniform sky')"
-   ]
-  },
-  {
-   "cell_type": "code",
-   "execution_count": null,
-   "metadata": {},
-   "outputs": [],
-   "source": [
-    "alpha_from_r22 = 0.5 * np.arccos(P.matrix.data.r22 / P.matrix.data.r11)\n",
-    "alpha_from_r32 = 0.5 * np.arcsin(- P.matrix.data.r32 / P.matrix.data.r11)\n",
-    "\n",
-    "cos2_sin2 = (P.matrix.data.r22**2 + P.matrix.data.r32**2) / P.matrix.data.r11**2"
-   ]
-  },
-  {
-   "cell_type": "code",
-   "execution_count": null,
-   "metadata": {},
-   "outputs": [],
-   "source": [
-    "print(alpha_from_r22.shape, alpha_from_r32.shape)"
-   ]
-  },
-  {
-   "cell_type": "code",
-   "execution_count": null,
-   "metadata": {},
-   "outputs": [],
-   "source": [
-    "plt.plot(alpha_from_r22[0], label=r'$\\alpha_{22}$')\n",
-    "#plt.plot(np.abs(alpha_from_r32[0]), label=r'$|\\alpha_{32}|$')\n",
-    "plt.plot(alpha_from_r32[0], label=r'$\\alpha_{32}$')\n",
-    "# plt.plot(alpha_from_r22[0] % (np.pi/2), label=r'$\\alpha_{22}$ mod $\\pi/2$')\n",
-    "#plt.plot(alpha_from_r32[0] % (np.pi/2), label=r'$\\alpha_{22} \\ mod \\ (\\pi/2)$')\n",
-    "plt.legend()\n",
-    "plt.xlabel('Peaks index')\n",
-    "plt.ylabel('Angle (rad)')"
-   ]
-  },
-  {
-   "cell_type": "code",
-   "execution_count": null,
-   "metadata": {},
-   "outputs": [],
-   "source": [
-    "plt.hlines(0, 0, len(alpha_from_r22[0]), 'grey', linestyle='--', alpha=0.5)\n",
-    "plt.plot(alpha_from_r22[0] - (alpha_from_r32[0]), label=r'$\\alpha_{22} - \\alpha_{32}$')\n",
-    "plt.plot(alpha_from_r22[0] - np.abs(alpha_from_r32[0]), label=r'$\\alpha_{22} - |\\alpha_{32}|$')\n",
-    "plt.plot(alpha_from_r22[0] - (alpha_from_r32[0] % (np.pi/2)), label=r'$\\alpha_{22} - \\alpha_{32} \\ mod \\ (\\pi/2)$')\n",
-    "plt.legend()\n",
-    "plt.xlabel('Peaks index')\n",
-    "plt.ylabel('Angle (rad)')"
-   ]
-  },
-  {
-   "cell_type": "code",
-   "execution_count": null,
-   "metadata": {},
-   "outputs": [],
-   "source": [
-    "plt.plot(np.degrees(alpha_from_r22[:99, 0]), label=r'$\\alpha$ from M22')\n",
-    "plt.plot(np.degrees(alpha_from_r32[:99, 0]), label=r'$\\alpha$ from M32')\n",
-    "#plt.plot(acq.sampling.pitch, label='pitch angle')\n",
-    "plt.legend()\n",
-    "plt.xlabel('Time sample x Detector index')\n",
-    "plt.ylabel('Angle (deg)')"
-   ]
-  },
-  {
-   "cell_type": "code",
-   "execution_count": null,
-   "metadata": {},
-   "outputs": [],
-   "source": [
-    "fig, (ax1, ax2, ax3) = plt.subplots(1, 3, figsize=(15, 5))\n",
-    "\n",
-    "ax1.plot(np.mean(test_proj[20][..., 0], axis=0), 'b', label='I')\n",
-    "ax1.legend()\n",
-    "ax1.set_title('TOD averaged over detectors (I)')\n",
-    "ax1.set_xlabel('Time sampling')\n",
-    "\n",
-    "ax2.plot(np.mean(test_proj[20][..., 1], axis=0), 'r', label='Q')\n",
-    "ax2.legend()\n",
-    "ax2.set_title('TOD averaged over detectors (Q)')\n",
-    "ax2.set_xlabel('Time sampling')\n",
-    "\n",
-    "ax3.plot(np.mean(test_proj[20][..., 2], axis=0), 'g', label='U')\n",
-    "ax3.legend()\n",
-    "ax3.set_title('TOD averaged over detectors (U)')\n",
-    "ax3.set_xlabel('Time sampling')\n",
-    "\n",
-    "plt.tight_layout()"
-   ]
-  },
-  {
-   "cell_type": "code",
-   "execution_count": null,
-   "metadata": {},
-   "outputs": [],
-   "source": [
-    "plt.plot(np.radians(sampling.pitch))"
-   ]
-  },
-  {
-   "cell_type": "code",
-   "execution_count": null,
-   "metadata": {},
-   "outputs": [],
-   "source": [
-    "fig, (ax1, ax2, ax3) = plt.subplots(1, 3, figsize=(20, 5))\n",
-    "\n",
-    "ax1.plot(np.mean((test_proj[20][..., 0]-test_proj[19][..., 0])/test_proj[19][..., 0], axis=0), 'b', label='I')\n",
-    "ax1.legend()\n",
-    "ax1.set_title('Relative Diff between two consecutive TOD averaged over detectors (I)')\n",
-    "ax1.set_xlabel('Time sampling')\n",
-    "\n",
-    "ax2.plot(np.mean((test_proj[20][..., 1]-test_proj[19][..., 1])/test_proj[19][..., 1], axis=0), 'r', label='Q')\n",
-    "ax2.legend()\n",
-    "ax2.set_title('Relative Diff between two consecutive TOD averaged over detectors (Q)')\n",
-    "ax2.set_xlabel('Time sampling')\n",
-    "\n",
-    "ax3.plot(np.mean((test_proj[20][..., 2]-test_proj[19][..., 2])/test_proj[19][..., 2], axis=0), 'g', label='U')\n",
-    "ax3.legend()\n",
-    "ax3.set_title('Relative Diff between two consecutive TOD averaged over detectors (U)')\n",
-    "ax3.set_xlabel('Time sampling')\n",
-    "\n",
-    "plt.tight_layout()"
-   ]
-  },
-  {
-   "cell_type": "code",
-   "execution_count": null,
-   "metadata": {},
-   "outputs": [],
-   "source": [
-    "fig, (ax1, ax2, ax3) = plt.subplots(1, 3, figsize=(15, 5))\n",
-    "\n",
-    "ax1.plot(np.mean(test_proj[20][..., 0], axis=1), 'b', label='I')\n",
-    "ax1.legend()\n",
-    "ax1.set_title('TOD averaged over sampling (I)')\n",
-    "ax1.set_xlabel('Detector index')\n",
-    "\n",
-    "ax2.plot(np.mean(test_proj[20][..., 1], axis=1), 'r', label='Q')\n",
-    "ax2.legend()\n",
-    "ax2.set_title('TOD averaged over sampling (Q)')\n",
-    "ax2.set_xlabel('Detector index')\n",
-    "\n",
-    "ax3.plot(np.mean(test_proj[20][..., 2], axis=1), 'g', label='U')\n",
-    "ax3.legend()\n",
-    "ax3.set_title('TOD averaged over sampling (U)')\n",
-    "ax3.set_xlabel('Detector index')\n",
-    "\n",
-    "plt.tight_layout()\n"
-   ]
-  },
-  {
-   "cell_type": "code",
-   "execution_count": null,
-   "metadata": {},
-   "outputs": [],
-   "source": [
-    "print(np.mean(test_proj[20][:int(992/4), :, 0]) - np.mean(test_proj[20][int(992/4):int(992/2), :, 0]))"
-   ]
-  },
-  {
-   "cell_type": "code",
-   "execution_count": null,
-   "metadata": {},
-   "outputs": [],
-   "source": [
-    "fig, (ax1, ax2, ax3) = plt.subplots(1, 3, figsize=(20, 5))\n",
-    "\n",
-    "ax1.plot(np.mean((test_proj[20][..., 0]-test_proj[19][..., 0])/test_proj[19][..., 0], axis=1), 'b', label='I')\n",
-    "ax1.legend()\n",
-    "ax1.set_title('Relative Diff between two consecutive TOD averaged over sampling (I)')\n",
-    "ax1.set_xlabel('Detector index')\n",
-    "\n",
-    "ax2.plot(np.mean((test_proj[20][..., 1]-test_proj[19][..., 1])/test_proj[19][..., 1], axis=1), 'r', label='Q')\n",
-    "ax2.legend()\n",
-    "ax2.set_title('Relative Diff between two consecutive TOD averaged over sampling (Q)')\n",
-    "ax2.set_xlabel('Detector index')\n",
-    "\n",
-    "ax3.plot(np.mean((test_proj[20][..., 2]-test_proj[19][..., 2])/test_proj[19][..., 2], axis=1), 'g', label='U')\n",
-    "ax3.legend()\n",
-    "ax3.set_title('Relative Diff between two consecutive TOD averaged over sampling (U)')\n",
-    "ax3.set_xlabel('Detector index')\n",
-    "\n",
-    "plt.tight_layout()"
-   ]
-  },
-  {
-   "cell_type": "markdown",
-   "metadata": {},
-   "source": [
-    "## Half-Wave Plate Operator"
-   ]
-  },
-  {
-   "cell_type": "code",
-   "execution_count": null,
-   "metadata": {},
-   "outputs": [],
-   "source": [
-    "test_hwp = []\n",
-    "for i in range(nsub_max):\n",
-    "    Proj = Proj_list[i]\n",
-    "    Hwp = Hwp_list[i]\n",
-    "    test_hwp.append((Hwp * Proj)(input_maps_ones[i]))"
-   ]
-  },
-  {
-   "cell_type": "code",
-   "execution_count": null,
-   "metadata": {},
-   "outputs": [],
-   "source": [
-    "test_hwp[0].shape"
-   ]
-  },
-  {
-   "cell_type": "code",
-   "execution_count": null,
-   "metadata": {},
-   "outputs": [],
-   "source": [
-    "plt.figure()\n",
-    "for i in range(len(nsub_list)-1):\n",
-    "    plt.plot(nsub_list[i], np.mean(np.abs((test_hwp[i+1][..., 0] - test_hwp[i][..., 0])/test_hwp[i][..., 0])), '.')\n",
-    "plt.legend()\n",
-    "plt.title(r\"$H = \\mathcal{H}_{WP} \\mathcal{P}_{roj}$\")\n",
-    "plt.ylabel(r'$\\frac{| H(map)^{i+1} - H(map)^i |}{| H(map)^{i} |}$', fontsize=15, labelpad=10)\n",
-    "plt.xlabel(r'$i$')"
-   ]
-  },
-  {
-   "cell_type": "markdown",
-   "metadata": {},
-   "source": [
-    "## Polarizer Operator"
-   ]
-  },
-  {
-   "cell_type": "code",
-   "execution_count": null,
-   "metadata": {},
-   "outputs": [],
-   "source": [
-    "test_pol = []\n",
-    "for i in range(nsub_max):\n",
-    "    Pol = Pol_list[i]\n",
-    "    Proj = Proj_list[i]\n",
-    "    Hwp = Hwp_list[i]\n",
-    "    test_pol.append((Pol * Hwp * Proj)(input_maps_ones[i]))"
-   ]
-  },
-  {
-   "cell_type": "code",
-   "execution_count": null,
-   "metadata": {},
-   "outputs": [],
-   "source": [
-    "test_pol[0].shape"
-   ]
-  },
-  {
-   "cell_type": "code",
-   "execution_count": null,
-   "metadata": {},
-   "outputs": [],
-   "source": [
-    "plt.figure()\n",
-    "for i in range(len(nsub_list)-1):\n",
-    "    plt.plot(nsub_list[i], np.mean(np.abs((test_pol[i+1] - test_pol[i])/test_pol[i])), '.')\n",
-    "plt.legend()\n",
-    "plt.title(r\"$H = \\mathcal{P}_{ol} \\mathcal{H}_{WP} \\mathcal{P}_{roj}$\")\n",
-    "plt.ylabel(r'$\\frac{| H(map)^{i+1} - H(map)^i |}{| H(map)^{i} |}$', fontsize=15, labelpad=10)\n",
-    "plt.xlabel(r'$i$')"
-   ]
-  },
-  {
-   "cell_type": "markdown",
-   "metadata": {},
-   "source": [
-    "## Detector Integration Operator"
-   ]
-  },
-  {
-   "cell_type": "code",
-   "execution_count": null,
-   "metadata": {},
-   "outputs": [],
-   "source": [
-    "test_idet = []\n",
-    "for i in range(nsub_max):\n",
-    "    Idet = Idet_list[i]\n",
-    "    Pol = Pol_list[i]\n",
-    "    Proj = Proj_list[i]\n",
-    "    Hwp = Hwp_list[i]\n",
-    "    test_idet.append((Idet * Pol * Hwp * Proj)(input_maps_ones[i]))"
-   ]
-  },
-  {
-   "cell_type": "code",
-   "execution_count": null,
-   "metadata": {},
-   "outputs": [],
-   "source": [
-    "test_idet[0].shape"
-   ]
-  },
-  {
-   "cell_type": "code",
-   "execution_count": null,
-   "metadata": {},
-   "outputs": [],
-   "source": [
-    "plt.figure()\n",
-    "for i in range(len(nsub_list)-1):\n",
-    "    plt.plot(nsub_list[i], np.mean(np.abs((test_idet[i+1] - test_idet[i])/test_idet[i])), '.')\n",
-    "print(np.mean(np.abs((test_idet[i+1] - test_idet[i])/test_idet[i])))\n",
-    "plt.legend()\n",
-    "plt.title(r\"$H = \\mathcal{I}_{det} \\mathcal{P}_{ol} \\mathcal{H}_{WP} \\mathcal{P}_{roj}$\")\n",
-    "plt.ylabel(r'$\\frac{| H(map)^{i+1} - H(map)^i |}{| H(map)^{i} |}$', fontsize=15, labelpad=10)\n",
-    "plt.xlabel(r'$i$')"
-   ]
-  },
-  {
-   "cell_type": "markdown",
-   "metadata": {},
-   "source": [
-    "## Transmission Operator"
-   ]
-  },
-  {
-   "cell_type": "code",
-   "execution_count": null,
-   "metadata": {},
-   "outputs": [],
-   "source": [
-    "test_trans = []\n",
-    "for i in range(nsub_max):\n",
-    "    Tinst = Tinst_list[i]\n",
-    "    Idet = Idet_list[i]\n",
-    "    Pol = Pol_list[i]\n",
-    "    Proj = Proj_list[i]\n",
-    "    Hwp = Hwp_list[i]\n",
-    "    test_trans.append((Tinst * Idet * Pol * Hwp * Proj)(input_maps_ones[i]))"
-   ]
-  },
-  {
-   "cell_type": "code",
-   "execution_count": null,
-   "metadata": {},
-   "outputs": [],
-   "source": [
-    "test_trans[0].shape"
-   ]
-  },
-  {
-   "cell_type": "code",
-   "execution_count": null,
-   "metadata": {},
-   "outputs": [],
-   "source": [
-    "plt.figure()\n",
-    "for i in range(len(nsub_list)-1):\n",
-    "    plt.plot(nsub_list[i], np.mean(np.abs((test_trans[i+1] - test_trans[i])/test_trans[i])), '.')\n",
-    "print(np.mean(np.abs((test_trans[i+1] - test_trans[i])/test_trans[i])))\n",
-    "plt.legend()\n",
-    "plt.title(r\"$H = \\mathcal{T}_{inst} \\mathcal{I}_{det} \\mathcal{P}_{ol} \\mathcal{H}_{WP} \\mathcal{P}_{roj}$\")\n",
-    "plt.ylabel(r'$\\frac{| H(map)^{i+1} - H(map)^i |}{| H(map)^{i} |}$', fontsize=15, labelpad=10)\n",
-    "plt.xlabel(r'$i$')"
-   ]
-  },
-  {
-   "cell_type": "markdown",
-   "metadata": {},
-   "source": [
-    "## Detector Response Operator"
-   ]
-  },
-  {
-   "cell_type": "code",
-   "execution_count": null,
-   "metadata": {},
-   "outputs": [],
-   "source": [
-    "test_resp = []\n",
-    "for i in range(nsub_max):\n",
-    "    Rdet = Rdet_list[i]\n",
-    "    Tinst = Tinst_list[i]\n",
-    "    Idet = Idet_list[i]\n",
-    "    Pol = Pol_list[i]\n",
-    "    Proj = Proj_list[i]\n",
-    "    Hwp = Hwp_list[i]\n",
-    "    test_resp.append((Rdet * Tinst * Idet * Pol * Hwp * Proj)(input_maps_ones[i]))"
-   ]
-  },
-  {
-   "cell_type": "code",
-   "execution_count": null,
-   "metadata": {},
-   "outputs": [],
-   "source": [
-    "test_resp[0].shape"
-   ]
-  },
-  {
-   "cell_type": "code",
-   "execution_count": null,
-   "metadata": {},
-   "outputs": [],
-   "source": [
-    "plt.figure()\n",
-    "for i in range(len(nsub_list)-1):\n",
-    "    plt.plot(nsub_list[i], np.mean(np.abs((test_resp[i+1] - test_resp[i])/test_resp[i])), '.')\n",
-    "print(np.mean(np.abs((test_resp[i+1] - test_resp[i])/test_resp[i])))\n",
-    "plt.legend()\n",
-    "plt.title(r\"$H = \\mathcal{R}_{det} \\mathcal{T}_{inst} \\mathcal{I}_{det} \\mathcal{P}_{ol} \\mathcal{H}_{WP} \\mathcal{P}_{roj}$\")\n",
-    "plt.ylabel(r'$\\frac{| H(map)^{i+1} - H(map)^i |}{| H(map)^{i} |}$', fontsize=15, labelpad=10)\n",
-    "plt.xlabel(r'$i$')"
-   ]
-  },
-  {
-   "cell_type": "markdown",
-   "metadata": {},
-   "source": [
-    "## Add the first conversion operators"
-   ]
-  },
-  {
-   "cell_type": "code",
-   "execution_count": null,
-   "metadata": {},
-   "outputs": [],
-   "source": [
-    "test = []\n",
-    "for i in range(nsub_max):\n",
-    "    Rdet = Rdet_list[i]\n",
-    "    Tinst = Tinst_list[i]\n",
-    "    Idet = Idet_list[i]\n",
-    "    Pol = Pol_list[i]\n",
-    "    Proj = Proj_list[i]\n",
-    "    Hwp = Hwp_list[i]\n",
-    "    Filt = Filt_list[i]\n",
-    "    test.append((Rdet * Tinst * Idet * Pol * Hwp * Proj * Filt)(input_maps_ones[i]))\n",
-    "\n",
-    "print(test[0].shape)\n",
-    "    \n",
-    "plt.figure()\n",
-    "for i in range(len(nsub_list)-1):\n",
-    "    plt.plot(nsub_list[i], np.mean(np.abs((test[i+1] - test[i])/test[i])), '.')\n",
-    "print(np.mean(np.abs((test[i+1] - test[i])/test[i])))\n",
-    "plt.legend()\n",
-    "plt.title(r\"$H = \\mathcal{R}_{det} \\mathcal{T}_{inst} \\mathcal{I}_{det} \\mathcal{P}_{ol} \\mathcal{H}_{WP} \\mathcal{P}_{roj} \\mathcal{F}_{ilt}$\")\n",
-    "plt.ylabel(r'$\\frac{| H(map)^{i+1} - H(map)^i |}{| H(map)^{i} |}$', fontsize=15, labelpad=10)\n",
-    "plt.xlabel(r'$i$')"
-   ]
-  },
-  {
-   "cell_type": "code",
-   "execution_count": null,
-   "metadata": {},
-   "outputs": [],
-   "source": [
-    "test = []\n",
-    "for i in range(nsub_max):\n",
-    "    Rdet = Rdet_list[i]\n",
-    "    Tinst = Tinst_list[i]\n",
-    "    Idet = Idet_list[i]\n",
-    "    Pol = Pol_list[i]\n",
-    "    Proj = Proj_list[i]\n",
-    "    Hwp = Hwp_list[i]\n",
-    "    Filt = Filt_list[i]\n",
-    "    Ap = Ap_list[i]\n",
-    "    test.append((Rdet * Tinst * Idet * Pol * Hwp * Proj * Filt * Ap)(input_maps_ones[i]))\n",
-    "    \n",
-    "plt.figure()\n",
-    "for i in range(len(nsub_list)-1):\n",
-    "    plt.plot(nsub_list[i], np.mean(np.abs((test[i+1] - test[i])/test[i])), '.')\n",
-    "print(np.mean(np.abs((test[i+1] - test[i])/test[i])))\n",
-    "plt.legend()\n",
-    "plt.title(r\"$H = \\mathcal{R}_{det} \\mathcal{T}_{inst} \\mathcal{I}_{det} \\mathcal{P}_{ol} \\mathcal{H}_{WP} \\mathcal{P}_{roj} \\mathcal{F}_{ilt} \\mathcal{A}_p $\")\n",
-    "plt.ylabel(r'$\\frac{| H(map)^{i+1} - H(map)^i |}{| H(map)^{i} |}$', fontsize=15, labelpad=10)\n",
-    "plt.xlabel(r'$i$')"
-   ]
-  },
-  {
-   "cell_type": "code",
-   "execution_count": null,
-   "metadata": {},
-   "outputs": [],
-   "source": [
-    "test = []\n",
-    "\n",
-    "for i in range(nsub_max):\n",
-    "    Rdet = Rdet_list[i]\n",
-    "    Tinst = Tinst_list[i]\n",
-    "    Idet = Idet_list[i]\n",
-    "    Pol = Pol_list[i]\n",
-    "    Proj = Proj_list[i]\n",
-    "    Hwp = Hwp_list[i]\n",
-    "    Filt = Filt_list[i]\n",
-    "    Ap = Ap_list[i]\n",
-    "    Unit = Unit_list[i]\n",
-    "    test.append((Rdet * Tinst * Idet * Pol * Hwp * Proj * Filt * Ap * Unit)(input_maps_ones[i]))\n",
-    "    \n",
-    "plt.figure()\n",
-    "for i in range(len(nsub_list)-1):\n",
-    "    plt.plot(nsub_list[i], np.mean(np.abs((test[i+1] - test[i])/test[i])), '.')\n",
-    "print(np.mean(np.abs((test[i+1] - test[i])/test[i])))\n",
-    "plt.legend()\n",
-    "plt.title(r\"$H = \\mathcal{R}_{det} \\mathcal{T}_{inst} \\mathcal{I}_{det} \\mathcal{P}_{ol} \\mathcal{H}_{WP} \\mathcal{P}_{roj} \\mathcal{F}_{ilt} \\mathcal{A}_p \\mathcal{U}_{nit} $\")\n",
-    "plt.ylabel(r'$\\frac{| H(map)^{i+1} - H(map)^i |}{| H(map)^{i} |}$', fontsize=15, labelpad=10)\n",
-    "plt.xlabel(r'$i$')"
-   ]
-  },
-  {
-   "cell_type": "code",
-   "execution_count": null,
-   "metadata": {},
-   "outputs": [],
-   "source": [
-    "test = []\n",
-    "for i in range(nsub_max):\n",
-    "    Rdet = Rdet_list[i]\n",
-    "    Tinst = Tinst_list[i]\n",
-    "    Idet = Idet_list[i]\n",
-    "    Pol = Pol_list[i]\n",
-    "    Proj = Proj_list[i]\n",
-    "    Hwp = Hwp_list[i]\n",
-    "    Filt = Filt_list[i]\n",
-    "    Ap = Ap_list[i]\n",
-    "    Unit = Unit_list[i]\n",
-    "    C = C_list[i]\n",
-    "    test.append((Rdet * Tinst * Idet * Pol * Hwp * Proj * Filt * Ap * Unit * C)(input_maps_ones[i]))\n",
-    "    \n",
-    "plt.figure()\n",
-    "for i in range(len(nsub_list)-1):\n",
-    "    plt.plot(nsub_list[i], np.mean(np.abs((test[i+1] - test[i])/test[i])), '.')\n",
-    "print(np.mean(np.abs((test[i+1] - test[i])/test[i])))\n",
-    "plt.legend()\n",
-    "plt.title(r\"$H = \\mathcal{R}_{det} \\mathcal{T}_{inst} \\mathcal{I}_{det} \\mathcal{P}_{ol} \\mathcal{H}_{WP} \\mathcal{P}_{roj} \\mathcal{F}_{ilt} \\mathcal{A}_p \\mathcal{U}_{nit} C $\")\n",
-    "plt.ylabel(r'$\\frac{| H(map)^{i+1} - H(map)^i |}{| H(map)^{i} |}$', fontsize=15, labelpad=10)\n",
-    "plt.xlabel(r'$i$')\n",
-    "plt.yscale('log')"
-   ]
-  },
-  {
-   "cell_type": "code",
-   "execution_count": null,
-   "metadata": {},
-   "outputs": [],
-   "source": [
-    "test = []\n",
-    "for i in range(nsub_max):\n",
-    "    H_i = acq.subacqs[i].get_operator()\n",
-    "    test.append(H_i(C_list[i](input_maps_ones[i])))"
-   ]
-  },
-  {
-   "cell_type": "code",
-   "execution_count": null,
-   "metadata": {},
-   "outputs": [],
-   "source": [
-    "plt.figure()\n",
-    "for i in range(len(nsub_list)-1):\n",
-    "    plt.plot(nsub_list[i], np.mean(np.abs((test[i+1] - test[i])/test[i])), '.')\n",
-    "print(np.mean(np.abs((test[i+1] - test[i])/test[i])))\n",
-    "plt.legend()\n",
-    "plt.title(r\"$H = MultiAcquisition $\")\n",
-    "plt.ylabel(r'$\\frac{| H(map)^{i+1} - H(map)^i |}{| H(map)^{i} |}$', fontsize=15, labelpad=10)\n",
-    "plt.xlabel(r'$i$')\n",
-    "plt.yscale('log')"
-   ]
-  },
-  {
-   "cell_type": "code",
-   "execution_count": null,
-   "metadata": {},
-   "outputs": [],
-   "source": []
-  },
-  {
-   "cell_type": "code",
-   "execution_count": null,
-   "metadata": {},
-   "outputs": [],
-   "source": [
-    "stop"
-   ]
-  },
-  {
-   "cell_type": "markdown",
-   "metadata": {},
-   "source": [
-    "# CMB"
-   ]
-  },
-  {
-   "cell_type": "code",
-   "execution_count": null,
-   "metadata": {},
-   "outputs": [],
-   "source": [
-    "nsub_list = np.arange(10, 61, 10)\n",
-    "print(nsub_list)"
-   ]
-  },
-  {
-   "cell_type": "code",
-   "execution_count": null,
-   "metadata": {},
-   "outputs": [],
-   "source": [
-    "TOD_list = []\n",
-    "TOD_ones_list = []\n",
-    "for isub in nsub_list:\n",
-    "    print(isub)\n",
-    "    \n",
-    "    TOD = []\n",
-    "    TOD_ones = []\n",
-    "    acq = QubicMultiAcquisitions(dict_qubic, isub, params['QUBIC']['nrec'], sampling=sampling)\n",
-    "    ext = InputMaps(sky, acq.allnus, params['QUBIC']['nrec'], params['SKY']['nside'])\n",
-    "    \n",
-    "    H = acq.H[:int(isub/2)]\n",
-    "    input_maps = ext.m_nu\n",
-    "    input_maps_ones = np.ones(np.shape(input_maps))\n",
-    "    \n",
-    "    for i in range(int(isub/2)):\n",
-    "        C = HealpixConvolutionGaussianOperator(acq.allfwhm[i])\n",
-    "        TOD.append(H[i](C(input_maps[i])))\n",
-    "        TOD_ones.append(H[i](C(input_maps_ones[i])))\n",
-    "    TOD_list.append(np.sum(TOD, axis=0))\n",
-    "    TOD_ones_list.append(np.sum(TOD_ones, axis=0))\n",
-    "nsub_list = np.arange(4, int(i/2), 4)"
-   ]
-  },
-  {
-   "cell_type": "code",
-   "execution_count": null,
-   "metadata": {},
-   "outputs": [],
-   "source": [
-    "det_index = 0\n",
-    "sampling_index = 0\n",
-    "plt.figure(figsize=(15, 8))\n",
-    "plt.plot(sampling.index, TOD[-1][det_index], label=f'Nsub = {nsub_list[-1]}', color='black', lw=5)\n",
-    "#plt.plot(sampling.index, TOD_list[5][det_index], label=f'Nsub = {nsub_list[5]}')\n",
-    "plt.plot(sampling.index, TOD[4][det_index], label=f'Nsub = {nsub_list[4]}')\n",
-    "plt.plot(sampling.index, TOD[1][det_index], label=f'Nsub = {nsub_list[1]}')\n",
-    "#plt.plot(sampling.index, TOD_list[0][det_index], label=f'Nsub = {nsub_list[0]}')\n",
-    "plt.legend()"
-   ]
-  },
-  {
-   "cell_type": "code",
-   "execution_count": null,
-   "metadata": {},
-   "outputs": [],
-   "source": [
-    "plt.figure()\n",
-    "for i in range(len(nsub_list)):\n",
-    "    plt.plot(nsub_list[i], TOD_list[i][det_index][sampling_index], '.')\n",
-    "plt.legend()\n",
-    "plt.title('TOD value for a given detector at a given moment - CMB')\n",
-    "plt.xlabel('Nsub input')"
-   ]
-  },
-  {
-   "cell_type": "code",
-   "execution_count": null,
-   "metadata": {},
-   "outputs": [],
-   "source": [
-    "plt.figure()\n",
-    "for i in range(len(nsub_list)):\n",
-    "    plt.plot(nsub_list[i], np.abs((TOD_list[-1][det_index, sampling_index] - TOD_list[i][det_index, sampling_index])/TOD_list[-1][det_index, sampling_index]), '.')\n",
-    "plt.title(r\"Relative difference at a given time between $N_{sub}^{max}$ & $N_{sub}^i$ - CMB\")\n",
-    "plt.ylabel(r'$\\frac{| N_{sub}^{max} - N_{sub}^i |}{| N_{sub}^{max} |}$', fontsize=15, labelpad=10)\n",
-    "plt.xlabel(r'$N_{sub}^i$')\n",
-    "plt.yscale('log')"
-   ]
-  },
-  {
-   "cell_type": "code",
-   "execution_count": null,
-   "metadata": {},
-   "outputs": [],
-   "source": [
-    "plt.figure()\n",
-    "for i in range(len(nsub_list)):\n",
-    "    plt.plot(nsub_list[i], np.mean(np.abs((TOD_list[-1][:, sampling_index] - TOD_list[i][:, sampling_index])/TOD_list[-1][:, sampling_index])), '.')\n",
-    "plt.title(r\"Averaged relative difference at a given time between $N_{sub}^{max}$ & $N_{sub}^i$ - CMB\")\n",
-    "plt.yscale('log')\n",
-    "plt.ylabel(r'$\\frac{| N_{sub}^{max} - N_{sub}^i |}{| N_{sub}^{max} |}$', fontsize=15, labelpad=10)\n",
-    "plt.xlabel(r'$N_{sub}^i$')"
-   ]
-  },
-  {
-   "cell_type": "code",
-   "execution_count": null,
-   "metadata": {},
-   "outputs": [],
-   "source": [
-    "plt.figure()\n",
-    "for i in range(len(nsub_list)):\n",
-    "    for jdet in range(400):\n",
-    "        plt.plot(nsub_list[i], np.abs((TOD_list[-1][jdet, sampling_index] - TOD_list[i][jdet, sampling_index])/TOD_list[-1][jdet, sampling_index]), '.')\n",
-    "plt.title(r\"Averaged relative difference at a given time between $N_{sub}^{max}$ & $N_{sub}^i$ - CMB\")\n",
-    "plt.yscale('log')\n",
-    "plt.ylabel(r'$\\frac{| N_{sub}^{max} - N_{sub}^i |}{| N_{sub}^{max} |}$', fontsize=15, labelpad=10)\n",
-    "plt.xlabel(r'$N_{sub}^i$')"
-   ]
-  },
-  {
-   "cell_type": "code",
-   "execution_count": null,
-   "metadata": {},
-   "outputs": [],
-   "source": [
-    "xTES, yTES, vertex = get_TEScoordinates_ONAFP(q)\n",
-    "fig, ax = plt.subplots(figsize=(10, 10))\n",
-    "relative_diff = np.abs(TOD_list[-1] - TOD_list[-2]) / np.abs(TOD_list[-1]) * 100\n",
-    "scatter_plot_FP(q, xTES, yTES, np.mean(relative_diff, axis=1), frame='ONAFP', s=150, title=r'$\\frac{| TOD(Nsub=34) - TOD(Nsub=28) |}{| TOD(Nsub=34) |} x 100$', fig=fig, ax = ax, unit='%')"
-   ]
-  },
-  {
-   "cell_type": "code",
-   "execution_count": null,
-   "metadata": {},
-   "outputs": [],
-   "source": [
-    "plt.figure()\n",
-    "for i in range(len(nsub_list)):\n",
-    "    plt.plot(nsub_list[i], np.mean(np.mean(np.abs((TOD_list[-1] - TOD_list[i])/TOD_list[-1]), axis=0)), '.')\n",
-    "plt.title(r\"Averaged relative difference between $N_{sub}^{max}$ & $N_{sub}^i$ - CMB\")\n",
-    "plt.yscale('log')\n",
-    "plt.ylabel(r'$\\frac{| N_{sub}^{max} - N_{sub}^i |}{| N_{sub}^{max} |}$', fontsize=15, labelpad=10)\n",
-    "plt.xlabel(r'$N_{sub}^i$')"
-   ]
-  },
-  {
-   "cell_type": "code",
-   "execution_count": null,
-   "metadata": {},
-   "outputs": [],
-   "source": [
-    "plt.figure()\n",
-    "for i in range(len(nsub_list)):\n",
-    "    plt.plot(nsub_list[i], np.mean(np.abs((TOD_list[-1] - TOD_list[i])/TOD_list[-1])), '.')\n",
-    "plt.legend()\n",
-    "plt.title(r\"Averaged relative difference between $N_{sub}^{max}$ & $N_{sub}^i$ - CMB\")\n",
-    "plt.yscale('log')\n",
-    "plt.xlabel(r'$N_{sub}^i$')"
-   ]
-  },
-  {
-   "cell_type": "code",
-   "execution_count": null,
-   "metadata": {},
-   "outputs": [],
-   "source": [
-    "plt.figure()\n",
-    "for idet in range(100):\n",
-    "    plt.plot(nsub_list/2, np.std(TOD_list, axis=2)[:, idet]/np.std(TOD_list, axis=2)[-1, idet], 'grey', alpha=0.2, linewidth=1)\n",
-    "plt.plot(nsub_list/2, np.mean(np.std(TOD_list, axis=2)/np.std(TOD_list, axis=2)[-1], axis=1), 'r', label='Mean over all detectors')\n",
-    "plt.hlines(1, np.min(nsub_list/2), np.max(nsub_list/2), linestyles='--', colors='k')\n",
-    "plt.xlabel(r'$N_{sub}$')\n",
-    "plt.ylabel('RMS')\n",
-    "plt.xticks(nsub_list[::2]/2)\n",
-    "plt.title('Evolution of the RMS with Nsub for each detectors at 150 GHz')\n",
-    "plt.ylim(0.96, 1.04)\n",
-    "plt.legend()"
-   ]
-  },
-  {
-   "cell_type": "code",
-   "execution_count": null,
-   "metadata": {},
-   "outputs": [],
-   "source": [
-    "np.std(TOD_list[i][jdet])"
-   ]
-  },
-  {
-   "cell_type": "markdown",
-   "metadata": {},
-   "source": [
-    "# Uniform Sky"
-   ]
-  },
-  {
-   "cell_type": "code",
-   "execution_count": null,
-   "metadata": {},
-   "outputs": [],
-   "source": [
-    "plt.figure()\n",
-    "for i in range(len(nsub_list)):\n",
-    "    plt.plot(nsub_list[i], TOD_ones_list[i][det_index][sampling_index], '.')#, label=f\"Nsub_in = {nsub_list[i]}\")\n",
-    "plt.legend()\n",
-    "plt.title('TOD value for a given detector at a given moment - Uniform sky')\n",
-    "plt.xlabel('Nsub input')"
-   ]
-  },
-  {
-   "cell_type": "code",
-   "execution_count": null,
-   "metadata": {},
-   "outputs": [],
-   "source": [
-    "plt.figure()\n",
-    "for i in range(len(nsub_list)):\n",
-    "    plt.plot(nsub_list[i], np.abs((TOD_ones_list[-1][det_index, sampling_index] - TOD_ones_list[i][det_index, sampling_index])/TOD_ones_list[-1][det_index, sampling_index]), '.')\n",
-    "plt.legend()\n",
-    "plt.title(r\"Relative difference between $N_{sub}^{max}$ & $N_{sub}^i$ - Uniform sky\")\n",
-    "#plt.yscale('log')\n",
-    "plt.xlabel(r'$N_{sub}^i$')"
-   ]
-  },
-  {
-   "cell_type": "code",
-   "execution_count": null,
-   "metadata": {},
-   "outputs": [],
-   "source": [
-    "plt.figure()\n",
-    "for i in range(len(nsub_list)):\n",
-    "    plt.plot(nsub_list[i], np.mean(np.abs((TOD_ones_list[-1][:, sampling_index] - TOD_ones_list[i][:, sampling_index])/TOD_ones_list[-1][:, sampling_index])), '.')\n",
-    "plt.legend()\n",
-    "plt.title(r\"Averaged relative difference at a given time between $N_{sub}^{max}$ & $N_{sub}^i$ - Uniorm sky\")\n",
-    "plt.yscale('log')\n",
-    "plt.ylabel(r'$\\frac{| N_{sub}^{max} - N_{sub}^i |}{| N_{sub}^{max} |}$', fontsize=15, labelpad=10)\n",
-    "plt.xlabel(r'$N_{sub}^i$')"
-   ]
-  },
-  {
-   "cell_type": "code",
-   "execution_count": null,
-   "metadata": {},
-   "outputs": [],
-   "source": [
-    "xTES, yTES, vertex = get_TEScoordinates_ONAFP(q)\n",
-    "fig, ax = plt.subplots(figsize=(10, 10))\n",
-    "relative_diff = np.abs(TOD_ones_list[-1] - TOD_ones_list[-2]) / np.abs(TOD_ones_list[-1]) * 100\n",
-    "scatter_plot_FP(q, xTES, yTES, np.mean(relative_diff, axis=1), frame='ONAFP', s=150, title=r'$\\frac{| TOD(Nsub=34) - TOD(Nsub=28) |}{| TOD(Nsub=34) |}$', fig=fig, ax = ax, unit='%')"
-   ]
-  },
-  {
-   "cell_type": "code",
-   "execution_count": null,
-   "metadata": {},
-   "outputs": [],
-   "source": []
-  },
-  {
-   "cell_type": "code",
-   "execution_count": null,
-   "metadata": {},
-   "outputs": [],
-   "source": [
-    "stop"
-   ]
-  },
-  {
-   "cell_type": "code",
-   "execution_count": null,
-   "metadata": {},
-   "outputs": [],
-   "source": []
-  },
-  {
-   "cell_type": "code",
-   "execution_count": null,
-   "metadata": {},
-   "outputs": [],
-   "source": []
-  },
-  {
-   "cell_type": "code",
-   "execution_count": null,
-   "metadata": {},
-   "outputs": [],
-   "source": []
-  },
-  {
-   "cell_type": "code",
-   "execution_count": null,
-   "metadata": {},
-   "outputs": [],
-   "source": []
-  },
-  {
-   "cell_type": "code",
-   "execution_count": null,
-   "metadata": {},
-   "outputs": [],
-   "source": []
-  }
- ],
- "metadata": {
-  "jupytext": {
-   "formats": "ipynb,Rmd"
-  },
-  "kernelspec": {
-   "display_name": "venv-qubic",
-   "language": "python",
-   "name": "python3"
-  },
-  "language_info": {
-   "codemirror_mode": {
-    "name": "ipython",
-    "version": 3
-   },
-   "file_extension": ".py",
-   "mimetype": "text/x-python",
-   "name": "python",
-   "nbconvert_exporter": "python",
-   "pygments_lexer": "ipython3",
-   "version": "3.9.18"
-  }
- },
- "nbformat": 4,
- "nbformat_minor": 4
-=======
   "cells": [
     {
       "cell_type": "code",
@@ -2248,15 +219,6 @@
       "source": []
     },
     {
-      "cell_type": "code",
-      "execution_count": null,
-      "metadata": {},
-      "outputs": [],
-      "source": [
-        "992*9"
-      ]
-    },
-    {
       "cell_type": "markdown",
       "metadata": {},
       "source": [
@@ -2269,7 +231,7 @@
       "metadata": {},
       "outputs": [],
       "source": [
-        "nsub_max = 40\n",
+        "nsub_max = 50\n",
         "nsub_list = np.arange(0, nsub_max)"
       ]
     },
@@ -2298,7 +260,7 @@
         "TOD_ones = []\n",
         "for i in range(nsub_max):\n",
         "    C = HealpixConvolutionGaussianOperator(acq.allfwhm[i])\n",
-        "    TOD_ones.append(H[i](C(input_maps[i])))"
+        "    TOD_ones.append(H[i](C(input_maps_ones[i])))"
       ]
     },
     {
@@ -2478,6 +440,65 @@
         "plt.title(r\"Comparing convolved input maps\")\n",
         "plt.ylabel(r'$\\frac{| C(map)^{i+1} - C(map)^i |}{| C(map)^{i} |}$', fontsize=15, labelpad=10)\n",
         "plt.xlabel(r'Frequency (GHz)')"
+      ]
+    },
+    {
+      "cell_type": "markdown",
+      "metadata": {},
+      "source": [
+        "### I, Q and U"
+      ]
+    },
+    {
+      "cell_type": "code",
+      "execution_count": null,
+      "metadata": {},
+      "outputs": [],
+      "source": [
+        "plt.figure()\n",
+        "for i in range(len(nsub_list)-1):\n",
+        "    plt.plot(acq.allnus[i], np.mean(np.abs((test_conv[i+1][:, 0] - test_conv[i][:, 0])/test_conv[i][:, 0])), '.')\n",
+        "plt.legend()\n",
+        "plt.title(r\"Comparing convolved input maps - Intensity\")\n",
+        "plt.ylabel(r'$\\frac{| C(map)^{i+1} - C(map)^i |}{| C(map)^{i} |}$', fontsize=15, labelpad=10)\n",
+        "plt.xlabel(r'Frequency (GHz)')"
+      ]
+    },
+    {
+      "cell_type": "code",
+      "execution_count": null,
+      "metadata": {},
+      "outputs": [],
+      "source": [
+        "plt.figure()\n",
+        "for i in range(len(nsub_list)-1):\n",
+        "    plt.plot(acq.allnus[i], np.mean(np.abs((test_conv[i+1][:, 1] - test_conv[i][:, 1])/test_conv[i][:, 1])), '.')\n",
+        "plt.legend()\n",
+        "plt.title(r\"Comparing convolved input maps - Q polarisation\")\n",
+        "plt.ylabel(r'$\\frac{| C(map)^{i+1} - C(map)^i |}{| C(map)^{i} |}$', fontsize=15, labelpad=10)\n",
+        "plt.xlabel(r'Frequency (GHz)')"
+      ]
+    },
+    {
+      "cell_type": "code",
+      "execution_count": null,
+      "metadata": {},
+      "outputs": [],
+      "source": [
+        "plt.figure()\n",
+        "for i in range(len(nsub_list)-1):\n",
+        "    plt.plot(acq.allnus[i], np.mean(np.abs((test_conv[i+1][:, 2] - test_conv[i][:, 2])/test_conv[i][:, 2])), '.')\n",
+        "plt.legend()\n",
+        "plt.title(r\"Comparing convolved input maps - U polarisation\")\n",
+        "plt.ylabel(r'$\\frac{| C(map)^{i+1} - C(map)^i |}{| C(map)^{i} |}$', fontsize=15, labelpad=10)\n",
+        "plt.xlabel(r'Frequency (GHz)')"
+      ]
+    },
+    {
+      "cell_type": "markdown",
+      "metadata": {},
+      "source": [
+        "### FWHM"
       ]
     },
     {
@@ -3668,7 +1689,9 @@
       "execution_count": null,
       "metadata": {},
       "outputs": [],
-      "source": []
+      "source": [
+        "stop"
+      ]
     },
     {
       "cell_type": "markdown",
@@ -3979,8 +2002,28 @@
       "source": []
     }
   ],
-  "metadata": {},
+  "metadata": {
+    "jupytext": {
+      "formats": "ipynb,Rmd"
+    },
+    "kernelspec": {
+      "display_name": "venv-qubic",
+      "language": "python",
+      "name": "python3"
+    },
+    "language_info": {
+      "codemirror_mode": {
+        "name": "ipython",
+        "version": 3
+      },
+      "file_extension": ".py",
+      "mimetype": "text/x-python",
+      "name": "python",
+      "nbconvert_exporter": "python",
+      "pygments_lexer": "ipython3",
+      "version": "3.9.18"
+    }
+  },
   "nbformat": 4,
   "nbformat_minor": 4
->>>>>>> 5b610af9
 }