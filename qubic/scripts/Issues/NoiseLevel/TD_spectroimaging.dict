############################################# Instrument ################################
debug = False #False/True # Boolean

config = 'TD' # 'TD' or 'FI' at 150 GHz, only 'FI' at 220 GHz
filter_nu = 150*1e9 # 150e9 or 220e9 Hz
filter_relative_bandwidth = 0.25 
beam_shape =  'gaussian' # 'gaussian', 'fitted_beam', 'multi_freq'

# multifreq instrument 
MultiBand=False
nf_sub=1
center_detector=False

psd=None
bandwidth=None
twosided=None
sigma=None
## Detector nep  + reading noise: sqrt(4.7e-17**2 + 2e-16**2)
detector_nep=2.05e-16 #2.05e-16 (TD), 4.7e-17(FI)
detector_fknee=0
detector_fslope=1
detector_ncorr=10
detector_ngrids=1
detector_tau=0.01
polarizer=True
synthbeam_fraction=0.99
synthbeam_kmax=0
synthbeam_peak150_fwhm=1.02 # in degree (1.02 for the TD, 0.39 for the FI)
ripples=False
nripples=0

########## Calibration files, should not be edited #####################@
optics='CalQubic_Optics_v3_CC_FFF.txt'
primbeam='CalQubic_PrimBeam_vX.fits' # X=2 gaussian, 3 fitted, 4 multi frequency splines
detarray='CalQubic_DetArray_CC.fits'
hornarray='CalQubic_HornArray_CC.fits'

############################################# Scene ################################
nside=256
kind='IQU'
absolute=False
temperature=2.7255 # K for CMB, 300 K for TD in lab # 
summer=False

############################################# Pointing ##############################

RA_center= 0. #deg
DEC_center=57. #deg Default -57.
period=1. #s
date_obs='2020-06-01 6:00:00'

latitude= -(24 + 11. / 60)   #ARGENTINA
longitude= -(66 + 28. / 60)   #ARGENTINA

<<<<<<< HEAD
random_pointing=False  
hwp_stepsize=15
=======
hwp_stepsize=15 # (degrees) used for random and sweeping pointing

random_pointing=False
>>>>>>> 2a7814ca

repeat_pointing=True
npointings=900000
dtheta=15.
nhwp_angles=3 # use only for repeat_pointing
seed=1

sweeping_pointing=False
duration=12 #h
angspeed= 0.4 #deg/s
delta_az= 20 #deg
nsweeps_per_elevation= 80
angspeed_psi= 0. #deg/s
maxpsi= 10 #deg
fix_azimuth={'apply':False,'az':50,'el':50,'el_step':1, 'fix_hwp':True, 'fix_pitch':True}

############################################# Acquisition ##############################
block=None
effective_duration= 0.0076103500761035 #years
noiseless=False
photon_noise=False
max_nbytes=None
nprocs_instrument=None
nprocs_sampling=None
comm=None
weights=None

####################################### Map making #####################################
tol=1e-9
nf_recon = [1,2,4,8]
maxiter=1e5
verbose=True




<|MERGE_RESOLUTION|>--- conflicted
+++ resolved
@@ -52,14 +52,8 @@
 latitude= -(24 + 11. / 60)   #ARGENTINA
 longitude= -(66 + 28. / 60)   #ARGENTINA
 
-<<<<<<< HEAD
-random_pointing=False  
-hwp_stepsize=15
-=======
 hwp_stepsize=15 # (degrees) used for random and sweeping pointing
-
 random_pointing=False
->>>>>>> 2a7814ca
 
 repeat_pointing=True
 npointings=900000
