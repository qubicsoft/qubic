--- conflicted
+++ resolved
@@ -38,6 +38,8 @@
     print('Master rank {} is speaking:'.format(rank))
     print('mpi is in')
     print('There are {} ranks'.format(size))
+    print('You are using the sys version:')
+    print(sys.version)
     print('**************************')
     print('')
 
@@ -154,9 +156,6 @@
 print('--- Rank {} ----- Noiseless TOD with shape: {} - Done ---------'.format(rank, np.shape(TOD)))
 print('--- Rank {} ---- Maps Convolved with shape: {} - Done ---------'.format(rank, np.shape(maps_convolved)))
 
-<<<<<<< HEAD
-
-=======
 ##### Wait for all the TOD to be done (is it necessary ?)
 MPI.COMM_WORLD.Barrier()
 if rank == 0:
@@ -165,7 +164,6 @@
 
 
 ##### QUBIC Instrument and Scene
->>>>>>> 2768aaa8
 q = qubic.QubicMultibandInstrument(d)
 s = qubic.QubicScene(d)
 
@@ -221,7 +219,6 @@
         print('************************** All Done in {} minutes'.format((t1 - t0) / 60))
 
 print('Finished Job {} for rank {}  !!!'.format(namesim, rank))
-exit(1)
 #MPI.COMM_WORLD.Barrier()
 #MPI.Finalize()
 
