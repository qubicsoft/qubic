<<<<<<< HEAD
from __future__ import division, print_function
=======
from __future__ import division
>>>>>>> b0646f96
import sys
import healpy as hp
import numpy as np
from scipy import interpolate
import matplotlib.pyplot as plt

import ReadMC as rmc

import qubic
from qubic import apodize_mask
from qubic import Xpol


# ============ Functions do statistical tests on maps ===========#
def std_profile(many_patch, nbins, nside, center, seenmap):
    """
    Get the std profile of a patch over pixels and realisations
    from the center to the border.

    Parameters
    ----------
    many_patch : array of shape (nreal, nsub, npixok, 3)
        Many realisations of one patch.
    nbins : int
        Number of bins.
    nside : int
        NSIDE in the patch.
    center : array
        Coordinates of the center of the patch in degree (lon, lat)
    seenmap : array
        Array of booleans of shape #pixels,
        True inside the patch and False outside.

    Returns
    -------
    bin_centers : array with angles associated to each bin.
    ang : array with angles associated to each pixel
    std_bin : array of shape (nbins, nsub, 3)
        Std value in each bin, for each subband and IQU.
    std_profile : array of shape (npixok, nsub, 3)
        Quadratic interpolation of the std_bin.

    """
    ang = rmc.pix2ang(nside, center, seenmap)

    bin_edges = np.linspace(0, np.max(ang), nbins + 1)
    bin_centers = 0.5 * (bin_edges[0:nbins] + bin_edges[1:])

    # Std in each bin
    nsub = np.shape(many_patch)[1]
    std_bin = np.empty((nbins, nsub, 3))
    for b in range(nbins):
        ok = (ang > bin_edges[b]) & (ang < bin_edges[b + 1])
        std_bin[b, :, :] = np.std(many_patch[:, :, ok, :], axis=(0, 2))

    # Interpolation to get a profile
    fit = interpolate.interp1d(bin_centers, std_bin, axis=0, kind='linear', fill_value='extrapolate' )
    std_profile = fit(ang)

    return bin_centers, ang, std_bin, std_profile


def get_covcorr1pix(maps, ipix, verbose=False):
    """

    This function return the covariance matrix for one pixel given a list of maps.
    Each of the Nreal maps has the shape (nfrec, npix, 3) (see save_simu_fits() ).

    Parameters
    -------
    maps: array
        Input maps with shape (nrealizations, nfrecons, npix, 3)
    ipix: int
        pixel where the covariance will be computed
    verbose : bool
        If True, print information. False by default.

    Return
    -------
    cov1pix: np.array
        covariance matrix for a given pixel (ipix) with shape 3*nfrec x 3*nfrec

    corr1pix: np.array
        correlation matrix for a given pixel (ipix) with shape 3*nfrec x 3*nfrec

    """

    if type(ipix) != int:
        raise TypeError('ipix has to be an integer number')

    nfrec = maps[0].shape[0]  # Sub-bands
    nreal = maps.shape[0]  # Sample realizations

    if verbose:
        print('The shape of the input map has to be: (nsample, nfrecons, npix, 3): {}'.format(maps.shape))
        print('Number of reconstructed sub-bands to analyze: {}'.format(nfrec))
        print('Number of realizations: {}'.format(nreal))
        print('Computing covariance matrix in pixel {}'.format(ipix))

    data = np.reshape(maps[:, :, ipix, :], (nreal, nfrec * 3))

    cov1pix = np.cov(data, rowvar=False)
    corr1pix = np.corrcoef(data, rowvar=False)

    return cov1pix, corr1pix


def get_covcorr_patch(patch, doplot=False):
    """
    This function computes the covariance matrix and the correlation matrix for a given patch in the sky.
    It uses get_covcorr1pix() to compute the covariance and correlation matrix for each pixel (ipix)
    and then computes a histogram for each term (I_0I_0,I_0Q_0,I_0U_0, etc) (patch).

    Asumptions: patch.shape = (nsamples, nrecons, npix_patch, 3) --> to be able to use get_covcorr1pix

    Parameters:
    -----------
    patch: np.array
        Sky patch observed (see get_patch_many_files() from ReadMC module)

    Returns:
    -----------
    covterm: np.array
        Covariance matrix for each pixel in a given patch in the sky.
        Shape = (3xnfreq, 3xnfreq, npix).

    corrterm: np.array
        Correlation matrix for each pixel in a given patch in the sky.
        Shape = (3xnfreq, 3xnfreq, npix)

    plot: Mean over the pixels of the covariance and correlation matrices
    """

    nrecons = patch.shape[1]
    npix = patch.shape[2]
    nstokes = patch.shape[3]
    dim = nrecons * nstokes

    cov = np.zeros((dim, dim, npix))
    corr = np.zeros((dim, dim, npix))

    for ipix in range(npix):
        mat = get_covcorr1pix(patch, ipix)
        cov[:, :, ipix] = mat[0][:, :]
        corr[:, :, ipix] = mat[1][:, :]

    if doplot:
        plt.figure('Mean over pixels')
        plt.subplot(121)
        plt.imshow(np.mean(cov, axis=2))
        plt.title('Mean cov')
        plt.colorbar()

        plt.subplot(122)
        plt.imshow(np.mean(corr, axis=2))
        plt.title('Mean corr')
        plt.colorbar()

    return cov, corr


def plot_hist(mat_npix, bins, title_prefix, ymax=0.5, color='b'):
    """
    Plots the histograms of each element of the matrix.
    Each histogram represents the distribution of a given
    term over the pixels..

    Parameters
    ----------
    mat_npix : array of shape (3 x nfreq, 3 x nfreq, npix)
        Cov or corr matrix for each pixel.
    bins : int
        Numbers of bins for the histogram
    title : str
        Prefix for the title of the plot.
    ymax : float
        Limit max on the y axis (between 0 and 1)
    color : str
        Color of the histogram

    """
    stokes = ['I', 'Q', 'U']
    dim = np.shape(mat_npix)[0]
    min = np.min(mat_npix)
    max = np.max(mat_npix)

    ttl = title_prefix + ' Hist over pix for each matrix element'
    plt.figure(ttl, figsize=(10, 10))
    for iterm in range(dim):
        for jterm in range(dim):
            idx = dim * iterm + jterm + 1

            mean = np.mean(mat_npix[iterm, jterm, :])
            std = np.std(mat_npix[iterm, jterm, :])

            plt.subplot(dim, dim, idx)
            plt.hist(mat_npix[iterm, jterm, :], color=color, density=True,
                     bins=bins, label='m={0:.2f} \n $\sigma$={1:.2f}'.format(mean, std))
            # no yticks for historgram in middle
            if idx % dim != 1:
                plt.yticks([])
            # no xticks for histogram in middle
            if idx < dim * (dim - 1):
                plt.xticks([])

            # Names
            if iterm==(dim-1):
                plt.xlabel(stokes[jterm % 3]+'{}'.format(jterm / 3))
            if jterm == 0:
                plt.ylabel(stokes[iterm % 3]+'{}'.format(iterm / 3))

            #same scale for each plot
            plt.xlim((min, max))
            plt.ylim((0.,ymax))

            plt.legend(fontsize='xx-small')
            plt.subplots_adjust(hspace=0., wspace=0.)
<<<<<<< HEAD
    pngname = ttl.replace(' ','_')+'.png'
    plt.savefig(pngname,format='png',dpi=100,bbox_inches='tight',figsize=[20,12])

=======
>>>>>>> b0646f96


def get_covcorr_between_pix(maps, verbose=False):
    """
    Compute the pixel covariance matrix and correlation matrix
    minus the identity over many realisations. You will obtain nsub x 3
    matrices of shape (npix x npix).

    Parameters
    ----------
    maps: array
        Input maps with shape (nreal, nsub, npix, 3)
    verbose : bool
        If True, print information. False by default.

    Returns
    -------
    cov_pix : array of shape (nsub, nstokes, npix, npix)
        The covariance matrices for each subband and I, Q, U.
    corr_pix : array of shape (nsub, nstokes, npix, npix)
        The correlation matrices minus the identity (0. on the diagonal).

    """

    nreal, nsub, npix, nstokes = np.shape(maps)

    if verbose:
        print('The shape of the input map has to be: (nreal, nsub, npix, 3)')
        print('Number of reconstructed sub-bands to analyze: {}'.format(nsub))
        print('Number of realizations: {}'.format(nreal))
        print('Number of pixels {}'.format(npix))

    cov_pix = np.empty((nsub, nstokes, npix, npix))
    corr_pix = np.empty((nsub, nstokes, npix, npix))

    for sub in range(nsub):
        for s in range(nstokes):
            cov_pix[sub, s, :, :] = np.cov(maps[:, sub, :, s], rowvar=False)
            corr_pix[sub, s, :, :] = np.corrcoef(maps[:, sub, :, s], rowvar=False) \
                                     - np.identity(npix)

    return cov_pix, corr_pix


def distance_square(matrix):
    """
    Return a distance associated to a matrix (n*n).
    Sum of the square elements normalized by n**2.

    """
    n = np.shape(matrix)[0]
    d = np.sum(np.square(matrix))
    return d / n ** 2


def distance_sup(matrix):
    """
    Return a distance associated to a matrix (n*n).
    Normalized by n.

    """
    n = np.shape(matrix)[0]
    d = np.max(np.sum(np.square(matrix), axis=1))
    return d / n


def cov2corr(mat):
    """
    Converts a Covariance Matrix in a Correlation Matrix
    """
    newmat = mat.copy()
    sh = np.shape(mat)
    for i in range(sh[0]):
        for j in range(sh[1]):
            newmat[i, j] = mat[i, j] / np.sqrt(mat[i, i] * mat[j, j])
    return newmat


def covariance_IQU_subbands(allmaps):
    """
    Returns the mean maps, averaged over pixels and realisations and the
    covariance matrices of the maps.

    Parameters
    ----------
    allmaps : list of arrays of shape (nreals, nsub, npix, 3)
        list of maps for each number of subband

    Returns
    -------
    allmean : list of arrays of shape 3*nsub
        mean for I, Q, U for each subband
    allcov : list of arrays of shape (3*nsub, 3*nsub)
        covariance matrices between stokes parameters and sub frequency bands

    """
    allmean, allcov = [], []
    for isub in range(len(allmaps)):
        sh = allmaps[isub].shape
        nsub = sh[1]  # Number of subbands

        mean = np.zeros(3 * nsub)
        cov = np.zeros((3 * nsub, 3 * nsub))

        for iqu in range(3):
            for band in range(nsub):
                i = 3 * band + iqu
                map_i = allmaps[isub][:, band, :, iqu]
                mean[i] = np.mean(map_i)
                for iqu2 in range(3):
                    for band2 in range(nsub):
                        j = 3 * band2 + iqu2
                        map_j = allmaps[isub][:, band2, :, iqu2]
                        cov[i, j] = np.mean((map_i - np.mean(map_i)) * (map_j - np.mean(map_j)))
        allmean.append(mean)
        allcov.append(cov)

    return allmean, allcov


def get_rms_covar(nsubvals, seenmap, allmapsout):
    """Test done by Matthieu Tristram :
Calculate the variance map in each case accounting for the band-band covariance matrix for each pixel from the MC.
This is pretty noisy so it may be interesting to get the average matrix.
We calculate all the matrices for each pixel and normalize them to average 1
and then calculate the average matrix over the pixels.

variance_map : array of shape (len(nsubvals), 3, npixok)

allmeanmat : list of arrays (nsub, nsub, 3)
        Mean over pixels of the cov matrices freq-freq
allstdmat : list of arrays (nsub, nsub, 3)
        Std over pixels of the cov matrices freq-freq
"""
    print('\nCalculating variance map with freq-freq cov matrix for each pixel from MC')
    seen = np.where(seenmap == 1)[0]
    npixok = np.sum(seenmap)
    variance_map = np.zeros((len(nsubvals), 3, npixok)) + hp.UNSEEN
    allmeanmat = []
    allstdmat = []

    for isub in range(len(nsubvals)):
        print('for nsub = {}'.format(nsubvals[isub]))
        mapsout = allmapsout[isub]
        covmat_freqfreq = np.zeros((nsubvals[isub], nsubvals[isub], len(seen), 3))
        # Loop over pixels
        for p in range(len(seen)):
            # Loop over I Q U
            for i in range(3):
                mat = np.cov(mapsout[:, :, p, i].T)
                # Normalisation
                if np.size(mat) == 1:
                    variance_map[isub, i, p] = mat
                else:
                    variance_map[isub, i, p] = 1. / np.sum(np.linalg.inv(mat))
                covmat_freqfreq[:, :, p, i] = mat / np.mean(
                    mat)  # its normalization is irrelevant for the later average
        # Average and std over pixels
        meanmat = np.zeros((nsubvals[isub], nsubvals[isub], 3))
        stdmat = np.zeros((nsubvals[isub], nsubvals[isub], 3))
        for i in range(3):
            meanmat[:, :, i] = np.mean(covmat_freqfreq[:, :, :, i], axis=2)
            stdmat[:, :, i] = np.std(covmat_freqfreq[:, :, :, i], axis=2)

        allmeanmat.append(meanmat)
        allstdmat.append(stdmat)
    return np.sqrt(variance_map), allmeanmat, allstdmat


def get_mean_cov(vals, invcov):
    AtNid = np.sum(np.dot(invcov, vals))
    AtNiA_inv = 1. / np.sum(invcov)
    mean_cov = AtNid * AtNiA_inv
    return mean_cov


def get_rms_covarmean(nsubvals, seenmap, allmapsout, allmeanmat):
    """
    RMS map and mean map over the realisations using the pixel
    averaged freq-freq covariance matrix computed with get_rms_covar
    meanmap_cov : array of shape (len(nsubvals), 3, npixok)

    rmsmap_cov : array of shape (len(nsubvals), 3, npixok)

    """

    print('\n\nCalculating variance map with pixel averaged freq-freq cov matrix from MC')
    npixok = np.sum(seenmap)

    rmsmap_cov = np.zeros((len(nsubvals), 3, npixok)) + hp.UNSEEN
    meanmap_cov = np.zeros((len(nsubvals), 3, npixok)) + hp.UNSEEN

    for isub in range(len(nsubvals)):
        print('For nsub = {}'.format(nsubvals[isub]))
        mapsout = allmapsout[isub]
        sh = mapsout.shape
        nreals = sh[0]
        for iqu in range(3):
            # cov matrice freq-freq averaged over pixels
            covmat = allmeanmat[isub][:, :, iqu]
            invcovmat = np.linalg.inv(covmat)
            # Loop over pixels
            for p in range(npixok):
                mean_cov = np.zeros(nreals)

                # Loop over realisations
                for real in range(nreals):
                    vals = mapsout[real, :, p, iqu]
                    mean_cov[real] = get_mean_cov(vals, invcovmat)
                # Mean and rms over realisations
                meanmap_cov[isub, iqu, p] = np.mean(mean_cov)
                rmsmap_cov[isub, iqu, p] = np.std(mean_cov)

    return meanmap_cov, rmsmap_cov


def get_corrections(nf_sub, nf_recon, band=150, relative_bandwidth=0.25):
    """
    The reconstructed subbands have different widths.
    Here, we compute the corrections you can applied to
    the variances and covariances to take this into account.

    Parameters
    ----------
    nf_sub : int
        Number of input subbands
    nf_recon : int
        Number of reconstructed subbands
    band : int
        QUBIC frequency band, in GHz. 150 by default
        Typical values: 150, 220.
    relative_bandwidth : float
        Ratio of the difference between the edges of the
        frequency band over the average frequency of the band
        Typical value: 0.25
    Returns
    corrections : list
        Correction coefficients for each subband.
    correction_mat : array of shape (3xnf_recon, 3xnf_recon)
        Matrix containing the corrections.
        It can be multiplied term by term to a covariance matrix.
    -------

    """
    nb = nf_sub // nf_recon  # Number of input subbands in each reconstructed subband
<<<<<<< HEAD

    _, nus_edge, nus, deltas, Delta, _ = qubic.compute_freq(band, nf_sub, relative_bandwidth)

=======
    
    _, nus_edge, nus, deltas, Delta, _ = qubic.compute_freq(band, nf_sub, relative_bandwidth)
    
>>>>>>> b0646f96
    corrections = []
    for isub in range(nf_recon):
        #Compute wide of the sub-band
        sum_delta_i = deltas[isub * nb: isub * nb + nb].sum()
        corrections.append(Delta / (sum_delta_i * nf_sub))

    correction_mat = np.empty((3 * nf_recon, 3 * nf_recon))
    for i in range(3 * nf_recon):
        for j in range(3 * nf_recon):
            freq_i = i // nf_recon
            freq_j = j // nf_recon
            sum_delta_i = deltas[freq_i * nb: freq_i * nb + nb].sum()
            sum_delta_j = deltas[freq_j * nb: freq_j * nb + nb].sum()
            correction_mat[i, j] = Delta / (np.sqrt(sum_delta_i * sum_delta_j) * nf_sub)

    return corrections, correction_mat

# ============ Functions to get auto and cross spectra from maps ===========#
def get_xpol(seenmap, ns, lmin=20, delta_ell=20, apodization_degrees=5.):
    """
    Returns a Xpoll object to get spectra, the bin used and the pixel window function.
    """
    # Create a mask
    mymask = apodize_mask(seenmap, apodization_degrees)

    # Create XPol object
    lmax = 2 * ns
    xpol = Xpol(mymask, lmin, lmax, delta_ell)
    ell_binned = xpol.ell_binned
    # Pixel window function
    pw = hp.pixwin(ns)
    pwb = xpol.bin_spectra(pw[:lmax + 1])

    return xpol, ell_binned, pwb


def allcross_par(xpol, allmaps, silent=False, verbose=1):
    num_cores = multiprocessing.cpu_count()
    nmaps = len(allmaps)
    nbl = len(xpol.ell_binned)
    autos = np.zeros((nmaps, 6, nbl))
    ncross = nmaps * (nmaps - 1) / 2
    cross = np.zeros((ncross, 6, nbl))
    jcross = 0
    if not silent:
        print('Computing spectra:')

    # Auto spectra ran in //
    if not silent:
        print('  Doing All Autos ({}):'.format(nmaps))
    results_auto = Parallel(n_jobs=num_cores, verbose=verbose)(
        delayed(xpol.get_spectra)(allmaps[i]) for i in range(nmaps))
    for i in range(nmaps):
        autos[i, :, :] = results_auto[i][1]

    # Cross Spectra ran in // - need to prepare indices in a global variable
    if not silent:
        print('  Doing All Cross ({}):'.format(ncross))
    global cross_indices
    cross_indices = np.zeros((2, ncross), dtype=int)
    for i in range(nmaps):
        for j in range(i + 1, nmaps):
            cross_indices[:, jcross] = np.array([i, j])
            jcross += 1
    results_cross = Parallel(n_jobs=num_cores, verbose=verbose)(
        delayed(xpol.get_spectra)(allmaps[cross_indices[0, i]], allmaps[cross_indices[1, i]]) for i in range(ncross))
    for i in range(ncross):
        cross[i, :, :] = results_cross[i][1]

    if not silent:
        sys.stdout.write(' Done \n')
        sys.stdout.flush()

    # The error-bars are absolutely incorrect if calculated as the following...
    # There is an analytical estimate in Xpol paper.
    # See if implemented in the gitlab xpol from Tristram instead of in qubic.xpol...
    m_autos = np.mean(autos, axis=0)
    s_autos = np.std(autos, axis=0) / np.sqrt(nmaps)
    m_cross = np.mean(cross, axis=0)
    s_cross = np.std(cross, axis=0) / np.sqrt(ncross)
    return m_autos, s_autos, m_cross, s_cross


def get_maps_cl(frec, fconv=None, lmin=20, delta_ell=40, apodization_degrees=5.):
    mrec, resid, seenmap = get_maps_residuals(frec, fconv=fconv)
    sh = np.shape(mrec)
    print(sh, np.shape(resid))
    nbsub = sh[1]
    ns = hp.npix2nside(sh[2])

    from qubic import apodize_mask
    mymask = apodize_mask(seenmap, apodization_degrees)

    # Create XPol object
    from qubic import Xpol
    lmax = 2 * ns
    xpol = Xpol(mymask, lmin, lmax, delta_ell)
    ell_binned = xpol.ell_binned
    nbins = len(ell_binned)
    # Pixel window function
    pw = hp.pixwin(ns)
    pwb = xpol.bin_spectra(pw[:lmax + 1])

    # Calculate all crosses and auto
    m_autos = np.zeros((nbsub, 6, nbins))
    s_autos = np.zeros((nbsub, 6, nbins))
    m_cross = np.zeros((nbsub, 6, nbins))
    s_cross = np.zeros((nbsub, 6, nbins))
    fact = ell_binned * (ell_binned + 1) / 2. / np.pi
    for isub in range(nbsub):
        m_autos[isub, :, :], s_autos[isub, :, :], m_cross[isub, :, :], s_cross[isub, :, :] = \
            allcross_par(xpol, mrec[:, isub, :, :], silent=False, verbose=0)

    return mrec, resid, seenmap, ell_binned, m_autos * fact / pwb ** 2, \
           s_autos * fact / pwb ** 2, m_cross * fact / pwb ** 2, s_cross * fact / pwb ** 2<|MERGE_RESOLUTION|>--- conflicted
+++ resolved
@@ -1,8 +1,4 @@
-<<<<<<< HEAD
 from __future__ import division, print_function
-=======
-from __future__ import division
->>>>>>> b0646f96
 import sys
 import healpy as hp
 import numpy as np
@@ -220,14 +216,8 @@
 
             plt.legend(fontsize='xx-small')
             plt.subplots_adjust(hspace=0., wspace=0.)
-<<<<<<< HEAD
-    pngname = ttl.replace(' ','_')+'.png'
-    plt.savefig(pngname,format='png',dpi=100,bbox_inches='tight',figsize=[20,12])
-
-=======
->>>>>>> b0646f96
-
-
+
+            
 def get_covcorr_between_pix(maps, verbose=False):
     """
     Compute the pixel covariance matrix and correlation matrix
@@ -471,15 +461,9 @@
 
     """
     nb = nf_sub // nf_recon  # Number of input subbands in each reconstructed subband
-<<<<<<< HEAD
 
     _, nus_edge, nus, deltas, Delta, _ = qubic.compute_freq(band, nf_sub, relative_bandwidth)
 
-=======
-    
-    _, nus_edge, nus, deltas, Delta, _ = qubic.compute_freq(band, nf_sub, relative_bandwidth)
-    
->>>>>>> b0646f96
     corrections = []
     for isub in range(nf_recon):
         #Compute wide of the sub-band
