---
jupyter:
  jupytext:
    text_representation:
      extension: .Rmd
      format_name: rmarkdown
      format_version: '1.2'
      jupytext_version: 1.6.0rc0
  kernelspec:
    display_name: Python 3
    language: python
    name: python3
---

# Spectroimaging pixel by pixel

Edited by Louise, 18/06/2020

Edited by Martin, 21/06/2020 (implement FastSimulator)

In this notebook, I try to reproduce what Gabriele has done. Spectroimaging on the galaxy center, compare the reconstruction to the input sky pixel by pixel

```{python}
# %matplotlib inline

import os
import sys
import glob
from importlib import reload
import gc
# Specific science modules
import healpy as hp
import matplotlib.pyplot as plt
import numpy as np
import pickle 
import astropy.io as fits

# Specific qubic modules
import qubic
from qubicpack.utilities import Qubic_DataDir
from qubic import QubicSkySim as qss
from qubic.polyacquisition import compute_freq
from qubic import ReadMC as rmc
from qubic import create_acquisition_operator_REC
plt.rc('text',usetex=False)
plt.rc('font', size=16)
```

```{python}
from mpl_toolkits.mplot3d import Axes3D
```

Implementing FastSimulator

```{python}
# Dictionary saved during the simulation
global_dir = Qubic_DataDir(datafile='instrument.py', datadir=os.environ['QUBIC_DATADIR'])
#dictfilename = global_dir + '/doc/FastSimulator/FastSimDemo_{}.dict'.format(config)
dictfilename = global_dir + '/dicts/spectroimaging_article.dict'
dFI = qubic.qubicdict.qubicDict()
dFI.read_from_file(dictfilename)
dFI['nf_recon']=5
dFI['photon_noise']=True
dTD=dFI.copy()
dTD['config']='TD'
#dTD['detector_nep']=2.05e-16
dTD['npointings']=10000
```

```{python}
def make_covTD(d):
    pointing = qubic.get_pointing(d)
    q= qubic.QubicMultibandInstrument(d)
    s= qubic.QubicScene(d)
    nf_sub_rec = d['nf_recon']
    _, nus_edge, nus, _, _, _ = qubic.compute_freq(d['filter_nu'] / 1e9, 
                                                   nf_sub_rec, d['filter_relative_bandwidth'])
    arec = qubic.QubicMultibandAcquisition(q, pointing, s, d, nus_edge)
    cov = arec.get_coverage()
    return cov
def save_covTD(cov, savedir=os.environ['QUBIC_DATADIR']+'doc/'):
    #hdu_primary = fits.PrimaryHDU()
    hdu_cov = fits.ImageHDU(data=cov, name='coverage')
    
    thefile = fits.HDUList([hdu_cov])
    thefile.writeto('')
```

```{python}
QUBICField=False

# Coordinates of the zone observed in the sky
center = np.array([0,0]) #galaxy center
dTD['RA_center'],dTD['DEC_center'] = qubic.gal2equ(center[0],center[1])
dFI['RA_center'],dFI['DEC_center'] = dTD['RA_center'],dTD['DEC_center'] 
```

```{python}
<<<<<<< HEAD
makeCovTD = False
=======
makeCovTD=False
>>>>>>> 9128a0b325b9bd5ca3c8a04e4205c5ccc94b174b
if makeCovTD:
    covTD = make_covTD(dTD)
    coverageTD = np.sum(covTD, axis=0)# Sum the bands
    coverageTD /= np.max(coverageTD)# Normalize by the max
else:
    fileTD=pickle.load(open(global_dir+'/doc/FastSimulator/Data/DataFastSimulator_TD150_coverage.pkl', 'rb') )
    coverageTD=fileTD['coverage']
    coverageTD /= np.max(coverageTD)# Normalize by the max
```

```{python}
cov=np.zeros_like(coverageTD,dtype=bool)
covmsk=coverageTD > 0.1*np.max(coverageTD)
coverageTD[~covmsk] = 0
```

```{python}
#just used to compare, after is defined coverageFI. Depends if cengal is T or F
<<<<<<< HEAD
covFI = np.load(global_dir+'doc/FastSimulator/Data/coverage_nfsub15_nptgs10000_qubicpatch.pk')
cov=np.zeros_like(covFI,dtype=bool)
covmskFI=covFI > 0.1*np.max(covFI)
covFI[~covmskFI] = 0
=======
covFI = np.load(global_dir+'/doc/FastSimulator/Data/coverage_nfsub15_nptgs10000_qubicpatch.pk')
>>>>>>> 6f93f964
```

```{python}
lacarte=hp.gnomview(coverageTD,rot=center,reso=13,return_projected_map=True, no_plot=True)
lacarteFI=hp.gnomview(covFI,rot=qubic.equ2gal(0,-57),
                      reso=13,return_projected_map=True, no_plot=True)
X,Y=np.meshgrid(range(200), range(200))

fig = plt.figure(figsize=(18,6))
ax = fig.add_subplot(1, 3, 1, projection='3d')
<<<<<<< HEAD
ax.set_title('coverage TD ({})'.format(dTD['npointings']), fontsize=16)
ax.plot_surface(X,Y, lacarte, cmap=plt.cm.viridis, linewidth=0.2)

ax = fig.add_subplot(1, 3, 2, projection='3d')
ax.set_title('coverage FI (10000)', fontsize=16)
=======
ax.set_title('covTD {}pntgs'.format(dTD['npointings']), fontsize=16)
ax.plot_surface(X,Y, lacarte, cmap=plt.cm.viridis, linewidth=0.2)

ax = fig.add_subplot(1, 3, 2, projection='3d')
ax.set_title('covFI 10000pntgs', fontsize=16)
>>>>>>> 6f93f964
ax.plot_surface(X,Y, lacarteFI, cmap=plt.cm.viridis, linewidth=0.2)

ax = fig.add_subplot(1, 3, 3, projection='3d')
ax.set_title('Diff = covTD-covFI', fontsize=16)
ax.plot_surface(X,Y, lacarte-lacarteFI, cmap=plt.cm.viridis, linewidth=0.2)
#plt.savefig('coverage_TD1e4-FI1e4_cut.pdf',format='pdf')
```

```{python}
#if QUBICField:
#    coverageFI = np.load(global_dir+'doc/FastSimulator/Data/coverage_nfsub15_nptgs10000_qubicpatch.pk')
#    center = qubic.equ2gal(dTD['RA_center'], dTD['DEC_center'])
coverageFI = None
center = None
```

##### QubicSkySim instanciation
seed = None
sky_config_220 = {'dust': 'd1'}
d220=d.copy()
d220['filter_nu']=220*1e9
d220['nf_recon']=5
Qubic_sky_220 = qss.Qubic_sky(sky_config_220, d220)
auxmaps220, noiseless220, _, _ = Qubic_sky_220.get_partial_sky_maps_withnoise(spatial_noise=False, 
                                                                              coverage=coverage)

```{python}
##### QubicSkySim instanciation
seed = 42#None
sky_config_TD = {'dust': 'd1'}
Qubic_sky_TD = qss.Qubic_sky(sky_config_TD, dTD)
sky_config_FI = {'dust': 'd1'}
Qubic_sky_FI = qss.Qubic_sky(sky_config_FI, dFI)

# Generate convolved sky of dust without noise 
dust_map_TD_in = Qubic_sky_TD.get_fullsky_convolved_maps(FWHMdeg=None, verbose=True)
print('=== Done TD map ====')
dust_map_FI_in = Qubic_sky_FI.get_fullsky_convolved_maps(FWHMdeg=None, verbose=True)
print('=== Done FI map ====')
```

```{python}
#Averaging manually the maps into a band
band = dTD['filter_nu'] / 1e9
### Input bands
Nfreq_edges, nus_edge, nus, _, _, _ = qubic.compute_freq(band, 
                                                         dTD['nf_sub'],
                                                         dTD['filter_relative_bandwidth'])
### Output bands
Nfreq_edges_out, nus_edge_out, nus_out, _, _, _ = qubic.compute_freq(band, 
                                                                     dTD['nf_recon'],
                                                                     dTD['filter_relative_bandwidth'])

# Now averaging maps into reconstruction sub-bands maps
print('Averaging input maps from input sub-bands into reconstruction sub-bands:')
dust_map_TD = np.zeros((dTD['nf_recon'], 12 * dTD['nside'] ** 2, 3))
dust_map_FI = np.zeros((dTD['nf_recon'], 12 * dTD['nside'] ** 2, 3))
for i in range(dTD['nf_recon']):
    print('doing band {} {} {}'.format(i, nus_edge_out[i], nus_edge_out[i + 1]))
    inband = (nus > nus_edge_out[i]) & (nus < nus_edge_out[i + 1])
<<<<<<< HEAD
    #print(inband)
=======
>>>>>>> 9128a0b325b9bd5ca3c8a04e4205c5ccc94b174b
    dust_map_TD[i, :, :] = np.mean(dust_map_TD_in[inband, :, :], axis=0)    
    dust_map_FI[i, :, :] = np.mean(dust_map_FI_in[inband, :, :], axis=0)
```

```{python}
##### Getting FastSimulator output maps
<<<<<<< HEAD
nreals=100
noiseFI = np.zeros((nreals,dTD['nf_recon'], 12*dTD['nside']**2,3))

for i in range(nreals):
    noiseFI[i, ...], coverageFI = \
        Qubic_sky_FI.get_partial_sky_maps_withnoise(spatial_noise=False, coverage=coverageFI, 
                                                    noise_only = True, Nyears=3)        
    print('=== Done interation #{} ===='.format(i+1))
    gc.collect()
    
```

```{python}
=======
nreals=30
noiseFI = np.zeros((nreals,dTD['nf_recon'], 12*dTD['nside']**2,3))

for i in range(nreals):
    noiseFI[i, ...], coverageFI = \
        Qubic_sky_FI.get_partial_sky_maps_withnoise(spatial_noise=False, coverage=coverageFI, 
                                                    noise_only = True, Nyears=1)        
    print('=== Done interation #{} ===='.format(i+1))
    
>>>>>>> 9128a0b325b9bd5ca3c8a04e4205c5ccc94b174b
noisymapsTD = np.zeros_like(noiseFI)
noisymapsFI = np.zeros_like(noiseFI)

for i in range(nreals):
<<<<<<< HEAD
    for j in range(dTD['nf_recon']):
        noisymapsTD[i, j, ...] = 31*noiseFI[i, j, ...] + dust_map_TD[j]
        noisymapsFI[i, j, ...] = noiseFI[i, j, ...] + dust_map_FI[j]
=======
<<<<<<< HEAD
    for j in range(dTD['nf_recon']):
        noisymapsTD[i, j, ...] = 31*noiseFI[i, j, ...] + dust_map_TD[j]
        noisymapsFI[i, j, ...] = noiseFI[i, j, ...] + dust_map_FI[j]
#
mapsTD_noiseFI, stdTD_nFI = np.mean(noisymapsTD, axis = 0), np.std(noisymapsTD, axis = 0)
mapsFI, stdFI = np.mean(noisymapsFI, axis = 0), np.std(noisymapsFI, axis = 0)
=======
    noisymapsTD[i, ...] = 31*noiseFI[i, ...] + dust_map_TD
    noisymapsFI[i, ...] = noiseFI[i, ...] + dust_map_FI
>>>>>>> 6f93f964
#
mapsTD_noiseFI,stdTD_nFI = np.mean(noisymapsTD, axis = 0), np.std(noisymapsTD, axis = 0)

mapsFI, stdFI = np.mean(noisymapsFI, axis = 0), np.std(noisymapsFI, axis = 0)

<<<<<<< HEAD
=======
```{python}
gc.collect()
```

```{python}
80*5*12*256**2*3*16/1024/1024/1024
>>>>>>> 9128a0b325b9bd5ca3c8a04e4205c5ccc94b174b
>>>>>>> 6f93f964
```

noisyP = np.zeros((nreals, dTD['nf_recon'], 12 * dTD['nside'] ** 2))
for i in range(nreals):
    for j in range(dTD['nf_recon']):
        noisyP[i, j] = np.sqrt( (31 * noiseFI[i, j, :, 1] + dust_map_TD[j, :, 1])** 2 + \
                                   (31 * noiseFI[i, j, :, 2] + dust_map_TD[j, :, 2])** 2 ) 
mapsP, stdP =  np.mean(noisyP, axis = 0), np.std(noisyP, axis = 0)



for i in range(5):
    hp.gnomview(mapsP[i], rot=center, reso = 4)


### Look at the maps... okk..

```{python}
#print(np.shape(maps_qubic), np.shape(maps_noiseless), np.shape(maps_noise), np.shape(coverage))
cov=np.zeros_like(coverageTD,dtype=bool)
covmsk=np.where(coverageTD > 0.01*np.max(coverageTD))
cov[covmsk] = 1
print(np.shape(cov))
NU = 0
STK = 0
RESO = 15
mapsTD_noiseFI[NU,~cov,0] = hp.UNSEEN
mapsFI[NU,~cov,0] = hp.UNSEEN

<<<<<<< HEAD
pol = True
if pol:
    plt.figure(figsize = (12,8))
    #hp.gnomview(mapsP[NU], sub = (2,2,1), 
    hp.gnomview(mapsTD_noiseFI[NU, : , STK], sub = (2,2,1), 
                title = 'I_P', reso = RESO, rot = center)
    hp.gnomview(np.sqrt(mapsFI[NU,:,1]**2+mapsFI[NU,:,2]**2), sub=(2,2,2), 
                title='FastSim FI', reso=RESO, rot=center)
=======
pol=False
if pol:
    plt.figure(figsize=(12,8))
    hp.gnomview(np.sqrt(mapsTD_noiseFI[NU,:,1]**2+mapsTD_noiseFI[NU,:,2]**2), sub=(2,2,1), 
                title='FastSim TD(noiseFI conv) I_P', reso=RESO, rot=center)
    hp.gnomview(np.sqrt(mapsFI[NU,:,1]**2+mapsFI[NU,:,2]**2), sub=(2,2,2), 
                title='FastSim FI', reso=RESO, rot=center)
<<<<<<< HEAD
=======
    #hp.gnomview(cov, sub=(2,3,3), title='covmsk', reso=RESO, rot=center)
>>>>>>> 9128a0b325b9bd5ca3c8a04e4205c5ccc94b174b
>>>>>>> 6f93f964

    hp.gnomview(np.sqrt(dust_map_TD[NU,:,1]**2+dust_map_TD[NU,:,2]**2), 
                sub=(2,2,3), title='noiseless TD', reso=RESO, rot=center)
    hp.gnomview(np.sqrt(dust_map_FI[NU,:,1]**2+dust_map_FI[NU,:,2]**2), 
                sub=(2,2,4), title='noiseless FI', reso=RESO, rot=center)
elif not pol:
    plt.figure(figsize=(12,8))
<<<<<<< HEAD
    hp.gnomview(mapsTD_noiseFI[NU,:,0], sub=(2,2,1), 
=======
<<<<<<< HEAD
    hp.gnomview(mapsTD_noiseFI[NU,:,0], sub=(2,2,1), 
=======
    hp.gnomview(mapsTD_noiseFI[NU,:,0], sub=(2,2,1), #max=1e2,
>>>>>>> 9128a0b325b9bd5ca3c8a04e4205c5ccc94b174b
>>>>>>> 6f93f964
                max=0.4*np.max(mapsTD_noiseFI[NU,cov,0]), 
                title='FastSim TD I', reso=RESO, rot=center)
    hp.gnomview(mapsFI[NU,:,0], sub=(2,2,2), 
                max=0.4*np.max(mapsFI[NU,:,0]), 
                title='FastSim FI', reso=RESO, rot=center)
<<<<<<< HEAD
=======
<<<<<<< HEAD
=======
    #hp.gnomview(cov, sub=(2,3,3), title='covmsk', reso=RESO, rot=center)
>>>>>>> 9128a0b325b9bd5ca3c8a04e4205c5ccc94b174b
>>>>>>> 6f93f964

    hp.gnomview(dust_map_TD[NU,:,0], sub=(2,2,3), title='noiseless TD', reso=RESO, rot=center)
    hp.gnomview(dust_map_FI[NU,:,0], sub=(2,2,4), title='noiseless FI', reso=RESO, rot=center)

```

```{python}
_,nus_edge,nus,_,_,_=qubic.compute_freq(dTD['filter_nu']/1e9, dTD['nf_recon'], dTD['filter_relative_bandwidth'] )
#_,nus_edge_in,nus_in,_,_,_=qubic.compute_freq(d['filter_nu']/1e9, d['nf_sub'], 
#                                              d['filter_relative_bandwidth'] )
```

```{python}
IPIX = covmsk[0][-400]
print(IPIX)
```

```{python}
IPIX = covmsk[0][11500] #almost center
<<<<<<< HEAD
mctest = True
STK = 0
dust_map_TD[0,~cov,0] = hp.UNSEEN
mapsTD_noiseFI[0,~cov,0] = hp.UNSEEN
plt.rc('font', size = 15)
factor = 0.5
# good pixel 401928 384526
# masomenos pixel 401902
# bad pixel 349666
for j,IPIX in enumerate([384526, 401928,520725]):
    fig,ax = plt.subplots(nrows = 1, ncols = 3, figsize = (16,7),)
    ax = ax.ravel()
    if mctest:
        ax[0].errorbar(nus, dust_map_TD[:,IPIX,STK],lw = 3,
               fmt = 'o-',color = 'b',label = 'convolved', alpha = 0.7)
        ax[0].errorbar(nus, mapsTD_noiseFI[:,IPIX,STK],yerr=stdTD_nFI[:,IPIX,0],capsize=3 ,lw=3,
               fmt = 'o-',color = 'r',label = 'reconstructed', alpha = 0.7)
        #ax[0].errorbar(nus, mapsP[:,IPIX],yerr=stdP[:,IPIX],capsize=3 ,lw=3,
        #       fmt = 'o-',color = 'r',label = 'reconstructed', alpha = 0.7)
        #ax[0].set_title('Dust - TD/FI pix {}'.format(IPIX),fontsize=15)
    ax[0].set_ylabel(r'$I_\nu~[\mu$K]',fontsize = 15)
    ax[0].set_xlabel(r'$\nu~[GHz]$',fontsize = 15)
    ax[0].legend(loc='upper left',fontsize = 14)
    ax[0].grid()
    plt.axes(ax[1])
    hp.gnomview(dust_map_TD[0,:,STK], reso = 15, hold = True, notext = True, title = 'Convolved',
                max = factor*np.max(mapsTD_noiseFI[0,:,STK]),
                cbar = True,
                unit = r'$\mu$K',
                rot = center)
    hp.projscatter(hp.pix2ang(dTD['nside'],IPIX),marker = '+', color = 'r',)
    plt.axes(ax[2])
    hp.gnomview(mapsTD_noiseFI[0,:,STK], reso = 15, hold = True, notext = True, title = 'Reconstructed',
    #hp.gnomview(mapsP[0,:], reso = 15, hold = True, notext = True, title = 'Reconstructed',
                #max = factor*np.max(mapsTD_noiseFI[0,:,STK]), 
                cbar = True,
                unit = r'$\mu$K',
                rot = center)
    hp.projscatter(hp.pix2ang(dTD['nside'],IPIX), marker = '+', color = 'r',)
    #plt.savefig('FastSim-TD-Figs/new{}_1e4pntg'.format(IPIX),)#format='pdf')
=======
mctest=True
STK=0
dust_map_TD[0,~cov,0]=hp.UNSEEN
mapsTD_noiseFI[0,~cov,0]=hp.UNSEEN
plt.rc('font', size=15)
factor=0.5
#for j,ipx in enumerate(range(0,24000,2000)):384526, 401928,401922
for j,IPIX in enumerate([384526, 401928,520725]):
    fig,ax=plt.subplots(nrows=1,ncols=3,figsize=(16,7),)
    ax=ax.ravel()

    if mctest:
        ax[0].errorbar(nus, dust_map_TD[:,IPIX,STK],lw=3,
               fmt='o-',color='b',label='convolved', alpha=0.7)
        ax[0].errorbar(nus, mapsTD_noiseFI[:,IPIX,STK],yerr=stdTD_nFI[:,IPIX,0],capsize=3 ,lw=3,
               fmt='o-',color='r',label='reconstructed', alpha=0.7)
        ax[0].set_title('Dust - TD/FI pix {}'.format(IPIX),fontsize=15)
    ax[0].set_ylabel(r'$I_\nu~[\mu$K]',fontsize=15)
    ax[0].set_xlabel(r'$\nu~[GHz]$',fontsize=15)
    ax[0].legend(loc='upper left',fontsize=14)
    ax[0].grid()
    plt.axes(ax[1])
    hp.gnomview(dust_map_TD[0,:,STK], reso=15,hold=True,notext=True,title='Convolved',
                max=factor*np.max(mapsTD_noiseFI[0,:,STK]),
                cbar=True,
                unit=r'$\mu$K',
                rot=center)
    hp.projscatter(hp.pix2ang(dTD['nside'],IPIX),marker='+',color='r',)
    plt.axes(ax[2])
    hp.gnomview(mapsTD_noiseFI[0,:,STK], reso=15,hold=True,notext=True,title='Reconstructed',
                max=factor*np.max(mapsTD_noiseFI[0,:,STK]), 
                cbar=True,
                unit=r'$\mu$K',
                rot=center)
    hp.projscatter(hp.pix2ang(dTD['nside'],IPIX),marker='+',color='r',)
<<<<<<< HEAD
    #plt.savefig('FastSim-TD-Figs/new{}.svg'.format(IPIX),format='svg')
=======
    #plt.savefig('FastSim-TD-Figs/{}.svg'.format(IPIX),format='svg')
>>>>>>> 9128a0b325b9bd5ca3c8a04e4205c5ccc94b174b
>>>>>>> 6f93f964
plt.show()
```

#### Do same plots averaging and/or computing rms in maps

```{python}
mqTD = mapsTD_noiseFI.copy()
mqFI = mapsFI.copy()
```

```{python}
mqTD_FI = mapsTD_noiseFI.copy()
mqTD = maps_noiselessTD.copy()

dvalsTD=[]
dvalsFI=[]
#mq = maps_qubic
threshold=0.2
fig,ax=plt.subplots(nrows=3,ncols=dTD['nf_recon'],figsize=(12,10),)
for ifreq in range(dTD['nf_recon']):
    #TD(noiseFI)
    auxmap = mqTD_FI[ifreq,:,0]
    auxmap[~cov]=hp.UNSEEN
    auxmap[auxmap>threshold*max(auxmap)] = hp.UNSEEN
    maskTD=np.where(auxmap!=hp.UNSEEN)
    dvalsTD.append(np.sqrt(np.sum(mapsTD_noiseFI[ifreq,maskTD[0],0]**2)/len(maskTD[0]) ))
    ax[0,ifreq].cla()
    plt.axes(ax[0,ifreq])
    hp.gnomview(auxmap, reso=15,hold=True,notext=True,title='{:.1f}GHz'.format(nus[ifreq]),
               min=-10, max=0.2*np.max(mapsTD[ifreq,cov,0]), 
                rot=center )

for ifreq in range(dTD['nf_recon']):
    auxmap = mqTD[ifreq,:,0]
    auxmap[~cov]=hp.UNSEEN
    auxmap[auxmap>threshold*max(auxmap)] = hp.UNSEEN
    maskFI=np.where(auxmap!=hp.UNSEEN)
    dvalsFI.append(np.sqrt(np.sum(maps_noiselessTD[ifreq,maskFI[0],0]**2)/len(maskFI[0]) ))
    ax[2,ifreq].cla()
    plt.axes(ax[2,ifreq])
    hp.gnomview(auxmap, reso=15,hold=True,notext=True,title='{:.1f}GHz'.format(nus[ifreq]),
               min=-10, max=0.2*np.max(mapsFI[ifreq,cov,0]), 
                rot=center )

gs = ax[1,1].get_gridspec()
# remove the underlying axes
for iax in ax[1,0:]:
    iax.remove()
axbig = fig.add_subplot(gs[1,1:-1])
#axbig.set_yscale('log')
axbig.plot(nus, dvalsTD,
       'r-', lw=4,label='TD(FI noise)', alpha=1)
axbig.plot(nus, dvalsFI,
        'g-',lw=4,label='TD (noiseless)' , alpha=1)
axbig.set_ylabel(r'$rms$ [$\mu$K]',)
axbig.set_xlabel(r'$\nu$[GHz]',)
axbig.set_title(r'mask {:.1f}% I$_{{\rm max}}$'.format(threshold*100))
axbig.legend(bbox_to_anchor=(0.83, 0.5, 0.5, 0.5),fontsize=12)
axbig.grid()

```

Plot pixel profile accros frequencies. 3D plots

```{python}
plt.figure(figsize = (10,8),)
hp.gnomview(mapsTD_noiseFI[0,:,0], rot = center, sub = (231), title = 'TD(FI) - I Stokes', 
            notext = True, reso = 15)
hp.gnomview(mapsTD_noiseFI[0,:,1], rot = center, sub = (232), title = 'Q Stokes', 
            notext = True, reso = 15)
hp.gnomview(mapsTD_noiseFI[0,:,2], rot = center, sub = (233), title = 'U Stokes', 
            notext = True, reso = 15)
hp.gnomview(mapsFI[0,:,0], rot = center, sub = (234), title = 'FI - I Stokes', 
            notext = True, reso = 15)
hp.gnomview(mapsFI[0,:,1], rot = center, sub = (235), title = 'Q Stokes', 
            notext = True, reso = 15)
hp.gnomview(mapsFI[0,:,2], rot = center, sub = (236), title = 'U Stokes', 
            notext = True, reso = 15)
#plt.savefig('FastSim-TD-Figs/NoiseFI_adapted2TD')
```

```{python}
ipix = covmsk[0][10000]
dth=5
mapsTD_noiseFI[0,~cov,:]=hp.UNSEEN
hp.gnomview(mapsTD_noiseFI[0,:,0],rot=center, reso=15,title=None,
           cbar=None, notext=True, max=0.7*np.max(mapsTD_noiseFI[0,:,0]))
deltab=np.deg2rad(12)
for i in np.arange(np.pi/2-deltab,np.pi/2+deltab,0.002):
    #print(i)
    hp.projscatter(np.array([i,0]),marker='+',c='r',s=2)
<<<<<<< HEAD
#plt.savefig('FastSim-TD-Figs/overview-region.pdf',format='pdf')
=======
#plt.savefig('FastSim-TD-Figs/Cut_region_100real_1e4pntg.svg',format='svg')
>>>>>>> 6f93f964
```

```{python}
#make pixel profile perpendicular to galaxy center
#Histogram not surface plot
deltab=np.deg2rad(10)

count=0
lala=[]
for i in np.arange(np.pi/2-deltab,np.pi/2+deltab,1.3*hp.nside2resol(dTD['nside']) ) :
    lala.append(hp.ang2pix(dTD['nside'],i,0))
    count+=1
#print('has to be the same number. Then we know er are not repeating pixels',count, len(set(lala)))

cutGal = np.zeros((len(nus),count))
#print('should be the same number', 2*deltab/count, hp.nside2resol(256)*1.3)
yaxis = []
for inu in range(len(nus)):
    for j,ip in enumerate(np.arange(np.pi/2-deltab,np.pi/2+deltab,1.3*hp.nside2resol(dTD['nside']) )) :
        if inu==0:
            yaxis.append(ip)
        ipix=hp.ang2pix(dTD['nside'],ip,0)
        cutGal[inu,j] = mapsTD_noiseFI[inu,ipix,0]
#

x = np.rad2deg(yaxis)-90 #np.linspace(0, 1)
y = cutGal[0] #np.sin(4 * np.pi * x) * np.exp(-5 * x) * 120

fig, ax = plt.subplots()
# plot only the outline of the polygon, and capture the result
poly, = ax.fill(x, y, facecolor='none')
#print(np.shape(x),y.shape,y)

# get the extent of the axes
xmin, xmax = ax.get_xlim()
ymin, ymax = ax.get_ylim()

# create a dummy image
img_data = np.arange(ymin,ymax,(ymax-ymin)/100.)
img_data = img_data.reshape(img_data.size,1)

# plot and clip the image
im = ax.imshow(img_data, aspect='auto', origin='lower', 
               cmap=plt.cm.viridis, extent=[xmin,xmax,ymin,ymax], 
               vmin=y.min(), vmax=y.max()*0.98)

print(type(im))
im.set_clip_path(poly)

#fig = plt.figure()
#ax2 = fig.add_subplot(111, projection='3d')

#ax2.add_collection3d(plt.fill_between(x,y,-0.1, cmap='viridis', alpha=0.3,label="filled plot"),1, zdir='x')

#ax2.plot(x,y,1,zdir="x",label="line plot")
```

```{python}
from mpl_toolkits.mplot3d.art3d import Poly3DCollection # New import
from matplotlib.pyplot import cm

#x,y = genfromtxt("data.dat",unpack=True)
# Generated some random data
fig = plt.figure(figsize=(12,9))#plt.figaspect(2.))

ax = fig.add_subplot(111, projection='3d')

color=iter(cm.viridis(np.linspace(0,1,5)))
for i in range(5):
    y,z = np.rad2deg(np.array(yaxis))-90, cutGal[i,:]
    x = nus[i]*np.ones(y.shape)

    verts = [(x[i],y[i],z[i]) for i in range(len(y))] #+ [(x[0],y.min(),z.min()),(x[0],y.max(),z.min())]
    ax.add_collection3d(Poly3DCollection([verts],color=next(color)),) # Add a polygon instead of fill_between
    #ax.set_xlim(nus[0],nus[-1])
    ax.set_ylim(y.min(),y.max())
    ax.plot(x,y,z,color='k')
#

#ax.scatter(x[0] , y[0]+stdTD/2, z[0] , marker='_')
#x.plot([ ([x[j],x[j]] , [y[j]+stdTD/2,y[j]-stdTD/2], [z[j],z[j]]) j for  in range(len(y))])
#for i in np.arange(0, len(fx)):
#ax.plot([fx[i], fx[i]], [fy[i]+yerror[i], fy[i]-yerror[i]], [fz[i], fz[i]], marker="_")
#ax.plot([fx[i], fx[i]], [fy[i], fy[i]], [fz[i]+zerror[i], fz[i]-zerror[i]], marker="_")
    
#ax.legend()
#ax.set_title('iso-longitude cut through galaxy center (TD - 150GHz)')
ax.set_xlim(170,130)
ax.set_xticks([135,145,155,165],)
ax.xaxis.set_rotate_label(False)
ax.xaxis.set_tick_params(labelsize=15, pad=10)
ax.set_xlabel(r'$\nu~[GHz]$',fontsize=17, labelpad=25,rotation=0)

ax.set_yticks([-5,0,5],)
ax.yaxis.set_rotate_label(False)
ax.yaxis.set_tick_params(labelsize=15, pad=10)
ax.set_ylabel(r'$b~[deg]$',fontsize=17,labelpad=25,rotation=0)

ax.set_zticks([0,3e3,6e3,9e3],)
ax.zaxis.set_rotate_label(False)
ax.zaxis.set_tick_params(labelsize=15, pad=10)
ax.set_zlabel(r'$I_{\nu}~[\mu K]$',fontsize=17, labelpad=25, rotation=0,)

ax.view_init(30, 20)

<<<<<<< HEAD
#plt.savefig('FastSim-TD-Figs/overview2-TD-region.pdf',format='pdf')
```

## Udgrading maps

```{python}
aux_map = np.copy(mapsTD_noiseFI)
print(aux_map.shape)
_,_,nus_rec,_,_,_ = qubic.compute_freq(150,5,0.25)
```

```{python}
nside_new = 8
noiseFI_ud = np.zeros((nreals, len(nus_out), 12 * nside_new ** 2, 3))
#noisymapsFI_ud = np.zeros_like(noisymapsTD_ud)

for ireal in range(nreals):
    for irec in range(len(nus_out)):
        noiseFI_ud[ireal, irec] = hp.ud_grade(noiseFI[ireal, irec].T, nside_new).T
        #noisymapsFI_ud = hp.ud_grade(noisymapsFI[ireal, irec].T, nside_new).T
#
dust_map_TD_ud = np.zeros((len(nus_out), 12 * nside_new ** 2, 3))
dust_map_FI_ud = np.zeros_like(dust_map_TD_ud)
for irec in range(len(nus_out)):
    dust_map_TD_ud[irec] = hp.ud_grade(dust_map_TD[irec].T, nside_new).T
    dust_map_FI_ud[irec] = hp.ud_grade(dust_map_FI[irec].T, nside_new).T
#
coverageFI_ud = hp.ud_grade(coverageFI, nside_new)

noisymapsTD_ud, noisymapsFI_ud = np.zeros_like(noiseFI_ud), np.zeros_like(noiseFI_ud) 

print(np.shape(noiseFI_ud), np.shape(dust_map_FI_ud), np.shape(dust_map_TD_ud))

for i in range(nreals):
    for j in range(len(nus_out)):
        noisymapsTD_ud[i,j,...] = 31*noiseFI_ud[i,j,...] + dust_map_TD_ud[j]
        noisymapsFI_ud[i,j,...] = noiseFI_ud[i,j,...] + dust_map_FI_ud[j]
#
mapsTD_noiseFI_ud, stdTD_nFI_ud = np.mean(noisymapsTD_ud, axis = 0), np.std(noisymapsTD_ud, axis = 0)

mapsFI_ud, stdFI_ud = np.mean(noisymapsFI_ud, axis = 0), np.std(noisymapsFI_ud, axis = 0)

```

```{python}
# Decrease NSIDE
nside_new = 8

#maps_recon_dgrad = np.zeros((len(nus_rec), 12*nside_new**2, 3))
#for nu in range(len(nus_rec)):
#    for istk in range(3):
#        maps_recon_dgrad[nu, :, istk] = hp.ud_grade(aux_map[nu, :, istk], nside_new)
#
#maps_conv_dgrad = np.zeros((len(nus_rec), 12*nside_new**2, 3))
#for nu in range(len(nus_rec)):
#    for istk in range(3):
#        maps_conv_dgrad[nu, :, istk] = hp.ud_grade(dust_map_TD[nu, :, istk], nside_new)
#
plt.figure(figsize = (14,6))
hp.gnomview(mapsTD_noiseFI_ud[0, :, 0], sub = (221), 
            reso = 10, title = 'Recon. Ud')
hp.gnomview(mapsTD_noiseFI[0, :, 0], sub = (222), 
            reso = 10, title = 'Recon. No_ud')
hp.gnomview(dust_map_TD_ud[0, :, 0], sub = (223), 
            reso = 10, title = 'Conv. Ud')
hp.gnomview(dust_map_TD[0, :, 0], sub = (224), 
            reso = 10, title = 'Conv. No_ud')


```

```{python}
PixPix = lambda p: hp.ang2pix(nside_new, hp.pix2ang(dTD['nside'], p)[0], hp.pix2ang(dTD['nside'], p)[1] )
```

```{python}
for j,IPIX in enumerate([PixPix(384526), PixPix(401922), PixPix(520725)]):
    fig,ax=plt.subplots(nrows=1,ncols=3,figsize=(16,7),)
    ax=ax.ravel()

    if mctest:
        ax[0].errorbar(nus, dust_map_TD_ud[:,IPIX,STK],lw = 3,
               fmt = 'o-', color = 'b', label='convolved', alpha = 0.7)
        ax[0].errorbar(nus, mapsTD_noiseFI_ud[:,IPIX,STK],yerr = stdTD_nFI_ud[:,IPIX,0],
                       capsize = 3 ,lw = 3, fmt = 'o-', color = 'r',
                       label = 'reconstructed', alpha = 0.7)
        ax[0].set_title('Dust - TD/FI pix {}'.format(IPIX), fontsize = 15)
    ax[0].set_ylabel(r'$I_\nu~[\mu$K]', fontsize = 15)
    ax[0].set_xlabel(r'$\nu~[GHz]$', fontsize = 15)
    ax[0].legend(loc = 'upper left', fontsize = 14)
    ax[0].grid()
    plt.axes(ax[1])
    hp.gnomview(dust_map_TD_ud[0,:,STK], reso = 15, hold = True, notext = True,
                title = 'Convolved',
                max = factor*np.max(mapsTD_noiseFI_ud[0,:,STK]),
                cbar = True,
                unit = r'$\mu$K',
                rot = center)
    hp.projscatter(hp.pix2ang(nside_new, IPIX), marker = '+', color = 'r',)
    plt.axes(ax[2])
    hp.gnomview(mapsTD_noiseFI_ud[0,:,STK], reso = 15, hold = True, notext = True, 
                title = 'Reconstructed',
                max = factor * np.max(mapsTD_noiseFI_ud[0,:,STK]), 
                cbar = True,
                unit = r'$\mu$K',
                rot = center)
    hp.projscatter(hp.pix2ang(nside_new,IPIX),marker='+',color='r',)
    plt.savefig('FastSim-TD-Figs/ud_new{}.pdf'.format(IPIX),format='pdf')
plt.show()
```

```{python}

```

```{python}

```

```{python}

```

```{python}

```

```{python}

```

```{python}

```

```{python}
help(ax.plot_trisurf)
```

```{python}

```

```{python}

```

```{python}

```

from importlib import reload
reload(qss)
noiseTD, _ = Qubic_sky_TD.get_partial_sky_maps_withnoise(coverage=coverageTD, Nyears=4., verbose=False, 
                                       spatial_noise=False,noise_only=True)
noiseFI, _ = Qubic_sky_FI.get_partial_sky_maps_withnoise(coverage=coverageFI, Nyears=4., verbose=False, 
                                       spatial_noise=False,noise_only=True)
        


hp.gnomview(noiseTD[0,:,0],rot=center, sub=(121),reso=13)
hp.gnomview(noiseFI[0,:,0],rot=center, sub=(122),reso=13)

```{python}

```

```{python}

```

```{python}

```

```{python}

```

```{python}

```

```{python}

=======
#plt.savefig('FastSim-TD-Figs/TD-region_100real_1e4.svg',format='svg')
>>>>>>> 6f93f964
```

```{python}

```

## Udgrading maps

```{python}
aux_map = np.copy(mapsTD_noiseFI)
print(aux_map.shape)
_,_,nus_rec,_,_,_ = qubic.compute_freq(150,5,0.25)
```

```{python}
nside_new = 32
noiseFI_ud = np.zeros((nreals, len(nus_out), 12 * nside_new ** 2, 3))
#noisymapsFI_ud = np.zeros_like(noisymapsTD_ud)

for ireal in range(nreals):
    for irec in range(len(nus_out)):
        noiseFI_ud[ireal, irec] = hp.ud_grade(noiseFI[ireal, irec].T, nside_new).T
        #noisymapsFI_ud = hp.ud_grade(noisymapsFI[ireal, irec].T, nside_new).T
#
dust_map_TD_ud = np.zeros((len(nus_out), 12 * nside_new ** 2, 3))
dust_map_FI_ud = np.zeros_like(dust_map_TD_ud)
for irec in range(len(nus_out)):
    dust_map_TD_ud[irec] = hp.ud_grade(dust_map_TD[irec].T, nside_new).T
    dust_map_FI_ud[irec] = hp.ud_grade(dust_map_FI[irec].T, nside_new).T
#
coverageFI_ud = hp.ud_grade(coverageFI, nside_new)

noisymapsTD_ud, noisymapsFI_ud = np.zeros_like(noiseFI_ud), np.zeros_like(noiseFI_ud) 

print(np.shape(noiseFI_ud), np.shape(dust_map_FI_ud), np.shape(dust_map_TD_ud))

for i in range(nreals):
    for j in range(len(nus_out)):
        noisymapsTD_ud[i,j,...] = 31*noiseFI_ud[i,j,...] + dust_map_TD_ud[j]
        noisymapsFI_ud[i,j,...] = noiseFI_ud[i,j,...] + dust_map_FI_ud[j]
#
mapsTD_noiseFI_ud, stdTD_nFI_ud = np.mean(noisymapsTD_ud, axis = 0), np.std(noisymapsTD_ud, axis = 0)

mapsFI_ud, stdFI_ud = np.mean(noisymapsFI_ud, axis = 0), np.std(noisymapsFI_ud, axis = 0)

```

```{python}
#
plt.figure(figsize = (14,6))
hp.gnomview(mapsTD_noiseFI_ud[0, :, 0], sub = (221), 
            reso = 10, title = 'Recon. Ud')
hp.gnomview(mapsTD_noiseFI[0, :, 0], sub = (222), 
            reso = 10, title = 'Recon. No_ud')
hp.gnomview(dust_map_TD_ud[0, :, 0], sub = (223), 
            reso = 10, title = 'Conv. Ud')
hp.gnomview(dust_map_TD[0, :, 0], sub = (224), 
            reso = 10, title = 'Conv. No_ud')

```

```{python}
PixPix = lambda p: hp.ang2pix(nside_new, hp.pix2ang(dTD['nside'], p)[0], hp.pix2ang(dTD['nside'], p)[1] )
```

```{python}
for j,IPIX in enumerate([PixPix(384526), PixPix(401922), PixPix(520725)]):
    fig,ax=plt.subplots(nrows=1,ncols=3,figsize=(16,7),)
    ax=ax.ravel()

    if mctest:
        #ax[0].errorbar(nus, dust_map_TD_ud[:,IPIX,STK],lw = 3,
        #       fmt = 'o-', color = 'b', label='convolved', alpha = 0.7)
        #ax[0].errorbar(nus, mapsTD_noiseFI_ud[:,IPIX,STK],yerr = stdTD_nFI_ud[:,IPIX,0],
        #               capsize = 3 ,lw = 3, fmt = 'o-', color = 'r',
        #               label = 'reconstructed', alpha = 0.7)
        ax[0].errorbar(nus, dust_map_TD_ud[:,IPIX,STK],yerr = stdTD_nFI_ud[:,IPIX,0],
                       capsize = 3 ,lw = 3, fmt = 'o-', color = 'r',
                       label = 'reconstructed', alpha = 0.7)
        ax[0].set_title('Dust - TD/FI pix {}'.format(IPIX), fontsize = 15)
    ax[0].set_ylabel(r'$I_\nu~[\mu$K]', fontsize = 15)
    ax[0].set_xlabel(r'$\nu~[GHz]$', fontsize = 15)
    ax[0].legend(loc = 'upper left', fontsize = 14)
    ax[0].grid()
    plt.axes(ax[1])
    hp.gnomview(dust_map_TD_ud[0,:,STK], reso = 15, hold = True, notext = True,
                title = 'Convolved',
                max = factor*np.max(mapsTD_noiseFI_ud[0,:,STK]),
                cbar = True,
                unit = r'$\mu$K',
                rot = center)
    hp.projscatter(hp.pix2ang(nside_new, IPIX), marker = '+', color = 'r',)
    plt.axes(ax[2])
    hp.gnomview(mapsTD_noiseFI_ud[0,:,STK], reso = 15, hold = True, notext = True, 
                title = 'Reconstructed',
                max = factor * np.max(mapsTD_noiseFI_ud[0,:,STK]), 
                cbar = True,
                unit = r'$\mu$K',
                rot = center)
    hp.projscatter(hp.pix2ang(nside_new,IPIX),marker='+',color='r',)
    #plt.savefig('FastSim-TD-Figs/ud_new{}.pdf'.format(IPIX),format='pdf')
plt.show()
```

Polarizacion. $P = \sqrt{Q^2 + U^2}$

```{python}
for j,IPIX in enumerate([PixPix(384522), PixPix(401922), PixPix(520725)]):
    fig,ax=plt.subplots(nrows=1,ncols=3,figsize=(16,7),)
    ax=ax.ravel()

    if mctest:
        ax[0].errorbar(nus, 
                       np.sqrt(dust_map_TD_ud[:,IPIX,1]**2 + dust_map_TD_ud[:,IPIX,2]**2),
                       lw = 3,
               fmt = 'o-', color = 'b', label='convolved', alpha = 0.7)
        ax[0].errorbar(nus, 
                       np.sqrt(mapsTD_noiseFI_ud[:,IPIX,1]**2 + mapsTD_noiseFI_ud[:,IPIX,2]**2),
                       yerr = 1 / np.sqrt(2) * np.sqrt( stdTD_nFI_ud[:,IPIX,1] ** 2 + \
                                                       stdTD_nFI_ud[:,IPIX,2])** 2 / \
                       np.sqrt( mapsTD_noiseFI_ud[:,IPIX,1] ** 2 + \
                               mapsTD_noiseFI_ud[:,IPIX,2] ** 2),
                        capsize = 3 ,lw = 3, fmt = 'o-', color = 'r',
                       label = 'reconstructed', alpha = 0.7 )
        ax[0].set_title('Dust - TD/FI pix {}'.format(IPIX), fontsize = 15)
    ax[0].set_ylabel(r'$P_\nu~[\mu$K]', fontsize = 15)
    ax[0].set_xlabel(r'$\nu~[GHz]$', fontsize = 15)
    ax[0].legend(loc = 'upper left', fontsize = 14)
    ax[0].grid()
    plt.axes(ax[1])
    hp.gnomview(np.sqrt(dust_map_TD_ud[0,:,1] ** 2 + dust_map_TD_ud[0,:,2] ** 2), 
                reso = 15, hold = True, notext = True,
                title = 'Convolved',
                cbar = True,
                unit = r'$\mu$K',
                rot = center)
    hp.projscatter(hp.pix2ang(nside_new, IPIX), marker = '+', color = 'r',)
    plt.axes(ax[2])
    hp.gnomview(np.sqrt(mapsTD_noiseFI_ud[0,:,1] ** 2 + mapsTD_noiseFI_ud[0,:,2] ** 2), 
                reso = 15, hold = True, notext = True, 
                title = 'Reconstructed',
                #max = factor * np.max(mapsTD_noiseFI_ud[0,:,STK]), 
                cbar = True,
                unit = r'$\mu$K',
                rot = center)
    hp.projscatter(hp.pix2ang(nside_new,IPIX),marker='+',color='r',)
    #plt.savefig('FastSim-TD-Figs/ud_new{}.pdf'.format(IPIX),format='pdf')
plt.show()
```

```{python}
nsidearr = np.array([8,16,32,64,128,256])
qubicreso = dTD['synthbeam_peak150_fwhm'] * 150 / nus
print(qubicreso)
#plt.title('QHR')
plt.xlabel(r'$\nu$[GHz]')
plt.ylabel(r'QHR($\nu$)')
for iside in nsidearr:
    hpreso = hp.nside2resol(iside, arcmin = True)
    plt.plot(nus, qubicreso*60 / hpreso, 'o-',
             label = '{} ({:.2f}arcmin)'.format(iside, hpreso))
plt.legend(bbox_to_anchor=(0., 1.02, 1.2, .102), loc='lower left',
           ncol=2, mode="expand", borderaxespad=0.)
```

```{python}

```<|MERGE_RESOLUTION|>--- conflicted
+++ resolved
@@ -5,7 +5,7 @@
       extension: .Rmd
       format_name: rmarkdown
       format_version: '1.2'
-      jupytext_version: 1.6.0rc0
+      jupytext_version: 1.4.1
   kernelspec:
     display_name: Python 3
     language: python
@@ -96,11 +96,7 @@
 ```
 
 ```{python}
-<<<<<<< HEAD
 makeCovTD = False
-=======
-makeCovTD=False
->>>>>>> 9128a0b325b9bd5ca3c8a04e4205c5ccc94b174b
 if makeCovTD:
     covTD = make_covTD(dTD)
     coverageTD = np.sum(covTD, axis=0)# Sum the bands
@@ -119,14 +115,10 @@
 
 ```{python}
 #just used to compare, after is defined coverageFI. Depends if cengal is T or F
-<<<<<<< HEAD
 covFI = np.load(global_dir+'doc/FastSimulator/Data/coverage_nfsub15_nptgs10000_qubicpatch.pk')
 cov=np.zeros_like(covFI,dtype=bool)
 covmskFI=covFI > 0.1*np.max(covFI)
 covFI[~covmskFI] = 0
-=======
-covFI = np.load(global_dir+'/doc/FastSimulator/Data/coverage_nfsub15_nptgs10000_qubicpatch.pk')
->>>>>>> 6f93f964
 ```
 
 ```{python}
@@ -137,19 +129,11 @@
 
 fig = plt.figure(figsize=(18,6))
 ax = fig.add_subplot(1, 3, 1, projection='3d')
-<<<<<<< HEAD
 ax.set_title('coverage TD ({})'.format(dTD['npointings']), fontsize=16)
 ax.plot_surface(X,Y, lacarte, cmap=plt.cm.viridis, linewidth=0.2)
 
 ax = fig.add_subplot(1, 3, 2, projection='3d')
 ax.set_title('coverage FI (10000)', fontsize=16)
-=======
-ax.set_title('covTD {}pntgs'.format(dTD['npointings']), fontsize=16)
-ax.plot_surface(X,Y, lacarte, cmap=plt.cm.viridis, linewidth=0.2)
-
-ax = fig.add_subplot(1, 3, 2, projection='3d')
-ax.set_title('covFI 10000pntgs', fontsize=16)
->>>>>>> 6f93f964
 ax.plot_surface(X,Y, lacarteFI, cmap=plt.cm.viridis, linewidth=0.2)
 
 ax = fig.add_subplot(1, 3, 3, projection='3d')
@@ -210,17 +194,13 @@
 for i in range(dTD['nf_recon']):
     print('doing band {} {} {}'.format(i, nus_edge_out[i], nus_edge_out[i + 1]))
     inband = (nus > nus_edge_out[i]) & (nus < nus_edge_out[i + 1])
-<<<<<<< HEAD
     #print(inband)
-=======
->>>>>>> 9128a0b325b9bd5ca3c8a04e4205c5ccc94b174b
     dust_map_TD[i, :, :] = np.mean(dust_map_TD_in[inband, :, :], axis=0)    
     dust_map_FI[i, :, :] = np.mean(dust_map_FI_in[inband, :, :], axis=0)
 ```
 
 ```{python}
 ##### Getting FastSimulator output maps
-<<<<<<< HEAD
 nreals=100
 noiseFI = np.zeros((nreals,dTD['nf_recon'], 12*dTD['nside']**2,3))
 
@@ -234,52 +214,20 @@
 ```
 
 ```{python}
-=======
-nreals=30
-noiseFI = np.zeros((nreals,dTD['nf_recon'], 12*dTD['nside']**2,3))
-
-for i in range(nreals):
-    noiseFI[i, ...], coverageFI = \
-        Qubic_sky_FI.get_partial_sky_maps_withnoise(spatial_noise=False, coverage=coverageFI, 
-                                                    noise_only = True, Nyears=1)        
-    print('=== Done interation #{} ===='.format(i+1))
-    
->>>>>>> 9128a0b325b9bd5ca3c8a04e4205c5ccc94b174b
 noisymapsTD = np.zeros_like(noiseFI)
 noisymapsFI = np.zeros_like(noiseFI)
 
 for i in range(nreals):
-<<<<<<< HEAD
     for j in range(dTD['nf_recon']):
         noisymapsTD[i, j, ...] = 31*noiseFI[i, j, ...] + dust_map_TD[j]
         noisymapsFI[i, j, ...] = noiseFI[i, j, ...] + dust_map_FI[j]
-=======
-<<<<<<< HEAD
-    for j in range(dTD['nf_recon']):
-        noisymapsTD[i, j, ...] = 31*noiseFI[i, j, ...] + dust_map_TD[j]
-        noisymapsFI[i, j, ...] = noiseFI[i, j, ...] + dust_map_FI[j]
 #
 mapsTD_noiseFI, stdTD_nFI = np.mean(noisymapsTD, axis = 0), np.std(noisymapsTD, axis = 0)
 mapsFI, stdFI = np.mean(noisymapsFI, axis = 0), np.std(noisymapsFI, axis = 0)
-=======
-    noisymapsTD[i, ...] = 31*noiseFI[i, ...] + dust_map_TD
-    noisymapsFI[i, ...] = noiseFI[i, ...] + dust_map_FI
->>>>>>> 6f93f964
 #
 mapsTD_noiseFI,stdTD_nFI = np.mean(noisymapsTD, axis = 0), np.std(noisymapsTD, axis = 0)
 
 mapsFI, stdFI = np.mean(noisymapsFI, axis = 0), np.std(noisymapsFI, axis = 0)
-
-<<<<<<< HEAD
-=======
-```{python}
-gc.collect()
-```
-
-```{python}
-80*5*12*256**2*3*16/1024/1024/1024
->>>>>>> 9128a0b325b9bd5ca3c8a04e4205c5ccc94b174b
->>>>>>> 6f93f964
 ```
 
 noisyP = np.zeros((nreals, dTD['nf_recon'], 12 * dTD['nside'] ** 2))
@@ -309,7 +257,6 @@
 mapsTD_noiseFI[NU,~cov,0] = hp.UNSEEN
 mapsFI[NU,~cov,0] = hp.UNSEEN
 
-<<<<<<< HEAD
 pol = True
 if pol:
     plt.figure(figsize = (12,8))
@@ -318,51 +265,20 @@
                 title = 'I_P', reso = RESO, rot = center)
     hp.gnomview(np.sqrt(mapsFI[NU,:,1]**2+mapsFI[NU,:,2]**2), sub=(2,2,2), 
                 title='FastSim FI', reso=RESO, rot=center)
-=======
-pol=False
-if pol:
-    plt.figure(figsize=(12,8))
-    hp.gnomview(np.sqrt(mapsTD_noiseFI[NU,:,1]**2+mapsTD_noiseFI[NU,:,2]**2), sub=(2,2,1), 
-                title='FastSim TD(noiseFI conv) I_P', reso=RESO, rot=center)
-    hp.gnomview(np.sqrt(mapsFI[NU,:,1]**2+mapsFI[NU,:,2]**2), sub=(2,2,2), 
-                title='FastSim FI', reso=RESO, rot=center)
-<<<<<<< HEAD
-=======
-    #hp.gnomview(cov, sub=(2,3,3), title='covmsk', reso=RESO, rot=center)
->>>>>>> 9128a0b325b9bd5ca3c8a04e4205c5ccc94b174b
->>>>>>> 6f93f964
-
     hp.gnomview(np.sqrt(dust_map_TD[NU,:,1]**2+dust_map_TD[NU,:,2]**2), 
                 sub=(2,2,3), title='noiseless TD', reso=RESO, rot=center)
     hp.gnomview(np.sqrt(dust_map_FI[NU,:,1]**2+dust_map_FI[NU,:,2]**2), 
                 sub=(2,2,4), title='noiseless FI', reso=RESO, rot=center)
 elif not pol:
     plt.figure(figsize=(12,8))
-<<<<<<< HEAD
     hp.gnomview(mapsTD_noiseFI[NU,:,0], sub=(2,2,1), 
-=======
-<<<<<<< HEAD
-    hp.gnomview(mapsTD_noiseFI[NU,:,0], sub=(2,2,1), 
-=======
-    hp.gnomview(mapsTD_noiseFI[NU,:,0], sub=(2,2,1), #max=1e2,
->>>>>>> 9128a0b325b9bd5ca3c8a04e4205c5ccc94b174b
->>>>>>> 6f93f964
                 max=0.4*np.max(mapsTD_noiseFI[NU,cov,0]), 
                 title='FastSim TD I', reso=RESO, rot=center)
     hp.gnomview(mapsFI[NU,:,0], sub=(2,2,2), 
                 max=0.4*np.max(mapsFI[NU,:,0]), 
                 title='FastSim FI', reso=RESO, rot=center)
-<<<<<<< HEAD
-=======
-<<<<<<< HEAD
-=======
-    #hp.gnomview(cov, sub=(2,3,3), title='covmsk', reso=RESO, rot=center)
->>>>>>> 9128a0b325b9bd5ca3c8a04e4205c5ccc94b174b
->>>>>>> 6f93f964
-
     hp.gnomview(dust_map_TD[NU,:,0], sub=(2,2,3), title='noiseless TD', reso=RESO, rot=center)
     hp.gnomview(dust_map_FI[NU,:,0], sub=(2,2,4), title='noiseless FI', reso=RESO, rot=center)
-
 ```
 
 ```{python}
@@ -378,7 +294,6 @@
 
 ```{python}
 IPIX = covmsk[0][11500] #almost center
-<<<<<<< HEAD
 mctest = True
 STK = 0
 dust_map_TD[0,~cov,0] = hp.UNSEEN
@@ -419,48 +334,7 @@
                 rot = center)
     hp.projscatter(hp.pix2ang(dTD['nside'],IPIX), marker = '+', color = 'r',)
     #plt.savefig('FastSim-TD-Figs/new{}_1e4pntg'.format(IPIX),)#format='pdf')
-=======
-mctest=True
-STK=0
-dust_map_TD[0,~cov,0]=hp.UNSEEN
-mapsTD_noiseFI[0,~cov,0]=hp.UNSEEN
-plt.rc('font', size=15)
-factor=0.5
-#for j,ipx in enumerate(range(0,24000,2000)):384526, 401928,401922
-for j,IPIX in enumerate([384526, 401928,520725]):
-    fig,ax=plt.subplots(nrows=1,ncols=3,figsize=(16,7),)
-    ax=ax.ravel()
-
-    if mctest:
-        ax[0].errorbar(nus, dust_map_TD[:,IPIX,STK],lw=3,
-               fmt='o-',color='b',label='convolved', alpha=0.7)
-        ax[0].errorbar(nus, mapsTD_noiseFI[:,IPIX,STK],yerr=stdTD_nFI[:,IPIX,0],capsize=3 ,lw=3,
-               fmt='o-',color='r',label='reconstructed', alpha=0.7)
-        ax[0].set_title('Dust - TD/FI pix {}'.format(IPIX),fontsize=15)
-    ax[0].set_ylabel(r'$I_\nu~[\mu$K]',fontsize=15)
-    ax[0].set_xlabel(r'$\nu~[GHz]$',fontsize=15)
-    ax[0].legend(loc='upper left',fontsize=14)
-    ax[0].grid()
-    plt.axes(ax[1])
-    hp.gnomview(dust_map_TD[0,:,STK], reso=15,hold=True,notext=True,title='Convolved',
-                max=factor*np.max(mapsTD_noiseFI[0,:,STK]),
-                cbar=True,
-                unit=r'$\mu$K',
-                rot=center)
-    hp.projscatter(hp.pix2ang(dTD['nside'],IPIX),marker='+',color='r',)
-    plt.axes(ax[2])
-    hp.gnomview(mapsTD_noiseFI[0,:,STK], reso=15,hold=True,notext=True,title='Reconstructed',
-                max=factor*np.max(mapsTD_noiseFI[0,:,STK]), 
-                cbar=True,
-                unit=r'$\mu$K',
-                rot=center)
-    hp.projscatter(hp.pix2ang(dTD['nside'],IPIX),marker='+',color='r',)
-<<<<<<< HEAD
     #plt.savefig('FastSim-TD-Figs/new{}.svg'.format(IPIX),format='svg')
-=======
-    #plt.savefig('FastSim-TD-Figs/{}.svg'.format(IPIX),format='svg')
->>>>>>> 9128a0b325b9bd5ca3c8a04e4205c5ccc94b174b
->>>>>>> 6f93f964
 plt.show()
 ```
 
@@ -552,11 +426,7 @@
 for i in np.arange(np.pi/2-deltab,np.pi/2+deltab,0.002):
     #print(i)
     hp.projscatter(np.array([i,0]),marker='+',c='r',s=2)
-<<<<<<< HEAD
 #plt.savefig('FastSim-TD-Figs/overview-region.pdf',format='pdf')
-=======
-#plt.savefig('FastSim-TD-Figs/Cut_region_100real_1e4pntg.svg',format='svg')
->>>>>>> 6f93f964
 ```
 
 ```{python}
@@ -662,7 +532,6 @@
 
 ax.view_init(30, 20)
 
-<<<<<<< HEAD
 #plt.savefig('FastSim-TD-Figs/overview2-TD-region.pdf',format='pdf')
 ```
 
@@ -844,13 +713,6 @@
 
 ```{python}
 
-```
-
-```{python}
-
-=======
-#plt.savefig('FastSim-TD-Figs/TD-region_100real_1e4.svg',format='svg')
->>>>>>> 6f93f964
 ```
 
 ```{python}
