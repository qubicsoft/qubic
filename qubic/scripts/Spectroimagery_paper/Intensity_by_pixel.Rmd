---
jupyter:
  jupytext:
    text_representation:
      extension: .Rmd
      format_name: rmarkdown
      format_version: '1.2'
      jupytext_version: 1.4.1
  kernelspec:
    display_name: Python 3
    language: python
    name: python3
---

# Spectroimaging pixel by pixel

Edited by Louise, 18/06/2020

Edited by Martin, 21/06/2020 (implement FastSimulator)

In this notebook, I try to reproduce what Gabriele has done. Spectroimaging on the galaxy center, compare the reconstruction to the input sky pixel by pixel

```{python}
# %matplotlib inline

import os
import sys
import glob

# Specific science modules
import healpy as hp
import matplotlib.pyplot as plt
import numpy as np
import pickle as pk
from importlib import reload
import time
from matplotlib.legend_handler import HandlerLine2D, HandlerTuple

# Specific qubic modules
from astropy.io import fits
import qubic
from pysimulators import FitsArray
from qubicpack.utilities import Qubic_DataDir
from qubic import QubicSkySim as qss
from qubic.polyacquisition import compute_freq
from qubic import ReadMC as rmc
from mpl_toolkits.mplot3d import Axes3D
from scipy.optimize import curve_fit
import scipy.constants
#from qubic import mcmc
import mcmc_old as mcmc
import ForegroundsSED as fsed

plt.rc('text',usetex=False)
plt.rc('font', size=16)

import qubic.AnalysisMC as amc
```

Implementing FastSimulator

```{python}
# Dictionary saved during the simulation
global_dir = Qubic_DataDir(datafile='instrument.py', datadir=os.environ['QUBIC_DATADIR'])
#dictfilename = global_dir + '/doc/FastSimulator/FastSimDemo_{}.dict'.format(config)
dictfilename = global_dir + '/dicts/spectroimaging_article.dict'
d150Q = qubic.qubicdict.qubicDict()
d150Q.read_from_file(dictfilename)
d150Q['nf_recon'] = 5
d150Q['nf_sub'] = 5 
d150Q['photon_noise']=True
d150Q['RA_center'] = 0.0
d150Q['DEC_center'] = -57.0
d150Q['effective_duration'] = 2
d150Q['npointings']=10000
d150Q['effective_duration'] = 3

#150 galactic center patch (thereafter GC patch)
d150G = d150Q.copy()
d150G['effective_duration'] = 1

#
# 220 Qubic patch
d220Q = d150Q.copy()
d220Q['filter_nu'] = 220e9
# 220 GC patch
d220G = d220Q.copy()
d150G['effective_duration'] = 1

# Qubic patch - galactic coordinates
centerQ = qubic.equ2gal(d150Q['RA_center'], d150Q['DEC_center'])
# Galactic center patch - galactic coordinates 
centerG = np.array([0,0])
d150G['RA_center'], d150G['DEC_center'] = qubic.gal2equ(centerG[0], centerG[1])
d220G['RA_center'], d220G['DEC_center'] = d150G['RA_center'], d150G['DEC_center']

centers = [centerQ, centerQ, centerG, centerG]
dictionaries = [d150Q, d220Q, d150G, d220G]
```

##### QubicSkySim instanciation
seed = None
sky_config_220 = {'dust': 'd1'}
d220=d.copy()
d220['filter_nu']=220*1e9
d220['nf_recon']=5
Qubic_sky_220 = qss.Qubic_sky(sky_config_220, d220)
auxmaps220, noiseless220, _, _ = Qubic_sky_220.get_partial_sky_maps_withnoise(spatial_noise=False, 
                                                                              coverage=coverage)


Make coverage..

```{python}
#Added by JCH 19/03/2021 -> creatd the files
# 			["doc/FastSimulator/Data/DataFastSimulator_FI150Q_coverage.fits'",
# 			 "doc/FastSimulator/Data/DataFastSimulator_FI220Q_coverage.fits'",
# 			 "doc/FastSimulator/Data/DataFastSimulator_FI150G_coverage.fits'",
# 			 "doc/FastSimulator/Data/DataFastSimulator_FI220G_coverage.fits'" ]
# from the files with the same name but extension .npy that are in. the same directory...

from pysimulators import FitsArray
files = ["doc/FastSimulator/Data/DataFastSimulator_FI150Q_coverage",
         "doc/FastSimulator/Data/DataFastSimulator_FI220Q_coverage",
         "doc/FastSimulator/Data/DataFastSimulator_FI150G_coverage",
         "doc/FastSimulator/Data/DataFastSimulator_FI220G_coverage" ]

for f in files:
    fnpy = global_dir+'/'+f+'.npy'
    ffits = global_dir+'/'+f+'.fits'
    if len(glob.glob(ffits))==0:
        print('{} does not exist, creating it from the npy'.format(ffits))
        if len(glob.glob(fnpy))==0:
            print('npy files {} does exist either...'.format(fnpy))
        else:
            print('Reading {}'.format(fnpy))
            cov = np.load(fnpy)
            print('Writing the fits file')
            FitsArray(cov).save(ffits)

```

```{python}
# NEW  16 Feb 2021
reload(fsed)
regions = ['Qubic_field', 'GalCen_field']
bands = ['150', '220']
nf_recon = dictionaries[0]['nf_recon']
coveragesmaps = fsed.coverage(dictionaries, regions, bands)
```

```{python}
# NEW (16 Feb 2021)
#reload(fsed)
#fsed._plot_covs(regions, bands, coveragesmaps, centers)
```

```{python}
# NEW (16 Feb 2021)
reload(fsed)
#sky_conf = {'synch': 's0'}
#sky_conf = {'dust': 'd1'}
sky_conf_dust = {'dust': 'd1'}
sky_conf_synch = {'synch': 's0'}
sky_conf_all = {'dust': 'd1', 'synch': 's0'}

fground_maps_dust = fsed.foreground_signal(dictionaries, sky_conf_dust)
fground_maps_synch = fsed.foreground_signal(dictionaries, sky_conf_synch)
fground_maps = fsed.foreground_signal(dictionaries, sky_conf_all)
```

```{python}
# NEW (16 Feb 2021)
reload(fsed)
nreals = 43
noise = fsed.noise_qss(dictionaries, sky_conf_dust, coveragesmaps, nreals, verbose = False) 

```

```{python}
#NEW (16 feb 2021)
reload(fsed)
#maps, _, stdmaps = fsed.foreground_with_noise(dictionaries, sky_conf_all, regions, bands, nreals)
```

Look at the maps... okk..

```{python}
# NEW (16 Feb 2021)
reload(fsed)
#maskmaps, mapregion = fsed._mask_maps(maps, coveragesmaps, dictionaries[0]['nf_recon'])
maskmaps_dust, _ = fsed._mask_maps(fground_maps_dust, coveragesmaps, nf_recon)
maskmaps_synch, _ = fsed._mask_maps(fground_maps_synch, coveragesmaps, nf_recon)
maskmaps_all, _ = fsed._mask_maps(fground_maps, coveragesmaps, nf_recon)

```

## Figure 10 paper 1

```{python}
# NEW (17 Feb 2021)
_, nus150, nus_out150, _, _, _ = qubic.compute_freq(dictionaries[0]['filter_nu'] / 1e9,  
                            nf_recon,
                            dictionaries[0]['filter_relative_bandwidth'])
_, nus220, nus_out220, _, _, _ = qubic.compute_freq(dictionaries[1]['filter_nu'] / 1e9,  
                            nf_recon,
                            dictionaries[1]['filter_relative_bandwidth'])

reload(fsed)
ix = 2

MapsArray = [maskmaps_dust[ix], maskmaps_synch[ix], maskmaps_all[ix]]
fsed._plot_exampleSED(dictionaries[ix], centers[ix], nus_out150, MapsArray, mapsarray = True, 
                     DeltaTheta = 1, DeltaPhi = 1, savefig = False)

```

```{python}
writefiles = False
if writefiles:
    file = open("DataSED/FI-component_data.pk", 'wb')
    pk.dump([dictionaries, centers], file)
    file.close()
```

### Udgrade

```{python}
#NEW (17 Feb 2021)
reload(fsed)
nside_new = 64

t0 = time.time()
fgr_map_dust_ud = fsed.udgrade_maps(fground_maps_dust, noise, nside_new, 
                                    nf_recon, nreals, return_with_noise = False)
fgr_map_synch_ud = fsed.udgrade_maps(fground_maps_synch, noise, nside_new, 
                                     nf_recon, nreals, return_with_noise = False)
maps_ud, _, fgr_map_ud, noise_ud_i = fsed.udgrade_maps(fground_maps, noise, nside_new, 
                                                       nf_recon, nreals,return_with_noise = True)
#_, covmask = fsed._mask_maps(maps, coveragesmaps, nf_recon)
_, covmask = fsed._mask_maps(fground_maps, coveragesmaps, nf_recon)
cov_ud = hp.ud_grade(covmask, nside_new)
Cp = []
Cp_prime = []
for br in range(len(dictionaries)):
    Cp = amc.get_Cp(noise_ud_i[br][:, :, cov_ud[br], :], verbose = False, doplot = False)
    Cp_prime.append(amc.Cp2Cp_prime_viaCorr(Cp, verbose = False)[1])

for idict in range(len(dictionaries)):
    for iNU in range(nf_recon):
        maps_ud[idict, iNU,~cov_ud[idict],:] = hp.UNSEEN
#print("cov_ud shape", np.shape(cov_ud))   
```

```{python}
bandreg = ["Qubic_Field150FI", "Qubic_Field220FI",
           "GalCen_Field150FI", "GalCen_Field220FI"]
if writefiles:
    for j, idict in enumerate(dictionaries):
        file = open("DataSED/SED_CovarMatrix_config{}_nside{}_nreals{}.pk".format(bandreg[j], 
                                                                                       nside_new,
                                                                                       nreals), "wb")
        pk.dump(Cp_prime[j], file)
        file.close()
```

```{python}
PixPix = lambda p: hp.ang2pix(nside_new, hp.pix2ang(dictionaries[0]['nside'], p)[0], 
                              hp.pix2ang(dictionaries[0]['nside'], p)[1] )
```
Computing the error bars considering covariance between sub-bands

```{python}
# NEW (17feb 2021)
reload(fsed)

plt.figure()
plt.imshow(Cp_prime[2][:, :, 0, 100])
plt.colorbar()
```

### FIT

```{python}
# NEW (17 Feb 2021)
#
#   Choose pixel for regions
#

pixQ = [hp.ang2pix(dictionaries[0]['nside'], 
                   np.pi / 2 - np.deg2rad(centers[0][1] + 15), np.deg2rad(centers[0][0] - 1  ) ), ]
pixG = [hp.ang2pix(dictionaries[0]['nside'], 
                   np.pi / 2 - np.deg2rad(centers[2][1] - 6), np.deg2rad(centers[2][0] + 3  ) ), ]

pixQ_ud = PixPix(pixQ[0])
pixG_ud = PixPix(pixG[0])
pixQ_ud = 42505
pixG_ud = 27776
# Where the sky pixel is in the reduce format (pixels seen array and not full map)
pixQ_red = np.where(np.where(cov_ud[0] == True)[0] == pixQ_ud)[0][0]
pixG_red = np.where(np.where(cov_ud[2] == True)[0] == pixG_ud)[0][0]

plt.figure(figsize = (10,4))
hp.gnomview(maps_ud[2,-1,:,0], reso = 15,#hold = True, 
            notext = False, title = 'G patch ', sub = (121),
            max = 0.4*np.max(maps_ud[2,-1,:,0]), 
            unit = r'$\mu$K',
            rot = centers[2])
hp.projscatter(hp.pix2ang(nside_new, pixG_ud), marker = '*', color = 'r', s = 200)
hp.gnomview(maps_ud[1,-1,:,0], reso = 15, title = 'Q patch ',
            unit = r'$\mu$K', sub = (122),
            rot = centerQ)
hp.projscatter(hp.pix2ang(nside_new, pixQ_ud), marker = '*', color = 'r', s = 200)
hp.graticule(dpar = 10, dmer = 20, alpha = 0.6)
```

```{python}
def Bnu(nuGHz, temp):
    h = scipy.constants.h
    c = scipy.constants.c
    k = scipy.constants.k
    nu = nuGHz * 1e9
    return 2 * h * nu ** 3 / c ** 2 / (np.exp(h * nu / k / temp ) - 1 )
def func353(x, a, b):
    #a = pars[0]
    #b = pars[1]
    Tdust = 19.6
    bnu = Bnu(x, Tdust)
    return a * 1e18 * bnu * (x / 353) ** (b / 2)

```

```{python}
# NEW (17 Feb 2021)
reload(fsed)
reload(qubic)
reload(mcmc)

nus_out = [nus_out150, nus_out220, nus_out150, nus_out220]
pixs_ud = [pixQ_ud, pixQ_ud, pixG_ud, pixG_ud]
pixs_red = [pixQ_red, pixQ_red, pixG_red, pixG_red]
nus_edge = [nus150, nus220, nus150, nus220]

study = "dust"

if study == "dust":
    #FuncModel = fsed.ThermDust_Planck353
    FuncModel = func353
    p0 = np.array([1e3,3])
elif study == "synch":
    FuncModel = fsed.Synchrotron_storja
    #p0 = np.array([1e1,20,-3]) #Planch
    p0 = np.array([1e1,3])
elif study == "dust+synch":
    FuncModel = fsed.DustSynch_model
    p0 = np.array([1e6, 3, 1e4, 3])
    
    
Chi2Model = None#"Chi2Implement"

flatprior = [np.array([1e1,1.5]), np.array([[0.3, 0.3], [0.3, 0.3]])]

Imvals, Isvals, xarr, flat_samples = fsed.foregrounds_run_mcmc(dictionaries, fgr_map_dust_ud, Cp_prime, 
                                                               FuncModel,
                                                nus_out, nus_edge, pixs_ud, 
                                                pixs_red = pixs_red, chi2=Chi2Model, 
                                                samples = 5000, verbose = False, initP0 = p0,
                                                               flatprior = None,
                                                plotcovar = True, past_mcmc = True)
```

```{python}
<<<<<<< HEAD
print(flat_samples.shape)

import getdist
from getdist import plots, MCSamples

for i in range(len(dictionaries)):
    samps = MCSamples(samples=flat_samples[i,:,:])
    g = plots.getSubplotPlotter()
    g.triangle_plot(samps, filled=True,title_limit=2)

=======
if writefiles:
    file = open("DataSED/data_torun_MCMC_nside{}_nreals{}_pixG{}_pixQ{}.pk".format(nside_new,
                                                                                  nreals,
                                                                                  pixG_ud, pixQ_ud), 'wb')
    pk.dump([dictionaries, fgr_map_dust_ud, Cp_prime, 
             nus_out, nus_edge, pixs_ud, pixs_red], file)
    file.close()                                                
>>>>>>> 72ad72ff
```

```{python}
#plt.hist(flat_samples[0,:,0], bins = 20, histtype="step")
savefigs = False

plt.figure(figsize=(12,6))
plt.subplot(121)
plt.xlabel("Amp_d")
plt.ylabel(r"$\beta_d$")
plt.hist2d(flat_samples[0,:,0], flat_samples[0,:,1], bins = 20, cmap = "Purples")
if study == "dust+synch":
    plt.subplot(122)
    plt.xlabel("Amp_s")
    plt.ylabel(r"$\beta_S$")
    plt.hist2d(flat_samples[0,:,2], flat_samples[0,:,3], bins = 20, cmap = "Purples")
    plt.tight_layout()
if savefigs:
    plt.savefig('Figs-FI-SED/March2021/NSIDE{}/hits_param_space_{}_{}_{}_{}_{}.svg'.format(nside_new,
                                                                            FuncModel.__name__,
                                                                            d150Q['nf_recon'],nside_new,
                                                           pixQ_ud, pixG_ud), 
            format = 'svg', bbox_inches='tight')
else:
    plt.show()
```

```{python}
#See pasrametric model
xrange = np.arange(50,1100)
ax = plt.subplot(111)
ax.set_xscale("log")
ax.set_yscale("log")
ax.set_xlabel(r"$\nu$[GHz]")
if study == "dust":
    ax.set_xticks([50,100,1000])
    ax.set_xticklabels(['50', '100', '1000'])
    ax.set_title ("Free dust")
    ax.plot(xrange, FuncModel(xrange, [100, 1],), 'r-', label = "A = 100, b = 1")
    ax.plot(xrange, FuncModel(xrange, [100, 1.5], ), 'y-', label = "A = 100, b = 1.5")
    ax.plot(xrange, FuncModel(xrange, [100, 1.5], ), 'g-', label = "A = 100, b = 1.5")
    ax.plot(xrange, FuncModel(xrange, [100, 1.5], ), 'c-', label = "A = 100, b = 1")
    ax.plot(xrange, FuncModel(xrange, [100, 2.], ), 'b-', label = "A = 100, b = 2")
elif study == "synch":
    ax.set_title ("Synchrotron")
    #ax.plot(xrange, FuncModel(xrange, [30, 20, - 3]), 'r-', label = "A = 30 nu0 = 20 b = -3")
    #ax.plot(xrange, FuncModel(xrange, [30, 20,- 2]), 'y-', label = "A = 30 nu0 = 20 b = -2")
    #ax.plot(xrange, FuncModel(xrange, [30, 20, - 1]), 'g-', label = "A = 30 nu0 = 20 b = -1")
    ax.plot(xrange, FuncModel(xrange, [30, - 3]), 'r-', label = "A = 30 b = -3")
    ax.plot(xrange, FuncModel(xrange, [30, - 2]), 'y-', label = "A = 30 b = -2")
    ax.plot(xrange, FuncModel(xrange, [30, - 1]), 'g-', label = "A = 30 b = -1")
elif study == "dust+synch":
    ax.plot(xrange, FuncModel(xrange, [100, 1.5, 50, - 3]), 'r-', label = r"$A_{d} =100$ $\beta_{dt} = 1.5$ $A_{s} = 30$ $\beta_{s} = -3$")
    ax.plot(xrange, FuncModel(xrange, [200, 1.5, 50, - 3]), 'b-', label = r"$A_{d} =200$ $\beta_{dt} = 1.5$ $A_{s} = 50$ $\beta_{s} = -3$")
    ax.plot(xrange, FuncModel(xrange, [200, 1.5, 50, - 2]), 'g-', label = r"$A_{d} =200$ $\beta_{dt} = 1.5$ $A_{s} = 50$ $\beta_{s} = -2$")
    ax.plot(xrange, FuncModel(xrange, [200, 5, 50, - 2]), 'y-', label = r"$A_{d} =200$ $\beta_{dt} = 5$ $A_{s} = 50$ $\beta_{s} = -2$")
    
#ax.plot(xrange, FuncModel(xrange, 100, 1.55, T = 23), 'k-', label = "Best fit-Planck")
ax.axvspan(130, 170, ymin = 0, ymax = ax.get_ylim()[-1], color = 'k', alpha = 0.2)
ax.axvspan(210, 260, ymin = 0, ymax = ax.get_ylim()[-1], color = 'k', alpha = 0.2)
ax.legend(fontsize = 10)
```

```{python}
# NEW (17 Feb 2021)
#
# Make a fit for SED values (in each frequency) to match dimenssions between 
# the Energy in the sub-basnds for a given pixel (ndim = nf_recon) and the 
# error coming from the MCMC runs (nsamples//2 samples) 
#
#
reload(fsed)

xSED = [nus_out150, nus_out220, nus_out150, nus_out220]

if study == "dust":
    FuncPoint = fsed.ThermDust_Planck353_pointer
    #FuncPoint = fsed.ThermDust_Planck545_pointer
    initGuess = np.array([1, 3])
    
elif study == "synch":
    FuncPoint = fsed.Synchrotron_storja_pointer
    #FuncPoint = fsed.Synchrotron_Planck_pointer

elif study == "dust+synch":
    FuncPoint = fsed.DustSynch_model_pointer
    initGuess = np.array([1e3, 3, 1e8, 3])
    
ySED_fit, Pmean, Perr = fsed.make_fit_SED(xSED, xarr, Imvals, Isvals,
                                          FuncPoint, fgr_map_ud, pixs_ud, nf_recon, 
                                          initP0 = initGuess, 
                                          maxfev = 15000)
```

```{python}
plt.plot(np.arange(2500), np.sqrt(Imvals[0,:,1]**2 + Imvals[0,:,1]**2), 'r-')
plt.fill_between(np.arange(2500), y1 = np.sqrt(Imvals[0,:,1]**2 +Imvals[0,:,2]**2) - \
                 np.sqrt(Isvals[0,:,1]**2 + Isvals[0,:,2]**2), 
                 y2 = np.sqrt(Imvals[0,:,1]**2 + Imvals[0,:,2]**2) + \
                 np.sqrt(Isvals[0,:,1]**2 + Isvals[0,:,2]**2) )
```

```{python}
if writefiles:
    for j, idict in enumerate(dictionaries):
        file = open("DataSED/MCMC_run_{}nside{}_nreals{}_pixG{}_pixQ{}.pk".format(dictionaries[0]["config"],
                                                                      nside_new,
                                                                    nreals,
                                                                    pixG_ud, pixQ_ud), "wb")
        pk.dump([Imvals, Isvals, xarr, ySED_fit, Pmean, Perr, pixs_ud], file)
        file.close()

    file = open("DataSED/ForegroundMaps_{}nside{}.pk".format(dictionaries[0]["config"],
                                                                      nside_new), "wb")
    pk.dump([fgr_map_dust_ud, fgr_map_synch_ud, fgr_map_ud, maps_ud, cov_ud], file)
    file.close()
<<<<<<< HEAD
=======
    
>>>>>>> 72ad72ff
```

```{python}
# NEW (17 feb 2021)
savefigs = False

RESO = 15
capsize = 3
plt.rc('font', size = 14)

fig,ax = plt.subplots(nrows = 1, ncols = 4,figsize = (19,4.5), gridspec_kw = {'wspace': 0.4})
ax = ax.ravel()
plt.subplots_adjust(wspace = 0.1)
# Plotting
# Dust galactic center
t0, = ax[0].plot(nus_out150, fgr_map_dust_ud[2,:,pixs_ud[2],0], ls = '', 
           marker = 'd', color = 'g',alpha = 0.5, label = 'Dust')
ax[0].plot(nus_out220, fgr_map_dust_ud[3,:,pixs_ud[2],0], marker = 'd', ls = '', color = 'g', alpha = 0.5)
#Synch galactic center
t1, = ax[0].plot(nus_out150, fgr_map_synch_ud[2,:,pixs_ud[2],0], ls = '', 
           marker = 's', color = 'g', alpha = 0.5, label = 'Synchrotron')
ax[0].plot(nus_out220, fgr_map_synch_ud[3,:,pixs_ud[2],0], marker = 's', ls = '', color = 'g', alpha = 0.5)
#Two components
p1, = ax[0].plot(nus_out150, fgr_map_ud[2, :, pixs_ud[2], 0], 'ro', label = 'Input sky')
p2, = ax[0].plot(nus_out220, fgr_map_ud[3, :, pixs_ud[2], 0], 'bo')


e1 = ax[0].fill_between(xarr[2,:], y1 = ySED_fit[2,:,0] - Isvals[2, :, 0], 
                                y2 = ySED_fit[2, :, 0] + Isvals[2, :, 0], 
                 color = 'r', alpha = 0.3, label = '68% C.L.')
e2 = ax[0].fill_between(xarr[3, :], y1 = ySED_fit[3, :, 0] - Isvals[3, :, 0], 
                        y2 = ySED_fit[3, :, 0] + Isvals[3, :, 0], 
                   color = 'b', alpha = 0.3)

# Dust galactic center
ax[2].plot(nus_out150, fgr_map_dust_ud[0,:,pixs_ud[0],0], ls = '', 
           marker = 'd', color = 'g',alpha = 0.5, label = 'Dust')
ax[2].plot(nus_out220, fgr_map_dust_ud[1,:,pixs_ud[0],0], marker = 'd', ls = '', color = 'g', alpha = 0.5)
#Synch galactic center
ax[2].plot(nus_out150, fgr_map_synch_ud[0,:,pixs_ud[0],0], ls = '', 
           marker = 's', color = 'g', alpha = 0.5, label = 'Synchrotron')
ax[2].plot(nus_out220, fgr_map_synch_ud[1,:,pixs_ud[0],0], marker = 's', ls = '', color = 'g', alpha = 0.5)

ax[2].plot(nus_out150, fgr_map_ud[0, :, pixs_ud[0], 0], 'ro')
ax[2].plot(nus_out220, fgr_map_ud[1, :, pixs_ud[0], 0], 'bo')
ax[2].fill_between(xarr[0, :], y1 = ySED_fit[0, :, 0] - Isvals[0, :, 0], 
                   y2 = ySED_fit[0, :, 0] + Isvals[0, :, 0], 
                   color = 'r', alpha = 0.3)
ax[2].fill_between(xarr[1, :], y1 = ySED_fit[1, :, 0] - Isvals[1, :, 0], 
                   y2 = ySED_fit[1, :, 0] + Isvals[1, :, 0], 
                   color = 'b', alpha = 0.3)

# Settings
greyscale = 0.1
ax[2].axvspan(nus150[-1], nus220[0],color='k',alpha = greyscale)
ax[0].axvspan(nus150[-1], nus220[0],color='k',alpha = greyscale)
xlim = ax[0].get_xlim()
ylim = ax[0].get_ylim()
xlim2 = ax[2].get_xlim()
ylim2 = ax[2].get_ylim()
ax[0].axvspan(xlim[0], nus150[0], color = 'k', alpha = greyscale)
ax[0].axvspan(nus220[-1], xlim[-1], color = 'k', alpha = greyscale)

ax[2].axvspan(xlim2[0], nus150[0], color = 'k', alpha = greyscale)
ax[2].axvspan(nus220[-1], xlim2[-1], color = 'k', alpha = greyscale)

ax[0].set_xlim(xlim)
ax[0].set_ylim(ylim)
#ax[0].text(xlim[0]+(xlim[1]-xlim[0])*0.1, ylim[-1]*0.7, '150 GHz \n band', fontsize = 10)
#ax[0].text(xlim[0]+(xlim[1]-xlim[0])*0.6, ylim[-1]*0.7, '220 GHz \n band', fontsize = 10)
ax[2].set_xlim(xlim2)
ax[2].set_ylim(ylim2)
#ax[2].text(xlim2[0]+(xlim2[1]-xlim2[0])*0.1, ylim2[-1]*0.7, '150 GHz \n band', fontsize = 10)
#ax[2].text(xlim2[0]+(xlim2[1]-xlim2[0])*0.6, ylim2[-1]*0.7, '220 GHz \n band', fontsize = 10)

ax[2].grid(which='both')
l = ax[0].legend([(t0,t1), (p1, p2), (e1, e2)], ["Dust - Synch", 'Input sky', '68% C.L.'], numpoints=1, 
                 loc = 2, fontsize = 12,
               handler_map={tuple: HandlerTuple(ndivide=None)})

ax[0].grid()
ax[0].set_title('GC patch - {} year'.format(dictionaries[0]['effective_duration']),fontsize=16)
ax[0].set_ylabel(r'$I(\nu)$ [$\mu$K]',fontsize=16)
ax[0].set_xlabel(r'$\nu$[GHz]',fontsize=16)

ax[2].set_title('QUBIC patch - {} years'.format(dictionaries[0]['effective_duration']),fontsize=16)
ax[2].set_ylabel(r'$I(\nu)$ [$\mu$K]',fontsize=16)
ax[2].set_xlabel(r'$\nu$[GHz]',fontsize=16)

# Displaying maps
ax[1].cla()
plt.axes(ax[1])
hp.gnomview(maps_ud[2, -1, :, 0], reso = 15,hold = True, 
            notext = True, title = ' ',
            min = 0,
            max = 0.4*np.max(maps_ud[2, -1, :, 0]), 
            unit = r'$\mu$K',
            rot = centers[2])
hp.projscatter(hp.pix2ang(nside_new, pixs_ud[2]), marker = '*', color = 'r', s = 180)
dpar = 10
dmer = 20
#Watch out, the names are wrong (change it)
mer_coordsG = [centers[2][0] - dmer, centers[2][0], centers[2][0] + dmer]
long_coordsG = [centers[2][1] - 2*dpar, centers[2][1] - dpar, 
                centers[2][1], centers[2][1] + dpar, centers[2][1] + 2 * dpar]
#paralels
for ilong in long_coordsG:
    plt.text(np.deg2rad(mer_coordsG[0] - 12), 1.1*np.deg2rad(ilong), 
             r'{}$\degree$'.format(ilong))
#meridians
for imer in mer_coordsG:
    if imer < 0:
        jmer = imer + 360
        ip, dp = divmod(jmer/15,1)
    else:
        ip, dp = divmod(imer/15,1)
    if imer == 0:
        plt.text(-np.deg2rad(imer + 3), np.deg2rad(long_coordsG[-1] + 6), 
             r'{}$\degree$'.format(int(ip) ))
    else:
        plt.text(-np.deg2rad(imer + 3), np.deg2rad(long_coordsG[-1] + 6), 
             r'{}$\degree$'.format(imer))
             #r'{}h{}m'.format(int(ip), int(round(dp*60))))
hp.projtext(mer_coordsG[1] + 2, long_coordsG[0] - 6, '$l$',  color = 'k', lonlat=True)
hp.projtext(mer_coordsG[2] + 12.5, long_coordsG[2] - 1, '$b$', rotation = 90, color = 'k', lonlat=True)

ax[3].cla()
plt.axes(ax[3])
hp.gnomview(maps_ud[1, -1, :, 0], reso = 15, hold = True, 
            notext = True, title = ' ',
            unit = r'$\mu$K',
            min = 0,
            max = 0.4*np.max(maps_ud[1, -1, :, 0]), 
            rot = centerQ)
hp.projscatter(hp.pix2ang(nside_new, pixQ_ud),marker = '*', color = 'r', s = 180)

mer_coordsQ = [centers[1][0] - dmer, centers[0][0]+0, centers[0][0] + dmer]
long_coordsQ = [centers[0][1] - 2*dpar, centers[0][1] - dpar, centers[0][1], 
                centers[0][1] + dpar, centers[0][1] + 2 * dpar]
#paralels
for ilong in long_coordsQ:
    plt.text(np.deg2rad(mer_coordsQ[0]-360+31), 1.1*np.deg2rad(ilong+58), r'{:.0f}$\degree$'.format(ilong),)
#meridians
for imer in mer_coordsQ:
    ip, dp = divmod(imer/15,1)
    plt.text(-np.deg2rad(imer-360+48), np.deg2rad(long_coordsQ[-1]+58+7), 
         r'{:.1f}$\degree$'.format(imer))
         #r'{}h{}m'.format(int(ip), int(round(dp*60))))
#hp.projtext(mer_coordsQ[0] , long_coordsQ[0] - 6, r'$l$',  color = 'k', lonlat=True)
#hp.projtext(mer_coordsQ[2] - 360, long_coordsQ[2] + 10, r'$b$', rotation = 90, color = 'k', lonlat=True)

hp.graticule(dpar = dpar, dmer = dmer, alpha = 0.6, verbose = False)

plt.tight_layout()
if savefigs:
    plt.savefig('Figs-FI-SED/March2021/NSIDE{}/{}_nrec{}_nside{}_pixQ{}_pixG{}_Intensity_grat.svg'.format(nside_new,
                                                                            FuncModel.__name__,
                                                                            d150Q['nf_recon'],nside_new,
                                                           pixQ_ud, pixG_ud), 
            format = 'svg', bbox_inches='tight')
    plt.savefig('Figs-FI-SED/March2021/NSIDE{}/{}_nrec{}_nside{}_pixQ{}_pixG{}_Intensity_grat.pdf'.format(nside_new,
                                                                                FuncModel.__name__,
                                                                               d150Q['nf_recon'],nside_new,
                                                           pixQ_ud, pixG_ud), 
            format = 'pdf', bbox_inches='tight')
    plt.savefig('Figs-FI-SED/March2021/NSIDE{}/{}_nrec{}_nside{}_pixQ{}_pixG{}_Intensity'.format(nside_new,
                                                                        FuncModel.__name__, 
                                                                           d150Q['nf_recon'],
                                                                           nside_new,pixQ_ud, pixG_ud),
           bbox_inches='tight')
else:
    plt.show()
```

### Polarization

Average realizations and compute std of realizations
```{python}
# NEW (17 Feb 2021)

fig,ax = plt.subplots(nrows = 1,ncols = 4, figsize = (19,4.5), gridspec_kw = {'wspace': 0.4})
ax = ax.ravel()
plt.subplots_adjust(wspace=0.1)

# Dust galactic center
t0, = ax[0].plot(nus_out150, np.sqrt(fgr_map_dust_ud[2,:,pixs_ud[2],1] ** 2 + \
                 fgr_map_dust_ud[2,:,pixs_ud[2],2] **2),
           ls = '', marker = 'd', color = 'g',alpha = 0.5, label = 'Dust')
ax[0].plot(nus_out220, np.sqrt(fgr_map_dust_ud[3,:,pixs_ud[2],1] ** 2 + \
                 fgr_map_dust_ud[3,:,pixs_ud[2],2] **2), 
           marker = 'd', ls = '', color = 'g', alpha = 0.5)
#Synch galactic center
t1, = ax[0].plot(nus_out150, np.sqrt(fgr_map_synch_ud[2,:,pixs_ud[2],1] ** 2 + \
                                    fgr_map_synch_ud[2,:,pixs_ud[2],2] ** 2), 
                 ls = '', marker = 's', color = 'g', alpha = 0.5, label = 'Synchrotron')
ax[0].plot(nus_out220, np.sqrt(fgr_map_synch_ud[3,:,pixs_ud[2],1] ** 2 + \
                                    fgr_map_synch_ud[3,:,pixs_ud[2],2] ** 2),
           marker = 's', ls = '', color = 'g', alpha = 0.5)

# Plotting
p1, = ax[0].plot(nus_out150, 
               np.sqrt(fgr_map_ud[2,:,pixs_ud[2],1] ** 2 + fgr_map_ud[2,:,pixs_ud[2],2] ** 2),
               'ro', lw = 3, label = 'Input sky')
p2, = ax[0].plot(nus_out220, 
               np.sqrt(fgr_map_ud[3,:,pixs_ud[3],1] ** 2 + fgr_map_ud[3,:,pixs_ud[3],2] ** 2),
               'bo', lw = 3)

e1 = ax[0].fill_between(xarr[2], y1 = ySED_fit[2, :, 1] - Perr[2], 
                        y2 = ySED_fit[2, :, 1] + Perr[2], 
                   color = 'r', alpha = 0.3, label = '68% C.L. ')
e2 = ax[0].fill_between(xarr[3], y1 = ySED_fit[3, :, 1] - Perr[3], 
                        y2 = ySED_fit[3, :, 1] + Perr[3], 
                   color = 'b', alpha = 0.3)
ax[0].axvspan(nus150[-1], nus220[0], color = 'k', alpha = greyscale)

# Dust galactic center
ax[2].plot(nus_out150, np.sqrt(fgr_map_dust_ud[0,:,pixs_ud[0],1] ** 2 + \
                 fgr_map_dust_ud[0,:,pixs_ud[0],2] **2),
           ls = '', marker = 'd', color = 'g',alpha = 0.5, label = 'Dust')
ax[2].plot(nus_out220, np.sqrt(fgr_map_dust_ud[1,:,pixs_ud[0],1] ** 2 + \
                 fgr_map_dust_ud[1,:,pixs_ud[0],2] **2), 
           marker = 'd', ls = '', color = 'g', alpha = 0.5)
#Synch galactic center
ax[2].plot(nus_out150, np.sqrt(fgr_map_synch_ud[0,:,pixs_ud[0],1] ** 2 + \
                                    fgr_map_synch_ud[0,:,pixs_ud[0],2] ** 2), 
                 ls = '', marker = 's', color = 'g', alpha = 0.5, label = 'Synchrotron')
ax[2].plot(nus_out220, np.sqrt(fgr_map_synch_ud[1,:,pixs_ud[0],1] ** 2 + \
                                    fgr_map_synch_ud[1,:,pixs_ud[0],2] ** 2),
           marker = 's', ls = '', color = 'g', alpha = 0.5)

ax[2].plot(nus_out150, 
               np.sqrt(fgr_map_ud[0,:,pixs_ud[0],1] ** 2 + fgr_map_ud[0, :, pixs_ud[0], 2] ** 2),
               'ro', lw = 3)
ax[2].plot(nus_out220, 
               np.sqrt(fgr_map_ud[1, :, pixs_ud[1], 1] ** 2 + fgr_map_ud[1, :, pixs_ud[1], 2] ** 2),
               'bo', lw = 3)
ax[2].fill_between(xarr[0], y1 = ySED_fit[0, :, 1] - Perr[0], 
                   y2 = ySED_fit[0, :, 1] + Perr[0], 
                   color = 'r', alpha = 0.3)
ax[2].fill_between(xarr[1], y1 = ySED_fit[1, :, 1] - Perr[1], 
                   y2 = ySED_fit[1, :, 1] + Perr[1], 
                   color = 'b', alpha = 0.3)

# Setting
ax[0].set_title('GC patch - {} year'.format(dictionaries[0]['effective_duration']), fontsize = 14)
ax[0].set_ylabel(r'$P(\nu)~[\mu$K]', fontsize = 14)
ax[0].set_xlabel(r'$\nu~[GHz]$', fontsize = 14)
ax[0].legend(loc = 2, fontsize = 12)
ax[0].grid()
ax[2].set_xlabel(r'$\nu~[GHz]$', fontsize = 14)
ax[2].axvspan(nus150[-1], nus220[0], color = 'k', alpha = greyscale)
ax[2].set_ylabel(r'$P(\nu)~[\mu$K]', fontsize = 14)
ax[2].set_title('QUBIC patch - {} years'.format(dictionaries[0]['effective_duration']),fontsize=14)
ax[2].grid()

xlim = ax[0].get_xlim()
ylim = ax[0].get_ylim()
xlim2 = ax[2].get_xlim()
ylim2 = ax[2].get_ylim()

ax[0].axvspan(xlim2[0], nus150[0], color = 'k', alpha = greyscale)
ax[0].axvspan(nus220[-1], xlim2[-1], color = 'k', alpha = greyscale)
ax[2].axvspan(xlim2[0], nus150[0], color = 'k', alpha = greyscale)
ax[2].axvspan(nus220[-1], xlim2[-1], color = 'k', alpha = greyscale)

ax[0].set_xlim(xlim)
ax[0].set_ylim(ylim)
ax[0].text(xlim[0]+(xlim[1]-xlim[0])*0.1, ylim[-1]*0.8, '150 GHz \n band', fontsize = 10)
ax[0].text(xlim[0]+(xlim[1]-xlim[0])*0.6, ylim[-1]*0.8, '220 GHz \n band', fontsize = 10)
ax[2].set_xlim(xlim2)
ax[2].set_ylim(ylim2)
ax[2].text(xlim2[0]+(xlim2[1]-xlim2[0])*0.1, ylim2[-1]*0.8, '150 GHz \n band', fontsize = 10)
ax[2].text(xlim2[0]+(xlim2[1]-xlim2[0])*0.6, ylim2[-1]*0.8, '220 GHz \n band', fontsize = 10)

# Displaying maps    
plt.axes(ax[1])
auxmapG = np.sqrt(maps_ud[2, 0, :, 1] ** 2 + maps_ud[2, 0, :, 2] ** 2)
auxmapG[~cov_ud[2]] = hp.UNSEEN
hp.gnomview(auxmapG,
            reso = 15, hold = True, notext = True, 
            title = ' ',
            min = 0,
            cbar = True,
            unit = r'$\mu$K',
            rot = centers[2])
hp.projscatter(hp.pix2ang(nside_new, pixs_ud[2]),marker = '*',color = 'r', s = 180)
dpar = 10
dmer = 20
#Watch out, the names are wrong (change it)
mer_coordsG = [centers[2][0] - dmer, centers[2][0], centers[2][0] + dmer]
long_coordsG = [centers[2][1] - 2*dpar, centers[2][1] - dpar, 
                centers[2][1], centers[2][1] + dpar, centers[2][1] + 2 * dpar]
#paralels
for ilong in long_coordsG:
    plt.text(np.deg2rad(mer_coordsG[0] - 12), 1.1*np.deg2rad(ilong), 
             r'{}$\degree$'.format(ilong))
#meridians
for imer in mer_coordsG:
    if imer < 0:
        jmer = imer + 360
        ip, dp = divmod(jmer/15,1)
    else:
        ip, dp = divmod(imer/15,1)
    if imer == 0:
        plt.text(-np.deg2rad(imer + 3), np.deg2rad(long_coordsG[-1] + 6), 
             r'{}$\degree$'.format(int(ip) ))
    else:
        plt.text(-np.deg2rad(imer + 3), np.deg2rad(long_coordsG[-1] + 6), 
             r'{}$\degree$'.format(imer))
             #r'{}h{}m'.format(int(ip), int(round(dp*60))))
hp.projtext(mer_coordsG[1] + 2, long_coordsG[0] - 6, '$l$',  color = 'k', lonlat=True)
hp.projtext(mer_coordsG[2] + 12.5, long_coordsG[2] - 1, '$b$', rotation = 90, color = 'k', lonlat=True)

plt.axes(ax[3])
auxmapQ = np.sqrt(maps_ud[0, 0, :, 1] ** 2 + maps_ud[0, 0, :, 2] ** 2)
auxmapQ[~cov_ud[0]] = hp.UNSEEN
hp.gnomview(auxmapQ,
            reso = 15, hold = True, notext = True, 
            max = 7,
            min = 0,
            title = ' ',
            cbar = True,
            unit = r'$\mu$K',
            rot = centers[0])
hp.projscatter(hp.pix2ang(nside_new,pixs_ud[0]), marker = '*', color = 'r', s = 180)
mer_coordsQ = [centers[0][0] - dmer, centers[0][0]+0, centers[0][0] + dmer]
long_coordsQ = [centers[0][1] - 2*dpar, centers[0][1] - dpar, 
                centers[0][1], centers[0][1] + dpar, centers[0][1] + 2 * dpar]
#paralels
for ilong in long_coordsQ:
    plt.text(np.deg2rad(mer_coordsQ[0]-360+31), 1.1*np.deg2rad(ilong+58), r'{:.0f}$\degree$'.format(ilong),)
#meridians
for imer in mer_coordsQ:
    ip, dp = divmod(imer/15,1)
    plt.text( - np.deg2rad(imer - 360 + 48), np.deg2rad(long_coordsQ[-1] + 58 + 7), 
         r'{:.1f}$\degree$'.format(imer))

hp.graticule(dpar = dpar, dmer = dmer, alpha = 0.6, verbose = False)
#l = ax[0].legend([(p1, p2), (e1, e2)], ['Input sky', '68% C.L.'], numpoints=1, loc = 4, fontsize = 12,
#               handler_map={tuple: HandlerTuple(ndivide=None)})
l = ax[0].legend([(t0,t1), (p1, p2), (e1, e2)], ["Dust - Synch", 'Input sky', '68% C.L.'], numpoints=1, 
                 loc = 2, fontsize = 12,
               handler_map={tuple: HandlerTuple(ndivide=None)})

plt.tight_layout()#plt.tight_layout()

if savefigs: 
    plt.savefig('Figs-FI-SED/March2021/NSIDE{}/{}_nrec{}_nside{}_pixQ{}_pixG{}_Polarization_grat.svg'.format(nside_new,
                                                                FuncModel.__name__,
                                                                d150Q['nf_recon'], nside_new,
                                                           pixQ_ud, pixG_ud), 
            format = 'svg', bbox_inches='tight')
    plt.savefig('Figs-FI-SED/March2021/NSIDE{}/{}_nrec{}_nside{}_pixQ{}_pixG{}_Polarization_grat.pdf'.format(nside_new,
                                                                                                             FuncModel.__name__,
                                                                d150Q['nf_recon'], nside_new,
                                                           pixQ_ud, pixG_ud), 
            format = 'pdf', bbox_inches='tight')
    plt.savefig('Figs-FI-SED/March2021/NSIDE{}/{}_nrec{}_nside{}_pixQ{}_pixG{}_Polarization_grat'.format(nside_new,
                                                                            FuncModel.__name__,
                                                                           d150Q['nf_recon'], 
                                                                           nside_new,pixQ_ud, pixG_ud),
           bbox_inches='tight')
else:
    plt.show()
<<<<<<< HEAD
```

```{python}

```

```{python}

```

```{python}

```

```{python}

=======
>>>>>>> 72ad72ff
```

```{python}

```

```{python}

```<|MERGE_RESOLUTION|>--- conflicted
+++ resolved
@@ -370,18 +370,6 @@
 ```
 
 ```{python}
-<<<<<<< HEAD
-print(flat_samples.shape)
-
-import getdist
-from getdist import plots, MCSamples
-
-for i in range(len(dictionaries)):
-    samps = MCSamples(samples=flat_samples[i,:,:])
-    g = plots.getSubplotPlotter()
-    g.triangle_plot(samps, filled=True,title_limit=2)
-
-=======
 if writefiles:
     file = open("DataSED/data_torun_MCMC_nside{}_nreals{}_pixG{}_pixQ{}.pk".format(nside_new,
                                                                                   nreals,
@@ -389,7 +377,6 @@
     pk.dump([dictionaries, fgr_map_dust_ud, Cp_prime, 
              nus_out, nus_edge, pixs_ud, pixs_red], file)
     file.close()                                                
->>>>>>> 72ad72ff
 ```
 
 ```{python}
@@ -506,10 +493,7 @@
                                                                       nside_new), "wb")
     pk.dump([fgr_map_dust_ud, fgr_map_synch_ud, fgr_map_ud, maps_ud, cov_ud], file)
     file.close()
-<<<<<<< HEAD
-=======
     
->>>>>>> 72ad72ff
 ```
 
 ```{python}
@@ -874,25 +858,22 @@
            bbox_inches='tight')
 else:
     plt.show()
-<<<<<<< HEAD
-```
-
-```{python}
-
-```
-
-```{python}
-
-```
-
-```{python}
-
-```
-
-```{python}
-
-=======
->>>>>>> 72ad72ff
+```
+
+```{python}
+
+```
+
+```{python}
+
+```
+
+```{python}
+
+```
+
+```{python}
+
 ```
 
 ```{python}
