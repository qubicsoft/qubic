--- conflicted
+++ resolved
@@ -3,73 +3,6 @@
 import numpy as np
 
 import qubic
-
-
-<<<<<<< HEAD
-=======
-# ========================================
-# These 3 functions have been put in input_sky.py (will bee remove soon)
-# def scaling_dust(freq1, freq2, sp_index=1.59):
-#     '''
-#     Calculate scaling factor for dust contamination
-#     Frequencies are in GHz
-#     '''
-#     freq1 = float(freq1)
-#     freq2 = float(freq2)
-#     x1 = freq1 / 56.78
-#     x2 = freq2 / 56.78
-#     S1 = x1 ** 2. * np.exp(x1) / (np.exp(x1) - 1) ** 2.
-#     S2 = x2 ** 2. * np.exp(x2) / (np.exp(x2) - 1) ** 2.
-#     vd = 375.06 / 18. * 19.6
-#     scaling_factor_dust = (np.exp(freq1 / vd) - 1) / \
-#                           (np.exp(freq2 / vd) - 1) * \
-#                           (freq2 / freq1) ** (sp_index + 1)
-#     scaling_factor_termo = S1 / S2 * scaling_factor_dust
-#     return scaling_factor_termo
-#
-#
-# def cmb_plus_dust(cmb, dust, Nbsubbands, sub_nus, kind='IQU'):
-#     '''
-#     Sum up clean CMB map with dust using proper scaling coefficients
-#     '''
-#     Nbpixels = cmb.shape[0]
-#     nstokes = len(kind)  # Number of stokes parameters used in the simu
-#     x0 = np.zeros((Nbsubbands, Nbpixels, 3))
-#     # Let's fill the maps:
-#     for i in range(Nbsubbands):
-#         for istokes in xrange(nstokes):
-#             if kind == 'QU':  # This condition keeps the order IQU in the healpix map
-#                 x0[i, :, istokes + 1] = cmb.T[istokes + 1] + dust.T[istokes + 1] * scaling_dust(150, sub_nus[i], 1.59)
-#             else:
-#                 x0[i, :, istokes] = cmb.T[istokes] + dust.T[istokes] * scaling_dust(150, sub_nus[i], 1.59)
-#     return x0
-#
-#
-# def create_input_sky(d, skypars):
-#     Nf = int(d['nf_sub'])
-#     band = d['filter_nu'] / 1e9
-#     filter_relative_bandwidth = d['filter_relative_bandwidth']
-#     _, _, nus_in, _, _, Nbbands_in = qubic.compute_freq(band, filter_relative_bandwidth, Nf)
-#     # seed
-#     if d['seed']:
-#         np.random.seed(d['seed'])
-#         # Generate the input CMB map
-#         sp = qubic.read_spectra(skypars['r'])
-#         cmb = np.array(hp.synfast(sp, d['nside'], new=True, pixwin=True, verbose=False)).T
-#         # Generate the dust map
-#         coef = skypars['dust_coeff']
-#         ell = np.arange(1, 3 * d['nside'])
-#         fact = (ell * (ell + 1)) / (2 * np.pi)
-#         spectra_dust = [np.zeros(len(ell)),
-#                         coef * (ell / 80.) ** (-0.42) / (fact * 0.52),
-#                         coef * (ell / 80.) ** (-0.42) / fact,
-#                         np.zeros(len(ell))]
-#         dust = np.array(hp.synfast(spectra_dust, d['nside'], new=True, pixwin=True, verbose=False)).T
-#
-#         # Combine CMB and dust. As output we have N 3-component maps of sky.
-#         x0 = cmb_plus_dust(cmb, dust, Nbbands_in, nus_in, d['kind'])
-#         return x0
-# ===================================
 
 def input_sky_pysm(sky_config, d):
     """
@@ -92,7 +25,6 @@
     return np.rollaxis(sky_signal(nu=nus_in), 2, 1)
 
 
->>>>>>> a394169d
 def create_acquisition_operator_TOD(pointing, d):
     # scene
     s = qubic.QubicScene(d)
