from __future__ import division

import healpy as hp
import numpy as np

import os
import pysm
import qubic
import pysm

__all__ = ['sky', 'Planck_sky', 'Qubic_sky']


class sky(object):
    """
    Define a sky object as seen by an instrument.
    """

    def __init__(self, skyconfig, d, instrument, out_dir, out_prefix):
        """
        Parameters:
        skyconfig  : a skyconfig dictionary to pass to (as expected by) `PySM`
        d          : input dictionary, from which the following Parameters are read
        instrument : a `PySM` instrument describing the instrument
        out_dir    : default path where the sky maps will be saved
        out_prefix : default world for the output files

        For more details about `PySM` see the `PySM` documentation at the floowing link: 
        https://pysm-public.readthedocs.io/en/latest/index.html
        """
        self.skyconfig = skyconfig
        self.nside = d['nside']
        self.dictionary = d
        self.instrument = instrument
        self.output_directory = out_dir
        self.output_prefix = out_prefix
        self.sky = pysm.Sky(skyconfig)

    def get_simple_sky_map(self):
        """
        Create as many skies as the number of input frequencies. Instrumental
        effects are not considered. For this use the `get_sky_map` method.
        Return a vector of shape (number_of_input_subfrequencies, npix, 3)
        """
        sky_signal = self.sky.signal()
        Nf = int(self.dictionary['nf_sub'])
        band = self.dictionary['filter_nu'] / 1e9
        filter_relative_bandwidth = self.dictionary['filter_relative_bandwidth']
        _, _, nus_in, _, _, Nbbands_in = qubic.compute_freq(band, Nf, filter_relative_bandwidth)
        return np.rollaxis(sky_signal(nu=nus_in), 2, 1)

    def read_sky_map(self):
        """
        Returns the maps saved in the `output_directory` containing the `output_prefix`.
        """
        map_list = [s for s in os.listdir(self.output_directory) if self.output_prefix in s]
        map_list = [m for m in map_list if 'total' in m]
        if len(map_list) > len(self.instrument.Frequencies):
            map_list = np.array(
                [[m for m in map_list if x in m] for x in self.instrument.Channel_Names]).ravel().tolist()
        maps = np.zeros((len(map_list), hp.nside2npix(self.nside), 3))
        for i, title in enumerate(map_list):
            maps[i] = hp.read_map(title, field=(0, 1, 2)).T
        return map_list, maps

    def get_sky_map(self):
        """
        Returns the maps saved in the `output_directory` containing the `output_prefix`. If
        there are no maps in the `ouput_directory` they will be created.
        """
        sky_map_list, sky_map = self.read_sky_map()
        if len(sky_map_list) < len(self.instrument.Frequencies):
            self.instrument.observe(self.sky)
            sky_map_list, sky_map = self.read_sky_map()
        return sky_map


class Planck_sky(sky):
    """
    Define a sky object as seen by Planck.
    """

    def __init__(self, skyconfig, d, output_directory="./", output_prefix="planck_sky", band=143):
        self.band = band
        self.planck_central_nus = np.array([30, 44, 70, 100, 143, 217, 353, 545, 857])
        self.planck_relative_bandwidths = np.array([0.2, 0.2, 0.2, 0.33, 0.33, 0.33, 0.33, 0.33, 0.33])
        self.planck_beams = np.array([33, 24, 14, 9.2, 7.1, 5.5, 5, 5, 5])
        self.planck_Isensitivities_pixel = np.array([2, 2.7, 4.7, 2, 2.2, 4.8, 14.7, 147, 6700])
        self.planck_Psensitivities_pixel = np.array([2.8, 3.9, 6.7, np.NaN, 4.2, 9.8, 29.8, np.NaN, np.NaN])
        self.planck_channels = self.create_planck_bandwidth()
        self.planck_channels_names = ['33_GHz', '44_GHz', '70_GHz', '100_GHz', '143_GHz', '217_GHz', '353_GHz',
                                      '545_GHz', '857_GHz']

        if band is not None:
            idx = np.argwhere(self.planck_central_nus == band)[0][0]
            instrument = pysm.Instrument(
                {'nside': d['nside'], 'frequencies': self.planck_central_nus[idx:idx + 1],  # GHz
                 'use_smoothing': True, 'beams': self.planck_beams[idx:idx + 1],  # arcmin
                 'add_noise': True,  # If True `sens_I` and `sens_Q` are required
                 'noise_seed': 0,  # Not used if `add_noise` is False
                 'sens_I': self.get_planck_sensitivity("I")[idx:idx + 1],  # Not used if `add_noise` is False
                 'sens_P': self.get_planck_sensitivity("P")[idx:idx + 1],  # Not used if `add_noise` is False
                 'use_bandpass': True,  # If True pass banpasses  with the key `channels`
                 'channel_names': self.planck_channels_names[idx:idx + 1],
                 'channels': self.planck_channels[idx:idx + 1], 'output_units': 'uK_RJ',
                 'output_directory': output_directory, 'output_prefix': output_prefix, 'pixel_indices': None})
        else:
            instrument = pysm.Instrument({'nside': d['nside'], 'frequencies': self.planck_central_nus,  # GHz
                                          'use_smoothing': True, 'beams': self.planck_beams,  # arcmin
                                          'add_noise': True,  # If True `sens_I` and `sens_Q` are required
                                          'noise_seed': 0,  # Not used if `add_noise` is False
                                          'sens_I': self.get_planck_sensitivity("I"),
                                          # Not used if `add_noise` is False
                                          'sens_P': self.get_planck_sensitivity("P"),
                                          # Not used if `add_noise` is False
                                          'use_bandpass': True,  # If True pass banpasses  with the key `channels`
                                          'channel_names': self.planck_channels_names, 'channels': self.planck_channels,
                                          'output_units': 'uK_RJ', 'output_directory': output_directory,
                                          'output_prefix': output_prefix, 'pixel_indices': None})

        sky.__init__(self, skyconfig, d, instrument, output_directory, output_prefix)

    def create_planck_bandwidth(self, length=100):
        """
        Returns a list of bandwidths and respectively weights correponding to the ideal Planck bandwidths.
        `planck_central_nus` must be an array containing the central frequency of the channel while the
        `planck_relative_bandwidth` parameter must be an array containig the relative bandwidths for 
        each Planck channel. `length` is the length of the output array; default is 100.
        """
        halfband = self.planck_relative_bandwidths * self.planck_central_nus / 2
        bandwidths = np.zeros((len(self.planck_relative_bandwidths), length))
        v = []
        for i, hb in enumerate(halfband):
            bandwidths[i] = np.linspace(self.planck_central_nus[i] - hb, self.planck_central_nus[i] + hb, num=length)
            v.append((bandwidths[i], np.ones_like(bandwidths[i])))
        return v

    def get_planck_sensitivity(self, kind):
        """
        Convert the sensitiviy per pixel to sensitivity per arcmin.
        """
        if kind == "I":
            return self.planck_Isensitivities_pixel * self.planck_beams ** 2
        return self.planck_Psensitivities_pixel * self.planck_beams ** 2


class Qubic_sky(sky):
    """
    Define a sky object as seen by Qubic
    """

    def __init__(self, skyconfig, d, output_directory="./", output_prefix="qubic_sky"):
        _, nus_edge_in, central_nus, deltas, _, _ = qubic.compute_freq(d['filter_nu'] / 1e9, d['nf_sub'],
                                                                       # Multiband instrument model
                                                                       d['filter_relative_bandwidth'])
        self.qubic_central_nus = central_nus
        self.qubic_resolution_nus = 61.347409 / self.qubic_central_nus
        self.qubic_channels_names = ["{:.3s}".format(str(i)) + "_GHz" for i in self.qubic_central_nus]

        instrument = pysm.Instrument({'nside': d['nside'], 'frequencies': central_nus,  # GHz
                                      'use_smoothing': False, 'beams': np.ones_like(central_nus),  # arcmin
                                      'add_noise': False,  # If True `sens_I` and `sens_Q` are required
                                      'noise_seed': 0.,  # Not used if `add_noise` is False
                                      'sens_I': np.ones_like(central_nus),  # Not used if `add_noise` is False
                                      'sens_P': np.ones_like(central_nus),  # Not used if `add_noise` is False
                                      'use_bandpass': False,  # If True pass banpasses  with the key `channels`
                                      'channel_names': self.qubic_channels_names,  # np.ones_like(central_nus),
                                      'channels': np.ones_like(central_nus), 'output_units': 'uK_RJ',
                                      'output_directory': output_directory, 'output_prefix': output_prefix,
                                      'pixel_indices': None})

        sky.__init__(self, skyconfig, d, instrument, output_directory, output_prefix)


def create_acquisition_operator_TOD(pointing, d):
    # scene
    s = qubic.QubicScene(d)
    if d['nf_sub'] == 1:
        q = qubic.QubicInstrument(d)
        return qubic.QubicAcquisition(q, pointing, s, d)
    else:
        # Polychromatic instrument model
        q = qubic.QubicMultibandInstrument(d)
        # number of sub frequencies to build the TOD
        _, nus_edge_in, _, _, _, _ = qubic.compute_freq(d['filter_nu'] / 1e9, d['nf_sub'],  # Multiband instrument model
                                                        d['filter_relative_bandwidth'])
        # Multi-band acquisition model for TOD fabrication
        return qubic.QubicMultibandAcquisition(q, pointing, s, d, nus_edge_in)


def create_TOD(d, pointing, x0):
    atod = create_acquisition_operator_TOD(pointing, d)

    if d['nf_sub'] == 1:
        TOD, maps_convolved = atod.get_observation(x0[0], noiseless=d['noiseless'])
    else:
        TOD, maps_convolved = atod.get_observation(x0, noiseless=d['noiseless'])
    return TOD, maps_convolved


def create_acquisition_operator_REC(pointing, d, nf_sub_rec):
    # Polychromatic instrument model

<<<<<<< HEAD
=======
    # Martin: add single reconstruction instrument
>>>>>>> c593b2b4
    if d['nf_sub'] == 1:
        q = qubic.QubicInstrument(d)
        # scene
        s = qubic.QubicScene(d)
        # one subfreq for recons
        _, nus_edge, _, _, _, _ = qubic.compute_freq(d['filter_nu'] / 1e9, nf_sub_rec, d['filter_relative_bandwidth'])
        arec = qubic.QubicAcquisition(q, pointing, s, d)

        return arec
    else:
        q = qubic.QubicMultibandInstrument(d)
        # scene
        s = qubic.QubicScene(d)
        # number of sub frequencies for reconstruction
        _, nus_edge, _, _, _, _ = qubic.compute_freq(d['filter_nu'] / 1e9, nf_sub_rec, d['filter_relative_bandwidth'])
        # Operator for Maps Reconstruction
        arec = qubic.QubicMultibandAcquisition(q, pointing, s, d, nus_edge)
        return arec


def get_hitmap(instrument, scene, pointings, threshold=0.01):
    beams = instrument.get_synthbeam(scene)
    ratio = beams / np.max(beams, axis=1)[..., None]
    beams[ratio >= threshold] = 1
    beams[beams != 1] = 0
    beam = np.sum(beams, axis=0)
    t, p = hp.pix2ang(scene.nside, np.arange(hp.nside2npix(scene.nside)))
    rot_beams = np.zeros((len(pointings), len(beam)))
    for i, (theta, phi) in enumerate(zip(pointings.galactic[:, 1], pointings.galactic[:, 0])):
        r = hp.Rotator(deg=False, rot=[np.deg2rad(phi), np.pi / 2 - np.deg2rad(theta)])
        trot, prot = r(t, p)
        rot_beams[i] = hp.get_interp_val(beam, trot, prot)
    return rot_beams


def reconstruct_maps(TOD, d, pointing, nf_sub_rec, x0=None):
    _, nus_edge, nus, _, _, _ = qubic.compute_freq(d['filter_nu'] / 1e9, nf_sub_rec, d['filter_relative_bandwidth'])
    arec = create_acquisition_operator_REC(pointing, d, nf_sub_rec)
    cov = arec.get_coverage()
    maps_recon = arec.tod2map(TOD, d, cov=cov)
    if x0 is None:
        return maps_recon, cov, nus, nus_edge
    else:
        if d['nf_sub'] == 1:
            _, maps_convolved = arec.get_observation(x0[0], noiseless = d['noiseless'])
        else:
            _, maps_convolved = arec.get_observation(x0, noiseless = d['noiseless'])
        maps_convolved = np.array(maps_convolved)
        return maps_recon, cov, nus, nus_edge, maps_convolved<|MERGE_RESOLUTION|>--- conflicted
+++ resolved
@@ -201,10 +201,6 @@
 def create_acquisition_operator_REC(pointing, d, nf_sub_rec):
     # Polychromatic instrument model
 
-<<<<<<< HEAD
-=======
-    # Martin: add single reconstruction instrument
->>>>>>> c593b2b4
     if d['nf_sub'] == 1:
         q = qubic.QubicInstrument(d)
         # scene
