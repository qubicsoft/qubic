--- conflicted
+++ resolved
@@ -14,19 +14,12 @@
 
 # ================= Get the simulation files ================
 # repository where the .fits was saved
-<<<<<<< HEAD
 date = '20190619'
 rep_simu = './TEST/{}/'.format(date)
 
 # Simulation name
 name = 'firstdemo'
-=======
-date = '20190523'
-rep_simu = './TEST/{}/'.format(date)
 
-# Simulation name
-name = 'pulsetubes'
->>>>>>> cbf01a1e
 
 # Dictionary saved during the simulation
 d = qubic.qubicdict.qubicDict()
@@ -106,13 +99,9 @@
 plt.colorbar()
 plt.show()
 
-<<<<<<< HEAD
-=======
 # Correlations between subbands and I, Q, U
-
 amc.get_covcorr_patch(diff_cut, doplot = True, bins = 60)
 
->>>>>>> cbf01a1e
 # ================= Noise Evolution as a function of the subband number=======================
 # This part should be rewritten (old)
 # To do that, you need many realisations
