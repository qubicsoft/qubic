--- conflicted
+++ resolved
@@ -5,11 +5,7 @@
       extension: .Rmd
       format_name: rmarkdown
       format_version: '1.2'
-<<<<<<< HEAD
-      jupytext_version: 1.6.0rc0
-=======
       jupytext_version: 1.7.1
->>>>>>> 6dfeaa61
   kernelspec:
     display_name: Python 3
     language: python
@@ -18,11 +14,7 @@
 
 #### Author: Martín Gamboa
 
-<<<<<<< HEAD
-Aim: analize the simulations for the study of the Frequency Point Spread Function (FPSF).
-=======
 Aim: analize the simulations rfor the study of the Frequency Point Spread Function (PSF).
->>>>>>> 6dfeaa61
 
 For each simulation: 
 * read files (two different formats)
@@ -1504,11 +1496,7 @@
 ```
 
 ```{python}
-<<<<<<< HEAD
-# fig,ax=plt.subplots(nrows = 1, ncols = 1, figsize = (8, FREQ),
-=======
 fig,ax=plt.subplots(nrows = 1, ncols = 1, figsize = (8, 5),
->>>>>>> 6dfeaa61
                     sharey = True, gridspec_kw = {'hspace': 0.03})
 ax=[ax,]#ax.ravel()
 #fwhmTh = lambda nu: 61.3474/nu
