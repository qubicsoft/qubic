--- conflicted
+++ resolved
@@ -16,11 +16,7 @@
 
 # MPI stuff
 from mpi4py import MPI
-<<<<<<< HEAD
 #from pyoperators import MPI
-=======
-# from pyoperators import MPI
->>>>>>> 9b307e58
 
 rank = MPI.COMM_WORLD.rank
 size = MPI.COMM_WORLD.size
