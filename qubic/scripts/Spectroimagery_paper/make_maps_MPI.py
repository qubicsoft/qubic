--- conflicted
+++ resolved
@@ -18,12 +18,6 @@
 
 # MPI stuff
 from mpi4py import MPI
-<<<<<<< HEAD
-#from pyoperators import MPI
-=======
-
-# from pyoperators import MPI
->>>>>>> dad6b447
 
 comm = MPI.COMM_WORLD
 rank = comm.Get_rank()
