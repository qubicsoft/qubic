############################################# Instrument ################################
debug = False #False/True # Boolean

config = 'FI' # 'TD' or 'FI' at 150 GHz, only 'FI' at 220 GHz
filter_nu = 150*1e9 # 150e9 or 220e9 Hz
filter_relative_bandwidth = 0.25 
beam_shape =  'multi_freq' # 'gaussian', 'fitted_beam', 'multi_freq'

# multifreq instrument 
MultiBand=True
nf_sub=5
center_detector=False

psd=None
bandwidth=None
twosided=None
sigma=None
## Detector nep  + reading noise: sqrt(4.7e-17**2 + 2e-16**2)
detector_nep=4.7e-17 #2.05e-16 (TD), 4.7e-17(FI)
detector_fknee=0
detector_fslope=1
detector_ncorr=10
detector_ngrids=1
detector_tau=0.01
polarizer=True
synthbeam_fraction=0.99
synthbeam_kmax=8
synthbeam_peak150_fwhm=0.39268176 # in degree
ripples=False
nripples=0

########## Calibration files, should not be edited #####################@

optics='CalQubic_Optics_v3_CC_FFF.txt'
primbeam='CalQubic_PrimBeam_v2.fits' # X=2 gaussian, 3 fitted, 4 multi frequency splines
detarray='CalQubic_DetArray_CC.fits'
hornarray='CalQubic_HornArray_CC.fits'

############################################# Scene ################################
nside=128
kind='IQU'
absolute=False
temperature=2.7255 # K for CMB, 300 K for TD in lab # 
summer=False

############################################# Pointing ##############################

RA_center= 0. #deg
DEC_center=-57. #deg
period=1. #s
date_obs='2016-01-01 00:00:00'
#latitude= -(75 + 6. / 60)  #DOME C
#longitude= 123 + 20. / 60  #DOME C

latitude= -(24 + 11. / 60)   #ARGENTINA
longitude= -(66 + 28. / 60)   #ARGENTINA

random_pointing=False   

repeat_pointing=True
<<<<<<< HEAD
npointings=300
=======
npointings=100
>>>>>>> 79165f63
dtheta=4.
nhwp_angles=3 # use only for repeat_pointing
seed=1

sweeping_pointing=False
duration=20 #h
angspeed= 0.4 #deg/s
delta_az= 20 #deg
nsweeps_per_elevation= 1
angspeed_psi= 0.1 #deg/s
maxpsi= 10 #deg
fix_azimuth={'apply':True,'az':50,'el':50,'el_step':1, 'fix_hwp':True, 'fix_pitch':True}

############################################# Acquisition ##############################
block=None
effective_duration=1 #years
noiseless=False
photon_noise=False
max_nbytes=None
nprocs_instrument=None
nprocs_sampling=None
comm=None
weights=None

####################################### Map making #####################################
<<<<<<< HEAD
tol=1e-1
nf_recon = [1,]
=======
tol=1e-2
nf_recon = [1,5]
>>>>>>> 79165f63
maxiter=1e5
verbose=False




<|MERGE_RESOLUTION|>--- conflicted
+++ resolved
@@ -49,8 +49,6 @@
 DEC_center=-57. #deg
 period=1. #s
 date_obs='2016-01-01 00:00:00'
-#latitude= -(75 + 6. / 60)  #DOME C
-#longitude= 123 + 20. / 60  #DOME C
 
 latitude= -(24 + 11. / 60)   #ARGENTINA
 longitude= -(66 + 28. / 60)   #ARGENTINA
@@ -58,11 +56,7 @@
 random_pointing=False   
 
 repeat_pointing=True
-<<<<<<< HEAD
 npointings=300
-=======
-npointings=100
->>>>>>> 79165f63
 dtheta=4.
 nhwp_angles=3 # use only for repeat_pointing
 seed=1
@@ -88,13 +82,8 @@
 weights=None
 
 ####################################### Map making #####################################
-<<<<<<< HEAD
-tol=1e-1
-nf_recon = [1,]
-=======
 tol=1e-2
 nf_recon = [1,5]
->>>>>>> 79165f63
 maxiter=1e5
 verbose=False
 
